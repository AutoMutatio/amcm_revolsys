package com.revolsys.oracle.recordstore.field;

import java.math.BigDecimal;
import java.sql.Connection;
import java.sql.PreparedStatement;
import java.sql.ResultSet;
import java.sql.SQLException;
import java.sql.Struct;
import java.sql.Types;
import java.util.ArrayList;
import java.util.Collections;
import java.util.List;
import java.util.Map;

import com.revolsys.datatype.DataType;
import com.revolsys.geometry.model.BoundingBox;
import com.revolsys.geometry.model.ClockDirection;
import com.revolsys.geometry.model.Geometry;
import com.revolsys.geometry.model.GeometryFactory;
import com.revolsys.geometry.model.LineString;
import com.revolsys.geometry.model.Lineal;
import com.revolsys.geometry.model.LinearRing;
import com.revolsys.geometry.model.Point;
import com.revolsys.geometry.model.Polygon;
import com.revolsys.geometry.model.Polygonal;
import com.revolsys.geometry.model.Punctual;
import com.revolsys.geometry.model.vertex.Vertex;
import com.revolsys.geometry.operation.valid.CoordinateInfiniteError;
import com.revolsys.geometry.operation.valid.CoordinateNaNError;
import com.revolsys.jdbc.JdbcUtils;
import com.revolsys.jdbc.field.JdbcFieldDefinition;
import com.revolsys.record.Record;
import com.revolsys.record.property.FieldProperties;
import com.revolsys.util.Property;
import com.revolsys.util.number.Numbers;

public class OracleSdoGeometryJdbcFieldDefinition extends JdbcFieldDefinition {

  private static final int[] LINESTRING_ELEM_INFO = new int[] {
    1, 2, 1
  };

  private static final String MDSYS_SDO_GEOMETRY = "MDSYS.SDO_GEOMETRY";

  private static final String MDSYS_SDO_POINT_TYPE = "MDSYS.SDO_POINT_TYPE";

  private static final int[] RECTANGLE_ELEM_INFO = new int[] {
    1, 1003, 3
  };

  private static final double NAN_VALUE = 0;

  private final int axisCount;

  private final GeometryFactory geometryFactory;

  private final int oracleSrid;

  public OracleSdoGeometryJdbcFieldDefinition(final String dbName, final String name,
    final DataType type, final int sqlType, final boolean required, final String description,
    final Map<String, Object> properties, final GeometryFactory geometryFactory,
    final int axisCount, final int oracleSrid) {
    super(dbName, name, type, sqlType, 0, 0, required, description, properties);
    this.geometryFactory = geometryFactory;
    this.axisCount = axisCount;
    this.oracleSrid = oracleSrid;
    setProperty(FieldProperties.GEOMETRY_FACTORY, geometryFactory);
  }

  private int addRingComplex(final List<LinearRing> rings, final int axisCount,
    final BigDecimal[] elemInfo, final int type, final BigDecimal[] coordinatesArray,
    int elemInfoOffset, final int offset, final long interpretation) {
    if (interpretation > 0) {
      int length = 0;
      for (int part = 0; part < interpretation; part++) {
        elemInfoOffset += 3;
        if (elemInfoOffset + 3 < elemInfo.length) {
          final long nextOffset = elemInfo[elemInfoOffset + 3].longValue();
          length = (int)(nextOffset - offset);
        } else {
          final int coordinateCount = coordinatesArray.length;
          length = coordinateCount + 1 - offset;
        }
      }
      final double[] coordinates = Numbers.toDoubleArray(coordinatesArray, offset - 1, length);
      final LinearRing ring = this.geometryFactory.linearRing(axisCount, coordinates);
      rings.add(ring);
    } else {
      throw new IllegalArgumentException(
        "Unsupported geometry type " + type + " interpretation " + interpretation);
    }
    return elemInfoOffset + 3;
  }

  private int addRingSimple(final List<LinearRing> rings, final int axisCount,
    final BigDecimal[] elemInfo, final int type, final BigDecimal[] coordinatesArray,
    final int elemInfoOffset, final int offset, final long interpretation) {
    if (interpretation == 1) {
      int length;
      if (elemInfoOffset + 3 < elemInfo.length) {
        final long nextOffset = elemInfo[elemInfoOffset + 3].longValue();
        length = (int)(nextOffset - offset);
      } else {
        final int coordinateCount = coordinatesArray.length;
        length = coordinateCount + 1 - offset;
      }
      final double[] coordinates = Numbers.toDoubleArray(coordinatesArray, offset - 1, length);
      final LinearRing ring = this.geometryFactory.linearRing(axisCount, coordinates);
      rings.add(ring);
    } else {
      throw new IllegalArgumentException(
        "Unsupported geometry type " + type + " interpretation " + interpretation);
    }
    return elemInfoOffset + 3;
  }

  @Override
  public void appendSelectColumnName(final StringBuilder sql, final String tablePrefix) {
    super.appendSelectColumnName(sql, tablePrefix);
    sql.append(".SDO_GTYPE, ");
    super.appendSelectColumnName(sql, tablePrefix);
    sql.append(".SDO_POINT.X, ");
    super.appendSelectColumnName(sql, tablePrefix);
    sql.append(".SDO_POINT.Y, ");
    super.appendSelectColumnName(sql, tablePrefix);
    sql.append(".SDO_POINT.Z, ");
    super.appendSelectColumnName(sql, tablePrefix);
    sql.append(".SDO_ELEM_INFO, ");
    super.appendSelectColumnName(sql, tablePrefix);
    sql.append(".SDO_ORDINATES");
  }

  @Override
  public OracleSdoGeometryJdbcFieldDefinition clone() {
    return new OracleSdoGeometryJdbcFieldDefinition(getDbName(), getName(), getDataType(),
      getSqlType(), isRequired(), getDescription(), getProperties(), this.geometryFactory,
      this.axisCount, this.oracleSrid);
  }

  @Override
  public int setFieldValueFromResultSet(final ResultSet resultSet, final int columnIndex,
    final Record record) throws SQLException {
    Geometry value;
    final int geometryType = resultSet.getInt(columnIndex);
    if (!resultSet.wasNull()) {
      final int axisCount = geometryType / 1000;
      switch (geometryType % 1000) {
        case 1:
          value = toPoint(resultSet, columnIndex, axisCount);
        break;
        case 2:
          value = toLineString(resultSet, columnIndex, axisCount);
        break;
        case 3:
          value = toPolygon(resultSet, columnIndex, axisCount);
        break;
        case 5:
          value = toPunctual(resultSet, columnIndex, axisCount);
        break;
        case 6:
          value = toLineal(resultSet, columnIndex, axisCount);
        break;
        case 7:
          value = toPolygonal(resultSet, columnIndex, axisCount);
        break;
        default:
          throw new IllegalArgumentException("Unsupported geometry type " + geometryType);
      }
      record.setValue(getIndex(), value);
    }
    return columnIndex + 6;
  }

  @Override
  public int setInsertPreparedStatementValue(final PreparedStatement statement,
    final int parameterIndex, final Record record) throws SQLException {
    final String name = getName();
    final Object value = record.getValue(name);
    if (Property.isEmpty(value)) {
<<<<<<< HEAD
      statement.setNull(parameterIndex, Types.STRUCT, "SDO_GEOMETRY");
=======
      setNull(statement, parameterIndex);
>>>>>>> 5c0d800e
    } else {
      final Connection connection = statement.getConnection();
      final Struct oracleValue = toSdoGeometry(connection, value, this.axisCount);
      statement.setObject(parameterIndex, oracleValue);
    }
    return parameterIndex + 1;
  }

  private void setNull(final PreparedStatement statement, final int parameterIndex)
    throws SQLException {
    statement.setNull(parameterIndex, Types.STRUCT, "SDO_GEOMETRY");
  }

  @Override
  public int setPreparedStatementValue(final PreparedStatement statement, final int parameterIndex,
    final Object value) throws SQLException {
    if (Property.isEmpty(value)) {
<<<<<<< HEAD
      statement.setNull(parameterIndex, Types.STRUCT, "SDO_GEOMETRY");
=======
      setNull(statement, parameterIndex);
>>>>>>> 5c0d800e
    } else {
      final Connection connection = statement.getConnection();
      final Struct oracleValue = toSdoGeometry(connection, value, 2);
      statement.setObject(parameterIndex, oracleValue);
    }
    return parameterIndex + 1;
  }

  private Lineal toLineal(final ResultSet resultSet, final int columnIndex, final int axisCount)
    throws SQLException {
    final List<LineString> lines = new ArrayList<>();

    final BigDecimal[] elemInfo = JdbcUtils.getBigDecimalArray(resultSet, columnIndex + 4);
    final BigDecimal[] coordinatesArray = JdbcUtils.getBigDecimalArray(resultSet, columnIndex + 5);

    for (int i = 0; i < elemInfo.length; i += 3) {
      final int offset = elemInfo[i].intValue();
      final int type = elemInfo[i + 1].intValue();
      final int interpretation = elemInfo[i + 2].intValue();
      int length;
      if (i + 3 < elemInfo.length) {
        final long nextOffset = elemInfo[i + 3].intValue();
        length = (int)(nextOffset - offset);
      } else {
        length = coordinatesArray.length - offset + 1;
      }
      if (interpretation == 1) {
        final double[] coordinates = Numbers.toDoubleArray(coordinatesArray, offset - 1, length);
        final LineString points = this.geometryFactory.lineString(axisCount, coordinates);
        lines.add(points);
      } else {
        throw new IllegalArgumentException(
          "Unsupported geometry type " + type + " interpretation " + interpretation);
      }
    }
    if (lines.size() == 1) {
      return lines.get(0);
    } else {
      return this.geometryFactory.lineal(lines);
    }
  }

  private LineString toLineString(final ResultSet resultSet, final int columnIndex,
    final int axisCount) throws SQLException {
    final int index = columnIndex + 5;
    final BigDecimal[] coordinates = JdbcUtils.getBigDecimalArray(resultSet, index);
    return this.geometryFactory.lineString(axisCount, coordinates);
  }

  private Point toPoint(final ResultSet resultSet, final int columnIndex, final int axisCount)
    throws SQLException {
    final double x = resultSet.getDouble(columnIndex + 1);
    final double y = resultSet.getDouble(columnIndex + 2);
    if (axisCount == 2) {
      return this.geometryFactory.point(x, y);
    } else {
      final double z = resultSet.getDouble(columnIndex + 3);
      return this.geometryFactory.point(x, y, z);
    }
  }

  private Polygon toPolygon(final ResultSet resultSet, final int columnIndex, final int axisCount)
    throws SQLException {
    final BigDecimal[] elemInfo = JdbcUtils.getBigDecimalArray(resultSet, columnIndex + 4);
    final BigDecimal[] coordinatesArray = JdbcUtils.getBigDecimalArray(resultSet, columnIndex + 5);

    final List<LinearRing> rings = new ArrayList<>();
    int numInteriorRings = 0;

    for (int elemInfoOffset = 0; elemInfoOffset < elemInfo.length;) {
      final int offset = elemInfo[elemInfoOffset].intValue();
      final int type = (int)elemInfo[elemInfoOffset + 1].longValue();
      final long interpretation = elemInfo[elemInfoOffset + 2].longValue();
      switch (type) {
        case 1003:
          if (rings.isEmpty()) {
            elemInfoOffset = addRingSimple(rings, axisCount, elemInfo, type, coordinatesArray,
              elemInfoOffset, offset, interpretation);
          } else {
            throw new IllegalArgumentException("Cannot have two exterior rings on a geometry");
          }
        break;
        case 1005:
          if (rings.isEmpty()) {
            elemInfoOffset = addRingComplex(rings, axisCount, elemInfo, type, coordinatesArray,
              elemInfoOffset, offset, interpretation);
          } else {
            throw new IllegalArgumentException("Cannot have two exterior rings on a geometry");
          }
        break;
        case 2003:
          if (numInteriorRings == rings.size()) {
            throw new IllegalArgumentException("Too many interior rings");
          } else {
            numInteriorRings++;
            elemInfoOffset = addRingSimple(rings, axisCount, elemInfo, type, coordinatesArray,
              elemInfoOffset, offset, interpretation);
          }
        break;
        case 2005:
          if (numInteriorRings == rings.size()) {
            throw new IllegalArgumentException("Too many interior rings");
          } else {
            numInteriorRings++;
            elemInfoOffset = addRingSimple(rings, axisCount, elemInfo, type, coordinatesArray,
              elemInfoOffset, offset, interpretation);
          }
        break;

        default:
          throw new IllegalArgumentException("Unsupported geometry type " + type);
      }
    }
    final Polygon polygon = this.geometryFactory.polygon(rings);
    return polygon;
  }

  private Polygonal toPolygonal(final ResultSet resultSet, final int columnIndex,
    final int axisCount) throws SQLException {
    final List<Polygon> polygons = new ArrayList<>();

    final BigDecimal[] elemInfo = JdbcUtils.getBigDecimalArray(resultSet, columnIndex + 4);
    final BigDecimal[] coordinatesArray = JdbcUtils.getBigDecimalArray(resultSet, columnIndex + 5);

    List<LinearRing> rings = Collections.emptyList();

    for (int elemInfoOffset = 0; elemInfoOffset < elemInfo.length;) {
      final int offset = elemInfo[elemInfoOffset].intValue();
      final int type = (int)elemInfo[elemInfoOffset + 1].longValue();
      final long interpretation = elemInfo[elemInfoOffset + 2].longValue();

      switch (type) {
        case 1003:
          if (!rings.isEmpty()) {
            final Polygon polygon = this.geometryFactory.polygon(rings);
            polygons.add(polygon);
          }
          rings = new ArrayList<>();
          elemInfoOffset = addRingSimple(rings, axisCount, elemInfo, type, coordinatesArray,
            elemInfoOffset, offset, interpretation);
        break;
        case 1005:
          if (!rings.isEmpty()) {
            final Polygon polygon = this.geometryFactory.polygon(rings);
            polygons.add(polygon);
          }
          rings = new ArrayList<>();
          elemInfoOffset = addRingComplex(rings, axisCount, elemInfo, type, coordinatesArray,
            elemInfoOffset, offset, interpretation);
        break;
        case 2003:
          elemInfoOffset = addRingSimple(rings, axisCount, elemInfo, type, coordinatesArray,
            elemInfoOffset, offset, interpretation);
        break;
        case 2005:
          elemInfoOffset = addRingComplex(rings, axisCount, elemInfo, type, coordinatesArray,
            elemInfoOffset, offset, interpretation);
        break;
        default:
          throw new IllegalArgumentException("Unsupported geometry type " + type);
      }
    }
    if (!rings.isEmpty()) {
      final Polygon polygon = this.geometryFactory.polygon(rings);
      polygons.add(polygon);
    }

    if (polygons.size() == 1) {
      return polygons.get(0);
    } else {
      return this.geometryFactory.polygonal(polygons);
    }
  }

  private Punctual toPunctual(final ResultSet resultSet, final int columnIndex, final int axisCount)
    throws SQLException {
    final BigDecimal[] coordinatesArray = JdbcUtils.getBigDecimalArray(resultSet, columnIndex + 5);
    final int vertexCount = coordinatesArray.length / axisCount;
    if (vertexCount == 1) {
      final double[] coordinates = new double[axisCount];
      for (int i = 0; i < axisCount; i++) {
        coordinates[i] = coordinatesArray[i].doubleValue();
      }
      final Point point = this.geometryFactory.point(coordinates);
      return point;
    } else {
      final Point[] points = new Point[vertexCount];
      int coordinateIndex = 0;
      for (int vertexIndex = 0; vertexIndex < vertexCount; vertexIndex++) {
        final double[] coordinates = new double[axisCount];
        for (int i = 0; i < axisCount; i++) {
          coordinates[i] = coordinatesArray[coordinateIndex++].doubleValue();
        }
        final Point point = this.geometryFactory.point(coordinates);
        points[vertexIndex] = point;
      }

      return this.geometryFactory.punctual(points);
    }
  }

  private int toSdoAddPolygon(int offset, final int[] elemInfo, int elemIndex, final int axisCount,
    final double[] coordinates, final Polygon polygon) {
    final LinearRing shell = polygon.getShell();
    offset = toSodAddPolygonRing(offset, elemInfo, elemIndex, 1003, axisCount, coordinates,
      ClockDirection.COUNTER_CLOCKWISE, shell);
    for (final LinearRing hole : polygon.holes()) {
      elemIndex += 3;
      offset = toSodAddPolygonRing(offset, elemInfo, elemIndex, 2003, axisCount, coordinates,
        ClockDirection.CLOCKWISE, hole);
    }
    return offset;
  }

  private Struct toSdoGeometry(final Connection connection, final int geometryType,
    final Struct pointStruct, final int[] elemInfo, final double... coordinates)
    throws SQLException {
    return JdbcUtils.struct(connection, MDSYS_SDO_GEOMETRY, geometryType, this.oracleSrid,
      pointStruct, elemInfo, coordinates);
  }

  private Struct toSdoGeometry(final Connection connection, final Object object,
    final int axisCount) throws SQLException {
    if (object instanceof Geometry) {
      Geometry geometry = (Geometry)object;
      geometry = geometry.newGeometry(this.geometryFactory);
      if (object instanceof Polygon) {
        final Polygon polygon = (Polygon)geometry;
        return toSdoPolygon(connection, polygon, axisCount);
      } else if (object instanceof LineString) {
        final LineString lineString = (LineString)geometry;
        return toSdoLineString(connection, lineString, axisCount);
      } else if (object instanceof Point) {
        final Point point = (Point)geometry;
        return toSdoPoint(connection, point, axisCount);
      } else if (object instanceof Punctual) {
        final Punctual punctual = (Punctual)geometry;
        return toSdoMultiPoint(connection, punctual, axisCount);
      } else if (object instanceof Lineal) {
        final Lineal lineal = (Lineal)geometry;
        return toSdoMultiLineString(connection, lineal, axisCount);
      } else if (object instanceof Polygonal) {
        final Polygonal polygonal = (Polygonal)geometry;
        return toSdoMultiPolygon(connection, polygonal, axisCount);
      }
    } else if (object instanceof BoundingBox) {
      BoundingBox boundingBox = (BoundingBox)object;
      boundingBox = boundingBox.convert(this.geometryFactory, 2);
      final double minX = boundingBox.getMinX();
      final double minY = boundingBox.getMinY();
      final double maxX = boundingBox.getMaxX();
      final double maxY = boundingBox.getMaxY();
      return toSdoGeometry(connection, 3, null, RECTANGLE_ELEM_INFO, minX, minY, maxX, maxY);
    }
    throw new IllegalArgumentException("Unable to convert to SDO_GEOMETRY " + object.getClass());
  }

  private Struct toSdoLineString(final Connection connection, final LineString line,
    final int axisCount) throws SQLException {
    final int geometryType = axisCount * 1000 + 2;
    final int vertexCount = line.getVertexCount();
    final double[] coordinates = new double[vertexCount * axisCount];
    line.copyCoordinates(axisCount, NAN_VALUE, coordinates, 0);
    return toSdoGeometry(connection, geometryType, null, LINESTRING_ELEM_INFO, coordinates);
  }

  private Struct toSdoMultiLineString(final Connection connection, final Lineal lineal,
    final int axisCount) throws SQLException {
    final int geometryType = axisCount * 1000 + 6;

    final int geometryCount = lineal.getGeometryCount();
    final int[] elemInfo = new int[geometryCount * 3];

    final int vertexCount = lineal.getVertexCount();
    final int coordinateCount = vertexCount * axisCount;
    final double[] coordinates = new double[coordinateCount];
    int offset = 0;
    int elemIndex = 0;
    for (final LineString line : lineal.lineStrings()) {
      elemInfo[elemIndex++] = offset + 1;
      elemInfo[elemIndex++] = 2;
      elemInfo[elemIndex++] = 1;
      offset = line.copyCoordinates(axisCount, NAN_VALUE, coordinates, offset);
    }
    return toSdoGeometry(connection, geometryType, null, elemInfo, coordinates);
  }

  private Struct toSdoMultiPoint(final Connection connection, final Punctual punctual,
    final int axisCount) throws SQLException {
    final int geometryType = axisCount * 1000 + 5;

    final int geometryCount = punctual.getGeometryCount();
    final int[] elemInfo = new int[] {
      1, 1, geometryCount
    };

    final double[] coordinates = new double[geometryCount * axisCount];
    int i = 0;
    for (final Point point : punctual.points()) {
      for (int axisIndex = 0; axisIndex < axisCount; axisIndex++) {
        final double value = point.getCoordinate(axisIndex);
        if (Double.isNaN(value)) {
          coordinates[i] = NAN_VALUE;
        } else {
          coordinates[i] = value;
        }
        i++;
      }
    }
    return toSdoGeometry(connection, geometryType, null, elemInfo, coordinates);
  }

  private Struct toSdoMultiPolygon(final Connection connection, final Polygonal polygonal,
    final int axisCount) throws SQLException {
    final int geometryType = axisCount * 1000 + 7;

    final int vertexCount = polygonal.getVertexCount();
    final int coordinateCount = vertexCount * axisCount;
    final double[] coordinates = new double[coordinateCount];

    int ringCount = 0;
    for (final Polygon polygon : polygonal.polygons()) {
      ringCount += polygon.getRingCount();
    }
    final int[] elemInfo = new int[ringCount * 3];

    int offset = 0;
    int elemIndex = 0;
    for (final Polygon polygon : polygonal.polygons()) {
      offset = toSdoAddPolygon(offset, elemInfo, elemIndex, axisCount, coordinates, polygon);
      elemIndex += 3 * polygon.getRingCount();
    }
    return toSdoGeometry(connection, geometryType, null, elemInfo, coordinates);
  }

  private Struct toSdoPoint(final Connection connection, final Point point, final int axisCount)
    throws SQLException {
    final double x = point.getX();
    final double y = point.getY();
    validateCoordinate(point, 0, x);
    validateCoordinate(point, 1, y);
    Double z = null;
    int geometryType = 1;
    if (axisCount > 2) {
      geometryType = 3001;
      z = point.getZ();
      if (Double.isNaN(z)) {
        z = null;
      }
    }
    final Struct pointStruct = JdbcUtils.struct(connection, MDSYS_SDO_POINT_TYPE, x, y, z);
    return toSdoGeometry(connection, geometryType, pointStruct, null, null);
  }

  private Struct toSdoPolygon(final Connection connection, final Polygon polygon,
    final int axisCount) throws SQLException {
    final int geometryType = axisCount * 1000 + 3;

    final int ringCount = polygon.getRingCount();
    final int[] elemInfo = new int[ringCount * 3];

    final int vertexCount = polygon.getVertexCount();
    final int coordinateCount = vertexCount * axisCount;
    final double[] coordinates = new double[coordinateCount];

    toSdoAddPolygon(0, elemInfo, 0, axisCount, coordinates, polygon);
    return toSdoGeometry(connection, geometryType, null, elemInfo, coordinates);

  }

  private int toSodAddPolygonRing(int offset, final int[] elemInfo, final int elemIndex,
    final int elemType, final int axisCount, final double[] coordinates,
    final ClockDirection expectedRingOrientation, final LinearRing ring) {
    elemInfo[elemIndex] = offset + 1;
    elemInfo[elemIndex + 1] = elemType; // Exterior counter clockwise
    elemInfo[elemIndex + 2] = 1;
    final ClockDirection ringOrientation = ring.getClockDirection();
    if (ringOrientation == expectedRingOrientation) {
      offset = ring.copyCoordinates(axisCount, NAN_VALUE, coordinates, offset);
    } else {
      offset = ring.copyCoordinatesReverse(axisCount, NAN_VALUE, coordinates, offset);
    }
    return offset;
  }

  protected void validateCoordinate(final Point point, final int axisIndex,
    final double coordinate) {
    if (!Double.isFinite(coordinate)) {
      final Vertex vertex = point.getVertex(axisIndex);
      if (Double.isNaN(coordinate)) {
        throw new CoordinateNaNError(vertex, axisIndex);
      } else {
        throw new CoordinateInfiniteError(vertex, axisIndex);
      }
    }
  }
}<|MERGE_RESOLUTION|>--- conflicted
+++ resolved
@@ -177,11 +177,7 @@
     final String name = getName();
     final Object value = record.getValue(name);
     if (Property.isEmpty(value)) {
-<<<<<<< HEAD
-      statement.setNull(parameterIndex, Types.STRUCT, "SDO_GEOMETRY");
-=======
       setNull(statement, parameterIndex);
->>>>>>> 5c0d800e
     } else {
       final Connection connection = statement.getConnection();
       final Struct oracleValue = toSdoGeometry(connection, value, this.axisCount);
@@ -199,11 +195,7 @@
   public int setPreparedStatementValue(final PreparedStatement statement, final int parameterIndex,
     final Object value) throws SQLException {
     if (Property.isEmpty(value)) {
-<<<<<<< HEAD
-      statement.setNull(parameterIndex, Types.STRUCT, "SDO_GEOMETRY");
-=======
       setNull(statement, parameterIndex);
->>>>>>> 5c0d800e
     } else {
       final Connection connection = statement.getConnection();
       final Struct oracleValue = toSdoGeometry(connection, value, 2);
