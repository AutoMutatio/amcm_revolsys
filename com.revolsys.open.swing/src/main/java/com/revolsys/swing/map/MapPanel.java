package com.revolsys.swing.map;

import java.awt.BorderLayout;
import java.awt.Color;
import java.awt.Component;
import java.awt.Cursor;
import java.awt.Dimension;
import java.awt.FlowLayout;
import java.awt.GridLayout;
import java.awt.event.MouseEvent;
import java.awt.geom.Point2D;
import java.beans.PropertyChangeEvent;
import java.beans.PropertyChangeListener;
import java.util.ArrayList;
import java.util.Arrays;
import java.util.Collections;
import java.util.HashMap;
import java.util.LinkedList;
import java.util.List;
import java.util.Map;
import java.util.Map.Entry;
import java.util.Set;

import javax.swing.BorderFactory;
import javax.swing.JButton;
import javax.swing.JComponent;
import javax.swing.JLabel;
import javax.swing.JLayeredPane;
import javax.swing.JOptionPane;
import javax.swing.JPanel;
import javax.swing.SwingConstants;
import javax.swing.border.BevelBorder;
import javax.swing.undo.UndoableEdit;

import org.jdesktop.swingx.JXBusyLabel;

import com.revolsys.awt.WebColors;
import com.revolsys.collection.map.Maps;
import com.revolsys.datatype.DataType;
import com.revolsys.geometry.cs.CoordinateSystem;
import com.revolsys.geometry.model.BoundingBox;
import com.revolsys.geometry.model.Geometry;
import com.revolsys.geometry.model.GeometryComponent;
import com.revolsys.geometry.model.GeometryFactory;
import com.revolsys.geometry.model.GeometryFactoryProxy;
import com.revolsys.geometry.model.Point;
import com.revolsys.geometry.model.segment.Segment;
import com.revolsys.geometry.model.vertex.Vertex;
import com.revolsys.geometry.util.BoundingBoxUtil;
import com.revolsys.io.BaseCloseable;
import com.revolsys.record.Record;
import com.revolsys.swing.action.enablecheck.EnableCheck;
import com.revolsys.swing.action.enablecheck.ObjectPropertyEnableCheck;
import com.revolsys.swing.component.BasePanel;
import com.revolsys.swing.field.ComboBox;
import com.revolsys.swing.listener.ConsumerSelectedItemListener;
import com.revolsys.swing.listener.EnableComponentListener;
import com.revolsys.swing.map.border.FullSizeLayoutManager;
import com.revolsys.swing.map.border.MapRulerBorder;
import com.revolsys.swing.map.component.MapPointerElevation;
import com.revolsys.swing.map.component.MapPointerLocation;
import com.revolsys.swing.map.component.SelectMapCoordinateSystem;
import com.revolsys.swing.map.component.SelectMapScale;
import com.revolsys.swing.map.component.SelectMapUnitsPerPixel;
import com.revolsys.swing.map.layer.BaseMapLayerGroup;
import com.revolsys.swing.map.layer.Layer;
import com.revolsys.swing.map.layer.LayerGroup;
import com.revolsys.swing.map.layer.NullLayer;
import com.revolsys.swing.map.layer.Project;
import com.revolsys.swing.map.layer.record.AbstractRecordLayer;
import com.revolsys.swing.map.layer.record.LayerRecord;
import com.revolsys.swing.map.layer.record.LayerRecordQuadTree;
import com.revolsys.swing.map.list.LayerGroupListModel;
import com.revolsys.swing.map.listener.FileDropTargetListener;
import com.revolsys.swing.map.overlay.AbstractOverlay;
import com.revolsys.swing.map.overlay.CloseLocation;
import com.revolsys.swing.map.overlay.EditGeoreferencedImageOverlay;
import com.revolsys.swing.map.overlay.EditRecordGeometryOverlay;
import com.revolsys.swing.map.overlay.LayerRendererOverlay;
import com.revolsys.swing.map.overlay.MeasureOverlay;
import com.revolsys.swing.map.overlay.MouseOverlay;
import com.revolsys.swing.map.overlay.SelectRecordsOverlay;
import com.revolsys.swing.map.overlay.ToolTipOverlay;
import com.revolsys.swing.map.overlay.ZoomOverlay;
import com.revolsys.swing.menu.BaseJPopupMenu;
import com.revolsys.swing.parallel.Invoke;
import com.revolsys.swing.parallel.SwingWorkerProgressBar;
import com.revolsys.swing.toolbar.ToolBar;
import com.revolsys.swing.undo.UndoManager;
import com.revolsys.util.CaseConverter;
import com.revolsys.util.MathUtil;
import com.revolsys.util.Pair;
import com.revolsys.util.Property;
import com.revolsys.util.number.Doubles;
import com.revolsys.value.GlobalBooleanValue;

public class MapPanel extends JPanel implements GeometryFactoryProxy, PropertyChangeListener {
  public static final String MAP_PANEL = "INTERNAL_layeredPanel";

  public static final List<Long> SCALES = Arrays.asList(500000000L, 250000000L, 100000000L,
    50000000L, 25000000L, 10000000L, 5000000L, 2500000L, 1000000L, 500000L, 250000L, 100000L,
    50000L, 25000L, 10000L, 5000L, 2500L, 1000L, 500L, 250L, 100L, 50L, 25L, 10L, 5L, 1L);

  private static final long serialVersionUID = 1L;

  public static MapPanel getMapPanel(final Layer layer) {
    if (layer == null) {
      return null;
    } else {
      final LayerGroup project = layer.getProject();
      if (project == null) {
        return null;
      } else {
        return project.getProperty(MAP_PANEL);
      }
    }
  }

  private ComboBox<Layer> baseMapLayerField;

  private BaseMapLayerGroup baseMapLayers;

  private LayerRendererOverlay baseMapOverlay;

  private FileDropTargetListener fileDropListener;

  private final JLayeredPane layeredPane;

  private LayerRendererOverlay layerOverlay;

  private BasePanel leftStatusBar = new BasePanel(new FlowLayout(FlowLayout.LEFT, 2, 2));

  private MouseOverlay mouseOverlay;

  private final Map<String, Cursor> overlayActionCursors = new HashMap<>();

  private final LinkedList<Cursor> overlayActionCursorStack = new LinkedList<>();

  private JLabel overlayActionLabel;

  /** Map from an overlay action (current) to the overlay actions that can override it (new). */
  private final Map<String, Set<String>> overlayActionOverrides = new HashMap<>();

  private final LinkedList<String> overlayActionStack = new LinkedList<>();

  private int overlayIndex = 1;

  private SwingWorkerProgressBar progressBar;

  private final Project project;

  private BasePanel rightStatusBar = new BasePanel(new FlowLayout(FlowLayout.RIGHT, 2, 2));

  private double scale = 500000000;

  private List<Long> scales = new ArrayList<>();

  private SelectMapCoordinateSystem selectCoordinateSystem;

  private final GlobalBooleanValue settingBoundingBox = new GlobalBooleanValue(false);

  private boolean settingScale;

  private JPanel statusBarPanel;

  private final ToolBar toolBar = new ToolBar();

  private ToolTipOverlay toolTipOverlay;

  private final UndoManager undoManager = new UndoManager();

  private final GlobalBooleanValue updateZoomHistory = new GlobalBooleanValue(true);

  private final ComponentViewport2D viewport;

  private Component visibleOverlay;

  private JButton zoomBookmarkButton;

  private final LinkedList<BoundingBox> zoomHistory = new LinkedList<>();

  private int zoomHistoryIndex = -1;

  private LayerRecordQuadTree selectedRecordsIndex;

  private List<LayerRecord> closeSelectedRecords = Collections.emptyList();

  private List<CloseLocation> closeSelectedLocations;

  private boolean initializing = true;

  private final JXBusyLabel busyLabel = new JXBusyLabel(new Dimension(100, 100));

  private final BasePanel layeredPanel;

  public MapPanel(final Project project) {
    super(new BorderLayout());
    this.project = project;
    this.selectedRecordsIndex = new LayerRecordQuadTree(project.getGeometryFactory());

    this.baseMapLayers = project.getBaseMapLayers();
    project.setProperty(MAP_PANEL, this);
    this.layeredPane = new JLayeredPane();
    this.layeredPane.setOpaque(true);
    this.layeredPane.setBackground(Color.WHITE);
    this.layeredPane.setVisible(true);
    this.layeredPane.setLayout(new FullSizeLayoutManager());

    this.layeredPanel = new BasePanel(new GridLayout(1, 1), this.layeredPane);

    this.busyLabel.setDelay(200);
    this.busyLabel.setBusy(true);
    this.busyLabel.setHorizontalAlignment(SwingConstants.CENTER);
    this.busyLabel.setVerticalAlignment(SwingConstants.CENTER);
    this.busyLabel.setBackground(WebColors.White);
    this.busyLabel.setOpaque(true);
    // this.busyLabel.setBorder(BorderFactory.createLineBorder(WebColors.Black));
    add(this.busyLabel, BorderLayout.CENTER);

    this.viewport = new ComponentViewport2D(project, this.layeredPane);
    final BoundingBox boundingBox = project.getViewBoundingBox();
    if (boundingBox != null && !boundingBox.isEmpty()) {
      this.zoomHistory.add(boundingBox);
      this.zoomHistoryIndex = 0;
    }
    Property.addListener(this.viewport, this);

    initScales();
    this.viewport.setScales(getScales());

    final MapRulerBorder border = new MapRulerBorder(this.viewport);
    this.layeredPanel.setBorder(border);

    this.baseMapOverlay = new LayerRendererOverlay(this);
    this.baseMapOverlay.setLayer(NullLayer.INSTANCE);
    this.layeredPane.add(this.baseMapOverlay, new Integer(0));
    Property.addListener(this.baseMapOverlay, "layer", this);

    this.layerOverlay = new LayerRendererOverlay(this, project);
    this.layeredPane.add(this.layerOverlay, new Integer(1));

    Property.addListener(this.baseMapLayers, this);
    Property.addListener(project, this);

    addMapOverlays();

    newToolBar();

    newStatusBar();

    this.fileDropListener = new FileDropTargetListener(this);
    this.undoManager.addKeyMap(this);
  }

  public void addBaseMap(final Layer layer) {
    if (layer != null) {
      this.baseMapLayers.addLayer(layer);
    }
    if (this.baseMapLayers.getLayerCount() == 1) {
      if (layer.isVisible()) {
        setBaseMapLayer(layer);
      }
    }
  }

  public void addCoordinateSystem(final CoordinateSystem coordinateSystem) {
    this.selectCoordinateSystem.addCoordinateSystem(coordinateSystem);
  }

  public void addCoordinateSystem(final int srid) {
    this.selectCoordinateSystem.addCoordinateSystem(srid);
  }

  public void addMapOverlay(final int zIndex, final JComponent overlay) {
    this.layeredPane.add(overlay, new Integer(zIndex));
    if (overlay instanceof PropertyChangeListener) {
      final PropertyChangeListener listener = (PropertyChangeListener)overlay;
      Property.addListener(this, listener);
      Property.addListener(this.project, listener);
      Property.addListener(this.baseMapLayers, listener);
    }
    Property.addListener(overlay, this);
  }

  public void addMapOverlay(final JComponent overlay) {
    final int zIndex = 100 * this.overlayIndex++;
    addMapOverlay(zIndex, overlay);
  }

  protected void addMapOverlays() {
    new SelectRecordsOverlay(this);
    new ZoomOverlay(this);
    new EditRecordGeometryOverlay(this);
    this.mouseOverlay = new MouseOverlay(this, this.layeredPane);
    new EditGeoreferencedImageOverlay(this);
    new MeasureOverlay(this);
    this.toolTipOverlay = new ToolTipOverlay(this);
  }

  public void addOverlayActionOverride(final String overlayAction,
    final String... overrideOverlayActions) {
    for (final String overrideOverlayAction : overrideOverlayActions) {
      Maps.addToSet(this.overlayActionOverrides, overlayAction, overrideOverlayAction);
    }
  }

  private void addPointerLocation(final boolean geographics) {
    final MapPointerLocation location = new MapPointerLocation(this, geographics);
    this.leftStatusBar.add(location);
  }

  public void addUndo(final UndoableEdit edit) {
    this.undoManager.addEdit(edit);
  }

  public void addZoomBookmark() {
    final BoundingBox boundingBox = getBoundingBox();
    if (!boundingBox.isEmpty()) {
      final String name = JOptionPane.showInputDialog(this, "Enter bookmark name",
        "Add Zoom Bookmark", JOptionPane.QUESTION_MESSAGE);
      if (Property.hasValue(name)) {
        final Project project = getProject();
        project.addZoomBookmark(name, boundingBox);
      }
    }
  }

  public boolean canOverrideOverlayAction(final String newAction) {
    final String currentAction = getOverlayAction();
    if (newAction == null) {
      return false;
    } else if (currentAction == null) {
      return true;
    } else if (currentAction.equals(newAction)) {
      return true;
    } else {
      final Set<String> overrideActions = this.overlayActionOverrides.get(currentAction);
      if (overrideActions == null) {
        return false;
      } else {
        return overrideActions.contains(newAction);
      }
    }
  }

  public boolean canOverrideOverlayAction(final String newAction, final String currentAction) {
    if (currentAction == null) {
      return true;
    } else {
      final Set<String> overrideActions = this.overlayActionOverrides.get(currentAction);
      if (overrideActions == null) {
        return false;
      } else {
        return overrideActions.contains(newAction);
      }
    }
  }

  public void clearCloseSelected() {
    if (this.closeSelectedRecords != null) {
      this.closeSelectedRecords.clear();
    }
    if (this.closeSelectedLocations != null) {
      this.closeSelectedLocations.clear();
    }
  }

  public boolean clearOverlayAction(final String overlayAction) {
    if (overlayAction == null) {
      return false;
    } else if (isOverlayAction(overlayAction)) {
      this.overlayActionCursorStack.pop();
      this.overlayActionStack.pop();
      if (hasOverlayAction()) {
        final Cursor cursor = this.overlayActionCursorStack.peek();
        setViewportCursor(cursor);
        final String previousAction = this.overlayActionStack.peek();
        this.overlayActionLabel.setText(CaseConverter.toCapitalizedWords(previousAction));
      } else {
        this.overlayActionLabel.setText("");
        this.overlayActionLabel.setVisible(false);
        setViewportCursor(AbstractOverlay.DEFAULT_CURSOR);
      }
      firePropertyChange("overlayAction", overlayAction, null);
      return true;
    } else {
      return false;
    }
  }

  public void clearToolTipText() {
    this.toolTipOverlay.clearText();
  }

  public void clearVisibleOverlay(final Component overlay) {
    if (this.visibleOverlay == overlay) {
      try {
        for (final Component component : this.layeredPane.getComponents()) {
          if (component != this.mouseOverlay) {
            component.setVisible(true);
          }
        }
      } finally {
        this.visibleOverlay = null;
      }
    }
  }

  public void clearZoomHistory() {
    this.zoomHistory.clear();
    this.zoomHistoryIndex = -1;
    firePropertyChange("zoomPreviousEnabled", true, false);
    firePropertyChange("zoomNextEnabled", true, false);
  }

  public void destroy() {
    setDropTarget(null);
    Property.removeAllListeners(this);
    setDropTarget(null);
    this.layerOverlay.dispose();
    for (final Component overlay : this.layeredPane.getComponents()) {
      if (overlay instanceof AbstractOverlay) {
        final AbstractOverlay abstractOverlay = (AbstractOverlay)overlay;
        abstractOverlay.destroy();
      }
    }
    removeAll();

    this.layeredPane.removeAll();
    this.statusBarPanel.removeAll();
    this.leftStatusBar = null;
    this.rightStatusBar = null;
    if (this.baseMapLayers != null) {
      this.baseMapLayers.delete();
    }
    this.baseMapLayers = null;
    this.baseMapOverlay = null;
    this.fileDropListener = null;
    this.layerOverlay = null;
    this.progressBar = null;
    this.project.reset();
    this.toolBar.clear();
    this.toolTipOverlay = null;
    this.undoManager.die();
    Property.removeAllListeners(this.viewport.getPropertyChangeSupport());
    this.zoomBookmarkButton = null;
    this.zoomHistory.clear();
  }

  @Override
  protected void finalize() throws Throwable {
    this.layerOverlay.dispose();
    super.finalize();
  }

  public CloseLocation findCloseLocation(final AbstractRecordLayer layer, final LayerRecord record,
<<<<<<< HEAD
    final Geometry geometry, final BoundingBox boundingBox) {
    CloseLocation closeLocation = findCloseVertexLocation(layer, record, geometry, boundingBox);
    if (closeLocation == null) {
      closeLocation = findCloseSegmentLocation(layer, record, geometry, boundingBox);
    }
    return closeLocation;
  }

  public CloseLocation findCloseLocation(final LayerRecord record, final BoundingBox boundingBox) {
    if (record.isGeometryEditable()) {
      final AbstractRecordLayer layer = record.getLayer();
      final Geometry geometry = record.getGeometry();
      return findCloseLocation(layer, record, geometry, boundingBox);

    }
    return null;
  }

  private CloseLocation findCloseSegmentLocation(final AbstractRecordLayer layer,
    final LayerRecord record, final Geometry geometry, final BoundingBox boundingBox) {

    final GeometryFactory viewportGeometryFactory = getViewport().getGeometryFactory();
    final Geometry convertedGeometry = geometry.newGeometry(viewportGeometryFactory);

    final double maxDistance = getMaxDistance(boundingBox);
    final GeometrySegmentQuadTree lineSegments = GeometrySegmentQuadTree.get(convertedGeometry);
    final Point point = boundingBox.getCentre();
    double closestDistance = Double.MAX_VALUE;
    final List<Segment> segments = lineSegments.getItems(boundingBox, (segment) -> {
      return segment.isWithinDistance(point, maxDistance);
    });
    Segment closestSegment = null;
    for (final Segment segment : segments) {
      final double distance = segment.distance(point);
      if (distance < closestDistance) {
        closestSegment = segment;
        closestDistance = distance;
      }
    }
    if (closestSegment != null) {
      final Point pointOnLine = viewportGeometryFactory.point(closestSegment.project(point));
      Point closePoint = pointOnLine;
      if (layer != null) {
        final GeometryFactory geometryFactory = layer.getGeometryFactory();
        closePoint = pointOnLine.convertGeometry(geometryFactory);
      }
      final int[] segmentId = closestSegment.getSegmentId();
      final Segment segment = geometry.getSegment(segmentId);
      return new CloseLocation(layer, record, segment, closePoint);
    }
    return null;
  }

  protected CloseLocation findCloseVertexLocation(final AbstractRecordLayer layer,
    final LayerRecord record, final Geometry geometry, final BoundingBox boundingBox) {
    final GeometryVertexQuadTree index = GeometryVertexQuadTree.getGeometryVertexIndex(geometry);
    if (index != null) {
      final GeometryFactory geometryFactory = boundingBox.getGeometryFactory();
      Vertex closeVertex = null;
      final Point centre = boundingBox.getCentre();

      final List<Vertex> closeVertices = index.getItems(boundingBox);
      Collections.sort(closeVertices, VERTEX_INDEX_COMPARATOR);
      double minDistance = Double.MAX_VALUE;
      for (final Vertex vertex : closeVertices) {
        if (vertex != null) {
          final double distance = ((Point)vertex.convertGeometry(geometryFactory)).distance(centre);
          if (distance < minDistance) {
            minDistance = distance;
            closeVertex = vertex;
          }
        }
      }
      if (closeVertex != null) {
        return new CloseLocation(layer, record, closeVertex);
=======
    final Geometry geometry) {
    final Point point = MouseOverlay.getEventPoint();
    final double x = point.getX();
    final double y = point.getY();
    final double maxDistance = this.viewport.getHotspotMapUnits();
    final GeometryFactory geometryFactory = this.viewport.getGeometryFactory2dFloating();
    return findCloseLocation(geometryFactory, layer, record, geometry, x, y, maxDistance);
  }

  public CloseLocation findCloseLocation(final GeometryFactory viewportGeometryFactory2d,
    final AbstractRecordLayer layer, final LayerRecord record, final Geometry geometry,
    final double x, final double y, final double maxDistance) {
    final Geometry convertedGeometry = geometry.convertGeometry(viewportGeometryFactory2d);
    final Pair<GeometryComponent, Double> closestGeometryComponent = convertedGeometry
      .findClosestGeometryComponent(x, y, maxDistance);

    if (!closestGeometryComponent.isEmpty()) {
      final GeometryComponent geometryComponent = closestGeometryComponent.getValue1();
      if (geometryComponent instanceof Vertex) {
        final Vertex convertedVertex = (Vertex)geometryComponent;
        final int[] vertexId = convertedVertex.getVertexId();
        // Get the vertex from the original geometry
        final Vertex vertex = geometry.getVertex(vertexId);
        return new CloseLocation(layer, record, vertex);
      } else if (geometryComponent instanceof Segment) {
        final Segment convertedSegment = (Segment)geometryComponent;
        final int[] segmentId = convertedSegment.getSegmentId();
        // Get the segment from the original geometry
        final Segment segment = geometry.getSegment(segmentId);

        final Point closePoint = convertedSegment.project(x, y);
        final Point sourcePoint = geometry.convertGeometry(closePoint);
        return new CloseLocation(layer, record, segment, closePoint, sourcePoint);
>>>>>>> 30c4a9ea
      }
    }
    return null;
  }

  public Layer getBaseMapLayer() {
    return this.baseMapOverlay.getLayer();
  }

  public LayerGroup getBaseMapLayers() {
    return this.baseMapLayers;
  }

  public LayerRendererOverlay getBaseMapOverlay() {
    return this.baseMapOverlay;
  }

  public BoundingBox getBoundingBox() {
    return this.viewport.getBoundingBox();
  }

  public List<CloseLocation> getCloseSelectedLocations() {
    return this.closeSelectedLocations;
  }

  public List<LayerRecord> getCloseSelectedRecords() {
    return this.closeSelectedRecords;
  }

  public FileDropTargetListener getFileDropListener() {
    return this.fileDropListener;
  }

  @Override
  public GeometryFactory getGeometryFactory() {
    return this.viewport.getGeometryFactory();
  }

  public LayerRendererOverlay getLayerOverlay() {
    return this.layerOverlay;
  }

  public JPanel getLeftStatusBar() {
    return this.leftStatusBar;
  }

  @SuppressWarnings("unchecked")
  public <T extends JComponent> T getMapOverlay(final Class<T> overlayClass) {
    for (final Component component : this.layeredPane.getComponents()) {
      if (overlayClass.isAssignableFrom(component.getClass())) {
        return (T)component;
      }
    }
    return null;
  }

  @SuppressWarnings("unchecked")
  public <T extends JComponent> List<T> getMapOverlays(final Class<T> overlayClass) {
    final List<T> overlays = new ArrayList<>();
    for (final Component component : this.layeredPane.getComponents()) {
      if (overlayClass.isAssignableFrom(component.getClass())) {
        overlays.add((T)component);
      }
    }
    return overlays;
  }

  public MouseOverlay getMouseOverlay() {
    return this.mouseOverlay;
  }

  public String getOverlayAction() {
    if (this.overlayActionStack == null) {
      return null;
    } else {
      return this.overlayActionStack.peek();
    }
  }

  public Cursor getOverlayActionCursor(final String name) {
    return Maps.get(this.overlayActionCursors, name, AbstractOverlay.DEFAULT_CURSOR);
  }

  public SwingWorkerProgressBar getProgressBar() {
    return this.progressBar;
  }

  public Project getProject() {
    return this.project;
  }

  public JPanel getRightStatusBar() {
    return this.rightStatusBar;
  }

  public double getScale() {
    return this.scale;
  }

  public List<Long> getScales() {
    return this.scales;
  }

  public List<LayerRecord> getSelectedRecords(final BoundingBox boundingBox) {
    return this.selectedRecordsIndex.getItems(boundingBox);
  }

  public ToolBar getToolBar() {
    return this.toolBar;
  }

  public UndoManager getUndoManager() {
    return this.undoManager;
  }

  public double getUnitsPerPixel() {
    if (this.viewport == null) {
      return 1;
    } else {
      return this.viewport.getUnitsPerPixel();
    }
  }

  public ComponentViewport2D getViewport() {
    return this.viewport;
  }

  public long getZoomInScale(final double scale, final int steps) {
    final long scaleCeil = (long)Math.floor(scale);
    for (int i = 0; i < this.scales.size(); i++) {
      long nextScale = this.scales.get(i);
      if (nextScale < scaleCeil) {
        for (int j = 1; j < steps && i + j < this.scales.size(); j++) {
          nextScale = this.scales.get(i + j);
        }
        return nextScale;
      }
    }
    return this.scales.get(this.scales.size() - 1);
  }

  public long getZoomOutScale(final double scale, final int steps) {
    final long scaleCeil = (long)Math.floor(scale);
    for (int i = this.scales.size() - 1; i >= 0; i--) {
      long nextScale = this.scales.get(i);
      if (nextScale > scaleCeil) {
        for (int j = 1; j < steps && i - j >= 0; j++) {
          nextScale = this.scales.get(i - j);
        }
        return nextScale;
      }
    }
    return this.scales.get(0);
  }

  public boolean hasOverlayAction() {
    return !this.overlayActionStack.isEmpty();
  }

  public boolean hasOverlayAction(final String overlayAction) {
    return this.overlayActionStack.contains(overlayAction);
  }

  public void initScales() {
    // double multiplier = 0.001;
    // for (int i = 0; i < 9; i++) {
    // addScale(1 * multiplier);
    // addScale(2 * multiplier);
    // addScale(5 * multiplier);
    // multiplier *= 10;
    // }
    // Collections.reverse(this.scales);
    this.scales = SCALES;
  }

  public boolean isInitializing() {
    return this.initializing;
  }

  public boolean isOverlayAction(final String overlayAction) {
    if (overlayAction == null) {
      return false;
    } else {
      final String oldAction = getOverlayAction();
      if (oldAction == null) {
        return false;
      } else {
        return overlayAction.equals(oldAction);
      }
    }
  }

  public boolean isZoomNextEnabled() {
    return this.zoomHistoryIndex < this.zoomHistory.size() - 1;
  }

  public boolean isZoomPreviousEnabled() {
    return this.zoomHistoryIndex > 0;
  }

  public void mouseExitedCloseSelected(final MouseEvent event) {
    this.closeSelectedRecords.clear();
  }

  public boolean mouseMovedCloseSelected(final MouseEvent event) {
    if (isOverlayAction(SelectRecordsOverlay.ACTION_SELECT_RECORDS)
      || isOverlayAction(ZoomOverlay.ACTION_ZOOM_BOX) || isOverlayAction(ZoomOverlay.ACTION_PAN)) {
      clearCloseSelected();
      return false;
    } else {
      final double scale = getViewport().getScale();
      final Point point = MouseOverlay.getEventPoint();
      final double x = point.getX();
      final double y = point.getY();
      final double maxDistance = this.viewport.getHotspotMapUnits();
      final GeometryFactory geometryFactory = this.viewport.getGeometryFactory2dFloating();

      final BoundingBox boundingBox = point.newBoundingBox().expand(maxDistance);
      final List<LayerRecord> closeRecords = new ArrayList<>();
      final List<CloseLocation> closeLocations = new ArrayList<>();
      for (final LayerRecord closeRecord : getSelectedRecords(boundingBox)) {
        final AbstractRecordLayer layer = closeRecord.getLayer();
        if (layer.isVisible(scale) && layer.isVisible(closeRecord)) {
          final Geometry geometry = closeRecord.getGeometry();
          final CloseLocation closeLocation = findCloseLocation(geometryFactory, layer, closeRecord,
            geometry, x, y, maxDistance);
          if (closeLocation != null) {
            closeRecords.add(closeRecord);
            closeLocations.add(closeLocation);
          }
        }
      }
      this.closeSelectedRecords = closeRecords;
      this.closeSelectedLocations = closeLocations;
      repaint();
      return true;
    }
  }

  public void moveToFront(final JComponent overlay) {
    this.layeredPane.moveToFront(overlay);
  }

  protected void newStatusBar() {
    this.statusBarPanel = new JPanel(new BorderLayout());
    this.statusBarPanel.setPreferredSize(new Dimension(200, 30));
    add(this.statusBarPanel, BorderLayout.SOUTH);
    this.statusBarPanel.add(this.leftStatusBar, BorderLayout.WEST);
    this.statusBarPanel.add(this.rightStatusBar, BorderLayout.EAST);

    addPointerLocation(false);
    addPointerLocation(true);
    final MapPointerElevation elevation = new MapPointerElevation(this);
    this.leftStatusBar.add(elevation);

    this.overlayActionLabel = new JLabel();
    this.overlayActionLabel.setBorder(
      BorderFactory.createCompoundBorder(BorderFactory.createBevelBorder(BevelBorder.LOWERED),
        BorderFactory.createEmptyBorder(2, 3, 2, 3)));
    this.overlayActionLabel.setVisible(false);
    this.overlayActionLabel.setForeground(WebColors.Green);
    this.leftStatusBar.add(this.overlayActionLabel);

    this.progressBar = new SwingWorkerProgressBar();
    this.rightStatusBar.add(this.progressBar);
  }

  protected void newToolBar() {
    add(this.toolBar, BorderLayout.NORTH);

    newToolBarZoomButtons();

    newToolBarUndoButtons();

    newToolBarLayerControls();
  }

  private void newToolBarLayerControls() {
    this.toolBar.addButtonTitleIcon("layers", "Refresh All Layers", "arrow_refresh", this::refresh);

    this.selectCoordinateSystem = new SelectMapCoordinateSystem(this);
    this.toolBar.addComponent("layers", this.selectCoordinateSystem);

    final LayerGroupListModel baseMapLayersModel = new LayerGroupListModel(this.baseMapLayers,
      true);
    this.baseMapLayerField = baseMapLayersModel.newComboBox("baseMapLayer");
    this.baseMapLayerField.setMaximumSize(new Dimension(200, 22));
    ConsumerSelectedItemListener.addItemListener(this.baseMapLayerField, this::setBaseMapLayer);
    if (this.baseMapLayers.getLayerCount() > 0) {
      this.baseMapLayerField.setSelectedIndex(1);
    }
    this.baseMapLayerField.setToolTipText("Base Map");

    this.toolBar.addComponent("layers", this.baseMapLayerField);
    Property.addListener(this.baseMapOverlay, "layer", this);
    this.baseMapLayerField.setSelectedIndex(0);
    this.toolBar.addButtonTitleIcon("layers", "Refresh Base Map", "map_refresh",
      this.baseMapOverlay::refresh);
  }

  private void newToolBarUndoButtons() {
    final EnableCheck canUndo = new ObjectPropertyEnableCheck(this.undoManager, "canUndo");
    final EnableCheck canRedo = new ObjectPropertyEnableCheck(this.undoManager, "canRedo");

    this.toolBar.addButton("undo", "Undo", "arrow_undo", canUndo, this.undoManager::undo);
    this.toolBar.addButton("undo", "Redo", "arrow_redo", canRedo, this.undoManager::redo);
  }

  private void newToolBarZoomButtons() {
    this.toolBar.addButtonTitleIcon("zoom", "Zoom to World", "magnifier_zoom_world",
      this::zoomToWorld);

    this.toolBar.addButtonTitleIcon("zoom", "Zoom In", "magnifier_zoom_in", this::zoomIn);

    this.toolBar.addButtonTitleIcon("zoom", "Zoom Out", "magnifier_zoom_out", this::zoomOut);

    final JButton zoomPreviousButton = this.toolBar.addButtonTitleIcon("zoom", "Zoom Previous",
      "magnifier_zoom_left", this::zoomPrevious);
    zoomPreviousButton.setEnabled(false);
    Property.addListener(this, "zoomPreviousEnabled",
      new EnableComponentListener(zoomPreviousButton));

    final JButton zoomNextButton = this.toolBar.addButtonTitleIcon("zoom", "Zoom Next",
      "magnifier_zoom_right", this::zoomNext);
    zoomNextButton.setEnabled(false);
    Property.addListener(this, "zoomNextEnabled", new EnableComponentListener(zoomNextButton));

    final JButton zoomSelectedButton = this.toolBar.addButtonTitleIcon("zoom", "Zoom To Selected",
      "magnifier_zoom_selected", this::zoomToSelected);
    zoomSelectedButton.setEnabled(false);
    Property.addListener(this.project, "hasSelectedRecords",
      new EnableComponentListener(zoomSelectedButton));

    this.zoomBookmarkButton = this.toolBar.addButtonTitleIcon("zoom", "Zoom Bookmarks",
      "zoom_bookmark", this::showZoomBookmarkMenu);

    this.toolBar.addComponent("zoom", new SelectMapScale(this));
    this.toolBar.addComponent("zoom", new SelectMapUnitsPerPixel(this));
  }

  public void panToBoundingBox(BoundingBox boundingBox) {
    final GeometryFactory geometryFactory = getGeometryFactory();
    boundingBox = boundingBox.convert(geometryFactory);
    final Viewport2D viewport = getViewport();
    if (!BoundingBoxUtil.isEmpty(boundingBox)) {
      final Point centre = boundingBox.getCentre();
      viewport.setCentre(centre);
    }
  }

  public void panToGeometry(final Geometry geometry) {
    if (geometry != null) {
      final GeometryFactory geometryFactory = getGeometryFactory();
      final Geometry convertedGeometry = geometry.convertGeometry(geometryFactory);
      final BoundingBox boudingBox = convertedGeometry.getBoundingBox();
      panToBoundingBox(boudingBox);
    }
  }

  public void panToRecord(final Record record) {
    if (record != null) {
      final Geometry geometry = record.getGeometry();
      panToGeometry(geometry);
    }
  }

  @SuppressWarnings("unchecked")
  @Override
  public void propertyChange(final PropertyChangeEvent event) {
    final Object source = event.getSource();
    final String propertyName = event.getPropertyName();
    if (AbstractRecordLayer.RECORDS_SELECTED.equals(propertyName)) {
      final List<LayerRecord> oldRecords = (List<LayerRecord>)event.getOldValue();
      this.selectedRecordsIndex.removeRecords(oldRecords);

      final List<LayerRecord> newRecords = (List<LayerRecord>)event.getNewValue();
      this.selectedRecordsIndex.addRecords(newRecords);
    } else if (source == this.project) {
      if ("viewBoundingBox".equals(propertyName)) {
        final BoundingBox boundingBox = (BoundingBox)event.getNewValue();
        setBoundingBox(boundingBox);
      } else if ("geometryFactory".equals(propertyName)) {
        final GeometryFactory geometryFactory = (GeometryFactory)event.getNewValue();
        setGeometryFactory(geometryFactory);
      }
    } else if (source == this.viewport) {
      if ("geometryFactory".equals(propertyName)) {
        final GeometryFactory geometryFactory = this.viewport.getGeometryFactory();
        setGeometryFactory(geometryFactory);
      } else if ("boundingBox".equals(propertyName)) {
        final BoundingBox boundingBox = this.viewport.getBoundingBox();
        setBoundingBox(boundingBox);
      } else if ("scale".equals(propertyName)) {
        final double scale = this.viewport.getScale();
        setScale(scale);
      }
    } else if (source == this.baseMapOverlay) {
      if ("layer".equals(propertyName)) {
        final Layer layer = (Layer)event.getNewValue();
        if (this.baseMapLayerField != null) {
          if (layer == null) {
            this.baseMapLayerField.setSelectedItem(0);
          } else {
            this.baseMapLayerField.setSelectedItem(layer);
          }
        }
      }
    } else if (source == this.baseMapLayers) {
      if ("layers".equals(propertyName)) {
        if (this.baseMapOverlay != null) {
          final Layer selectedLayer = this.baseMapOverlay.getLayer();
          final Layer newLayer = (Layer)event.getNewValue();
          if (selectedLayer != newLayer) {
            if (selectedLayer != null) {
              final LayerGroup selectedLayerParent = selectedLayer.getLayerGroup();
              if (selectedLayer.isDeleted()
                || selectedLayerParent != null && selectedLayerParent != this.baseMapLayers) {
                this.baseMapOverlay.setLayer(null);
              }
            }
            if (newLayer != null && newLayer.isVisible()) {
              this.baseMapOverlay.setLayer(newLayer);
              this.baseMapLayerField.setSelectedItem(newLayer);
              if (selectedLayer != null) {
                selectedLayer.setVisible(false);
              }
            }
          }
        }
      }
    } else if (source instanceof Layer) {
      final Layer layer = (Layer)source;
      if (layer.getParent() == this.baseMapLayers) {
        if ("visible".equals(propertyName)) {
          final boolean visible = layer.isVisible();
          if (visible) {
            this.baseMapLayerField.setSelectedItem(layer);
          } else if (!this.baseMapLayers.isHasVisibleLayer()) {
            this.baseMapLayerField.setSelectedIndex(0);
          }
        }
      }
    } else if (source instanceof LayerRecord) {
      final LayerRecord record = (LayerRecord)source;
      if (propertyName.equals(record.getGeometryFieldName())) {
        if (record.isSelected()) {
          final Geometry oldValue = (Geometry)event.getOldValue();
          if (oldValue == null) {
            final BoundingBox boundingBox = record.getGeometry().getBoundingBox();
            this.selectedRecordsIndex.removeItem(boundingBox, record);
          } else {
            final BoundingBox boundingBox = oldValue.getBoundingBox();
            this.selectedRecordsIndex.removeItem(boundingBox, record);
          }
          this.selectedRecordsIndex.addRecord(record);
        }
      }
    }
    repaint();
  }

  public void refresh() {
    final Project project = getProject();
    if (project != null) {
      project.refresh();
    }
  }

  public synchronized void setBaseMapLayer(final Layer layer) {
    if (layer == NullLayer.INSTANCE || this.baseMapLayers.containsLayer(layer)) {
      final Layer oldValue = getBaseMapLayer();
      this.baseMapOverlay.setLayer(layer);
      firePropertyChange("baseMapLayer", oldValue, layer);
    }
  }

  public synchronized void setBoundingBox(final BoundingBox boundingBox) {
    Invoke.later(() -> {
      if (this.settingBoundingBox.isFalse()) {
        try (
          BaseCloseable settingBoundingBox = this.settingBoundingBox.closeable(true)) {
          final BoundingBox oldBoundingBox = getBoundingBox();
          final double oldUnitsPerPixel = getUnitsPerPixel();

          final boolean zoomPreviousEnabled = isZoomPreviousEnabled();
          final boolean zoomNextEnabled = isZoomNextEnabled();
          final BoundingBox resizedBoundingBox = this.viewport.setBoundingBox(boundingBox);
          if (this.project != null) {
            this.project.setViewBoundingBox(resizedBoundingBox);

            setScale(this.viewport.getScale());
            synchronized (this.zoomHistory) {
              if (this.updateZoomHistory.isTrue() && !this.viewport.isComponentResizing()) {
                BoundingBox currentBoundingBox = null;
                if (this.zoomHistoryIndex > -1) {
                  currentBoundingBox = this.zoomHistory.get(this.zoomHistoryIndex);
                  if (!currentBoundingBox.equals(resizedBoundingBox)) {
                    while (this.zoomHistory.size() > this.zoomHistoryIndex + 1) {
                      this.zoomHistory.removeLast();
                    }
                    for (int i = this.zoomHistory.size() - 1; i > this.zoomHistoryIndex; i++) {
                      this.zoomHistory.remove(i);
                    }
                    this.zoomHistory.add(resizedBoundingBox);
                    this.zoomHistoryIndex = this.zoomHistory.size() - 1;
                    if (this.zoomHistory.size() > 50) {
                      this.zoomHistory.removeFirst();

                      this.zoomHistoryIndex--;
                    }
                  }
                } else {
                  this.zoomHistory.add(resizedBoundingBox);
                  this.zoomHistoryIndex = 0;
                }
              }
            }
            firePropertyChange("unitsPerPixel", oldUnitsPerPixel, getUnitsPerPixel());
            firePropertyChange("boundingBox", oldBoundingBox, resizedBoundingBox);
            firePropertyChange("zoomPreviousEnabled", zoomPreviousEnabled, isZoomPreviousEnabled());
            firePropertyChange("zoomNextEnabled", zoomNextEnabled, isZoomNextEnabled());

            repaint();
          }
        }
      }
    });
  }

  public void setGeometryFactory(final GeometryFactory geometryFactory) {
    if (!isSameCoordinateSystem(geometryFactory)) {
      final LayerRecordQuadTree selectedRecordsIndex = new LayerRecordQuadTree(geometryFactory);
      AbstractRecordLayer.forEachSelectedRecords(this.project, selectedRecordsIndex::addRecords);
      this.selectedRecordsIndex = selectedRecordsIndex;
    }
    this.project.setGeometryFactory(geometryFactory);
    this.viewport.setGeometryFactory(geometryFactory);
    repaint();
  }

  public void setInitializing(final boolean initializing) {
    Invoke.later(() -> {
      if (initializing != this.initializing) {
        this.initializing = initializing;
        if (initializing) {
          this.busyLabel.setDelay(200);
          remove(this.layeredPanel);
          add(this.busyLabel, BorderLayout.CENTER);
        } else {
          remove(this.busyLabel);
          add(this.layeredPanel, BorderLayout.CENTER);
        }
      }
    });
  }

  public void setMapCursor(Cursor cursor) {
    if (cursor == null) {
      final String overlayAction = getOverlayAction();
      cursor = getOverlayActionCursor(overlayAction);
      if (cursor == null) {
        cursor = AbstractOverlay.DEFAULT_CURSOR;
      }
    }
    setViewportCursor(cursor);
    if (!this.overlayActionCursorStack.isEmpty()) {
      this.overlayActionCursorStack.set(0, cursor);
    }
  }

  public void setMapOverlayEnabled(final Class<? extends JComponent> overlayClass,
    final boolean enabled) {
    final JComponent component = getMapOverlay(overlayClass);
    if (component != null) {
      component.setEnabled(enabled);
    }
  }

  public boolean setOverlayAction(final String overlayAction) {
    final String oldAction = getOverlayAction();
    if (overlayAction == null) {
      firePropertyChange("overlayAction", oldAction, null);
      return false;
    } else if (DataType.equal(oldAction, overlayAction)) {
      return true;
    } else if (canOverrideOverlayAction(overlayAction, oldAction)) {
      final Cursor cursor = getOverlayActionCursor(overlayAction);
      this.overlayActionCursorStack.push(cursor);
      setViewportCursor(cursor);
      this.overlayActionStack.push(overlayAction);
      this.overlayActionLabel.setText(CaseConverter.toCapitalizedWords(overlayAction));
      this.overlayActionLabel.setVisible(true);
      firePropertyChange("overlayAction", oldAction, overlayAction);
      return true;
    } else {
      return false;
    }
  }

  public void setOverlayActionCursor(final String name, final Cursor cursor) {
    this.overlayActionCursors.put(name, cursor);
  }

  public synchronized void setScale(double scale) {
    if (!this.settingScale && !Double.isNaN(scale) && !Double.isInfinite(scale)) {
      try {
        this.settingScale = true;
        if (!getGeometryFactory().isGeographics()) {
          scale = Doubles.makePrecise(10.0, scale);
        }
        if (scale >= 0.1) {
          final double oldValue = this.scale;
          final double oldUnitsPerPixel = getUnitsPerPixel();
          if (scale != oldValue) {
            this.viewport.setScale(scale);
            this.scale = scale;
            firePropertyChange("scale", oldValue, scale);
            final double unitsPerPixel = getUnitsPerPixel();
            if (Math.abs(unitsPerPixel - oldUnitsPerPixel) > 0.0001) {
              firePropertyChange("unitsPerPixel", oldUnitsPerPixel, unitsPerPixel);
            }
            repaint();
          }
        }
      } finally {
        this.settingScale = false;
      }
    }
  }

  public void setToolTipText(final int x, final int y, final CharSequence text) {
    Invoke.later(() -> {
      this.toolTipOverlay.setText(x, y, text);
    });
  }

  public void setToolTipText(final Point2D location, final CharSequence text) {
    Invoke.later(() -> {
      this.toolTipOverlay.setText(location, text);
    });
  }

  public void setUnitsPerPixel(final double unitsPerPixel) {
    if (this.viewport != null) {
      double scale = this.viewport.getScaleForUnitsPerPixel(unitsPerPixel);
      scale = Doubles.makePrecise(10.0, scale);
      final double oldUnitsPerPixel = getUnitsPerPixel();
      if (!MathUtil.precisionEqual(unitsPerPixel, oldUnitsPerPixel, 10000000.0)) {
        setScale(scale);
      }
    }
  }

  private void setViewportCursor(final Cursor cursor) {
    this.layeredPane.setCursor(cursor);
  }

  public void setVisibleOverlay(final JComponent overlay) {
    if (this.visibleOverlay == null) {
      this.visibleOverlay = overlay;
      for (final Component component : this.layeredPane.getComponents()) {
        if (component != overlay && component != this.mouseOverlay) {
          component.setVisible(false);
        }
      }
    }
  }

  private void setZoomHistoryIndex(int zoomHistoryIndex) {
    synchronized (this.zoomHistory) {
      try (
        BaseCloseable updateZoomHistory = this.updateZoomHistory.closeable(false)) {
        final boolean zoomPreviousEnabled = isZoomPreviousEnabled();
        final boolean zoomNextEnabled = isZoomNextEnabled();
        final int zoomHistorySize = this.zoomHistory.size();
        if (zoomHistoryIndex < 1) {
          zoomHistoryIndex = 0;
        } else if (zoomHistoryIndex >= zoomHistorySize) {
          zoomHistoryIndex = zoomHistorySize - 2;
        }
        this.zoomHistoryIndex = zoomHistoryIndex;
        final BoundingBox boundingBox = this.zoomHistory.get(zoomHistoryIndex);
        this.viewport.setBoundingBoxAndGeometryFactory(boundingBox);

        this.project.setViewBoundingBoxAndGeometryFactory(boundingBox);
        firePropertyChange("zoomPreviousEnabled", zoomPreviousEnabled, isZoomPreviousEnabled());
        firePropertyChange("zoomNextEnabled", zoomNextEnabled, isZoomNextEnabled());
      }
    }
  }

  public void showZoomBookmarkMenu() {
    final BaseJPopupMenu menu = new BaseJPopupMenu();

    menu.addMenuItem("Add Bookmark", "add", this::addZoomBookmark);
    menu.addSeparator();
    final Project project = getProject();
    for (final Entry<String, BoundingBox> entry : project.getZoomBookmarks().entrySet()) {
      final String name = entry.getKey();
      final BoundingBox boundingBox = entry.getValue();
      menu.addMenuItem("Zoom to " + name, "magnifier", () -> zoomToBoundingBox(boundingBox));
    }
    menu.showMenu(this.zoomBookmarkButton, 0, 20);
  }

  public void toggleMode(final String mode) {
    if (isOverlayAction(mode)) {
      clearOverlayAction(mode);
    } else {
      setOverlayAction(mode);
    }
  }

  public void zoom(final Point mapPoint, final int steps) {
    final Viewport2D viewport = getViewport();
    final BoundingBox boundingBox = getBoundingBox();
    final double width = boundingBox.getWidth();
    final double height = boundingBox.getHeight();
    final double scale = getScale();
    long newScale;
    if (steps == 0) {
      return;
    } else if (steps < 0) {
      newScale = getZoomInScale(scale, -steps);
    } else {
      newScale = getZoomOutScale(scale, steps);
    }
    if (newScale > 0 && Math.abs(newScale - scale) > 0.0001) {
      final double unitsPerPixel = viewport.getUnitsPerPixel(newScale);

      final int viewWidthPixels = viewport.getViewWidthPixels();
      final double newWidth = viewWidthPixels * unitsPerPixel;

      final int viewHeightPixels = viewport.getViewHeightPixels();
      final double newHeight = viewHeightPixels * unitsPerPixel;

      final double x = mapPoint.getX();
      final double x1 = boundingBox.getMinX();
      final double deltaX = x - x1;
      final double percentX = deltaX / width;
      final double newDeltaX = newWidth * percentX;
      final double newX1 = x - newDeltaX;

      final double y = mapPoint.getY();
      final double y1 = boundingBox.getMinY();
      final double deltaY = y - y1;
      final double percentY = deltaY / height;
      final double newDeltaY = newHeight * percentY;
      final double newY1 = y - newDeltaY;

      final GeometryFactory newGeometryFactory = boundingBox.getGeometryFactory();
      final BoundingBox newBoundingBox = newGeometryFactory.newBoundingBox(newX1, newY1,
        newX1 + newWidth, newY1 + newHeight);
      setBoundingBox(newBoundingBox);
    }
  }

  public void zoomIn() {
    final double scale = getScale();
    final long newScale = getZoomInScale(scale, 1);
    setScale(newScale);
  }

  public void zoomNext() {
    setZoomHistoryIndex(this.zoomHistoryIndex + 1);
  }

  public void zoomOut() {
    final double scale = getScale();
    final long newScale = getZoomOutScale(scale, 1);
    setScale(newScale);
  }

  public void zoomPrevious() {
    setZoomHistoryIndex(this.zoomHistoryIndex - 1);
  }

  /**
   * Zoom to the bounding box with a 5% padding on each side
   *
   * @param boundingBox
   */
  public void zoomToBoundingBox(BoundingBox boundingBox) {
    final GeometryFactory geometryFactory = getGeometryFactory();
    boundingBox = boundingBox.convert(geometryFactory).expandPercent(0.1);
    setBoundingBox(boundingBox);
  }

  public void zoomToGeometry(final Geometry geometry) {
    if (geometry != null) {
      final GeometryFactory geometryFactory = getGeometryFactory();
      final Geometry convertedGeometry = geometry.convertGeometry(geometryFactory);
      final BoundingBox boudingBox = convertedGeometry.getBoundingBox();
      zoomToBoundingBox(boudingBox);
    }
  }

  public void zoomToLayer(final Layer layer) {
    if (layer != null && layer.isExists() && layer.isVisible()) {
      final BoundingBox boundingBox = layer.getBoundingBox(true);
      zoomToBoundingBox(boundingBox);
    }
  }

  public void zoomToRecord(final Record record) {
    if (record != null) {
      final Geometry geometry = record.getGeometry();
      zoomToGeometry(geometry);
    }
  }

  public void zoomToSelected() {
    zoomToSelected(this.project);
  }

  public void zoomToSelected(final Layer layer) {
    final BoundingBox boundingBox = layer.getSelectedBoundingBox();
    if (!boundingBox.isEmpty()) {
      zoomToBoundingBox(boundingBox);
    }
  }

  public void zoomToWorld() {
    final GeometryFactory geometryFactory = getGeometryFactory();
    final CoordinateSystem coordinateSystem = geometryFactory.getCoordinateSystem();
    final BoundingBox boundingBox = coordinateSystem.getAreaBoundingBox();
    setBoundingBox(boundingBox);
  }

}<|MERGE_RESOLUTION|>--- conflicted
+++ resolved
@@ -454,83 +454,6 @@
   }
 
   public CloseLocation findCloseLocation(final AbstractRecordLayer layer, final LayerRecord record,
-<<<<<<< HEAD
-    final Geometry geometry, final BoundingBox boundingBox) {
-    CloseLocation closeLocation = findCloseVertexLocation(layer, record, geometry, boundingBox);
-    if (closeLocation == null) {
-      closeLocation = findCloseSegmentLocation(layer, record, geometry, boundingBox);
-    }
-    return closeLocation;
-  }
-
-  public CloseLocation findCloseLocation(final LayerRecord record, final BoundingBox boundingBox) {
-    if (record.isGeometryEditable()) {
-      final AbstractRecordLayer layer = record.getLayer();
-      final Geometry geometry = record.getGeometry();
-      return findCloseLocation(layer, record, geometry, boundingBox);
-
-    }
-    return null;
-  }
-
-  private CloseLocation findCloseSegmentLocation(final AbstractRecordLayer layer,
-    final LayerRecord record, final Geometry geometry, final BoundingBox boundingBox) {
-
-    final GeometryFactory viewportGeometryFactory = getViewport().getGeometryFactory();
-    final Geometry convertedGeometry = geometry.newGeometry(viewportGeometryFactory);
-
-    final double maxDistance = getMaxDistance(boundingBox);
-    final GeometrySegmentQuadTree lineSegments = GeometrySegmentQuadTree.get(convertedGeometry);
-    final Point point = boundingBox.getCentre();
-    double closestDistance = Double.MAX_VALUE;
-    final List<Segment> segments = lineSegments.getItems(boundingBox, (segment) -> {
-      return segment.isWithinDistance(point, maxDistance);
-    });
-    Segment closestSegment = null;
-    for (final Segment segment : segments) {
-      final double distance = segment.distance(point);
-      if (distance < closestDistance) {
-        closestSegment = segment;
-        closestDistance = distance;
-      }
-    }
-    if (closestSegment != null) {
-      final Point pointOnLine = viewportGeometryFactory.point(closestSegment.project(point));
-      Point closePoint = pointOnLine;
-      if (layer != null) {
-        final GeometryFactory geometryFactory = layer.getGeometryFactory();
-        closePoint = pointOnLine.convertGeometry(geometryFactory);
-      }
-      final int[] segmentId = closestSegment.getSegmentId();
-      final Segment segment = geometry.getSegment(segmentId);
-      return new CloseLocation(layer, record, segment, closePoint);
-    }
-    return null;
-  }
-
-  protected CloseLocation findCloseVertexLocation(final AbstractRecordLayer layer,
-    final LayerRecord record, final Geometry geometry, final BoundingBox boundingBox) {
-    final GeometryVertexQuadTree index = GeometryVertexQuadTree.getGeometryVertexIndex(geometry);
-    if (index != null) {
-      final GeometryFactory geometryFactory = boundingBox.getGeometryFactory();
-      Vertex closeVertex = null;
-      final Point centre = boundingBox.getCentre();
-
-      final List<Vertex> closeVertices = index.getItems(boundingBox);
-      Collections.sort(closeVertices, VERTEX_INDEX_COMPARATOR);
-      double minDistance = Double.MAX_VALUE;
-      for (final Vertex vertex : closeVertices) {
-        if (vertex != null) {
-          final double distance = ((Point)vertex.convertGeometry(geometryFactory)).distance(centre);
-          if (distance < minDistance) {
-            minDistance = distance;
-            closeVertex = vertex;
-          }
-        }
-      }
-      if (closeVertex != null) {
-        return new CloseLocation(layer, record, closeVertex);
-=======
     final Geometry geometry) {
     final Point point = MouseOverlay.getEventPoint();
     final double x = point.getX();
@@ -564,7 +487,6 @@
         final Point closePoint = convertedSegment.project(x, y);
         final Point sourcePoint = geometry.convertGeometry(closePoint);
         return new CloseLocation(layer, record, segment, closePoint, sourcePoint);
->>>>>>> 30c4a9ea
       }
     }
     return null;
