package com.revolsys.swing.map;

import java.awt.BorderLayout;
import java.awt.Color;
import java.awt.Component;
import java.awt.Cursor;
import java.awt.Dimension;
import java.awt.FlowLayout;
import java.awt.GridLayout;
import java.awt.event.MouseEvent;
import java.awt.geom.Point2D;
import java.beans.PropertyChangeEvent;
import java.beans.PropertyChangeListener;
import java.util.ArrayList;
import java.util.Collections;
import java.util.HashMap;
import java.util.LinkedList;
import java.util.List;
import java.util.Map;
import java.util.Map.Entry;
import java.util.Set;

import javax.swing.BorderFactory;
import javax.swing.JButton;
import javax.swing.JComponent;
import javax.swing.JLabel;
import javax.swing.JLayeredPane;
import javax.swing.JOptionPane;
import javax.swing.JPanel;
import javax.swing.JToggleButton;
import javax.swing.SwingConstants;
import javax.swing.border.BevelBorder;
import javax.swing.undo.UndoableEdit;

import org.jdesktop.swingx.JXBusyLabel;
import org.jeometry.common.awt.WebColors;
import org.jeometry.common.data.type.DataType;
import org.jeometry.common.number.Doubles;

import com.revolsys.collection.map.Maps;
import com.revolsys.geometry.index.RecordSpatialIndex;
import com.revolsys.geometry.model.BoundingBox;
import com.revolsys.geometry.model.BoundingBoxProxy;
import com.revolsys.geometry.model.Geometry;
import com.revolsys.geometry.model.GeometryComponent;
import com.revolsys.geometry.model.GeometryFactory;
import com.revolsys.geometry.model.GeometryFactoryProxy;
import com.revolsys.geometry.model.Point;
import com.revolsys.geometry.model.segment.Segment;
import com.revolsys.geometry.model.vertex.Vertex;
import com.revolsys.geometry.util.RectangleUtil;
import com.revolsys.io.BaseCloseable;
import com.revolsys.record.Record;
import com.revolsys.swing.Icons;
import com.revolsys.swing.action.enablecheck.EnableCheck;
import com.revolsys.swing.action.enablecheck.ObjectPropertyEnableCheck;
import com.revolsys.swing.component.BasePanel;
import com.revolsys.swing.field.BaseComboBox;
import com.revolsys.swing.listener.ConsumerSelectedItemListener;
import com.revolsys.swing.listener.EnableComponentListener;
import com.revolsys.swing.map.border.FullSizeLayoutManager;
import com.revolsys.swing.map.border.MapRulerBorder;
import com.revolsys.swing.map.component.GeometryFactoryField;
import com.revolsys.swing.map.component.MapPointerElevation;
import com.revolsys.swing.map.component.MapPointerLocation;
import com.revolsys.swing.map.component.SelectMapCoordinateSystem;
import com.revolsys.swing.map.component.SelectMapScale;
import com.revolsys.swing.map.component.SelectMapUnitsPerPixel;
import com.revolsys.swing.map.layer.BaseMapLayerGroup;
import com.revolsys.swing.map.layer.Layer;
import com.revolsys.swing.map.layer.LayerGroup;
import com.revolsys.swing.map.layer.NullLayer;
import com.revolsys.swing.map.layer.Project;
import com.revolsys.swing.map.layer.record.AbstractRecordLayer;
import com.revolsys.swing.map.layer.record.LayerRecord;
import com.revolsys.swing.map.layer.record.LayerRecordQuadTree;
import com.revolsys.swing.map.list.LayerGroupListModel;
import com.revolsys.swing.map.listener.FileDropTargetListener;
import com.revolsys.swing.map.overlay.AbstractOverlay;
import com.revolsys.swing.map.overlay.CloseLocation;
import com.revolsys.swing.map.overlay.EditGeoreferencedImageOverlay;
import com.revolsys.swing.map.overlay.LayerMapOverlay;
import com.revolsys.swing.map.overlay.LayerRendererOverlay;
import com.revolsys.swing.map.overlay.MapOverlay;
import com.revolsys.swing.map.overlay.MeasureOverlay;
import com.revolsys.swing.map.overlay.MouseOverlay;
import com.revolsys.swing.map.overlay.ShortestRouteOverlay;
import com.revolsys.swing.map.overlay.ToolTipOverlay;
import com.revolsys.swing.map.overlay.ZoomOverlay;
import com.revolsys.swing.map.overlay.record.EditRecordGeometryOverlay;
import com.revolsys.swing.map.overlay.record.SelectRecordsOverlay;
import com.revolsys.swing.menu.BaseJPopupMenu;
import com.revolsys.swing.parallel.Invoke;
import com.revolsys.swing.parallel.SwingWorkerProgressBar;
import com.revolsys.swing.toolbar.ToolBar;
import com.revolsys.swing.undo.UndoManager;
import com.revolsys.util.CaseConverter;
import com.revolsys.util.Pair;
import com.revolsys.util.Preferences;
import com.revolsys.util.Property;
import com.revolsys.value.GlobalBooleanValue;

public class MapPanel extends JPanel implements GeometryFactoryProxy, PropertyChangeListener {
  public static final String MAP_PANEL = "INTERNAL_layeredPanel";

  private static final long serialVersionUID = 1L;

  public static MapPanel getMapPanel(final Layer layer) {
    if (layer == null) {
      return null;
    } else {
      final LayerGroup project = layer.getProject();
      if (project == null) {
        return null;
      } else {
        return project.getProperty(MAP_PANEL);
      }
    }
  }

  public static void zoomToBoundingBox(final String baseName,
    final BoundingBoxProxy boundingBoxProxy) {
    GeometryFactoryField.promptGeometryFactory(baseName, boundingBoxProxy, geometryFactory -> {
      final Project project = Project.get();
      final MapPanel mapPanel = project.getMapPanel();
      final BoundingBox boundingBox = boundingBoxProxy.getBoundingBox() //
        .bboxEdit(editor -> editor.setGeometryFactory(geometryFactory));
      mapPanel.zoomToBoundingBox(boundingBox);
    });
  }

<<<<<<< HEAD
=======
  private JLabel messageLabel;

>>>>>>> 609dfb54
  private BaseComboBox<Layer> baseMapLayerField;

  private BaseMapLayerGroup baseMapLayers;

  private LayerMapOverlay baseMapOverlay;

  private final JXBusyLabel busyLabel = new JXBusyLabel(new Dimension(100, 100));

  private List<CloseLocation> closeSelectedLocations = Collections.emptyList();

  private List<LayerRecord> closeSelectedRecords = Collections.emptyList();

  private FileDropTargetListener fileDropListener;

  private boolean initializing = true;

  private final JLayeredPane layeredPane;

  private final BasePanel layeredPanel;

  private LayerMapOverlay layerOverlay;

  private BasePanel leftStatusBar = new BasePanel(new FlowLayout(FlowLayout.LEFT, 2, 2));

  private MouseOverlay mouseOverlay;

  private final Map<String, Cursor> overlayActionCursors = new HashMap<>();

  private final LinkedList<Cursor> overlayActionCursorStack = new LinkedList<>();

  private JLabel overlayActionLabel;

  /** Map from an overlay action (current) to the overlay actions that can override it (new). */
  private final Map<String, Set<String>> overlayActionOverrides = new HashMap<>();

  private final LinkedList<String> overlayActionStack = new LinkedList<>();

  private int overlayIndex = 1;

  private final Preferences preferences;

  private SwingWorkerProgressBar progressBar;

  private final Project project;

  private final ProjectFrame projectFrame;

  private BasePanel rightStatusBar = new BasePanel(new FlowLayout(FlowLayout.RIGHT, 2, 2));

  private double scale = 500000000;

  private SelectMapCoordinateSystem selectCoordinateSystem;

  private RecordSpatialIndex<LayerRecord> selectedRecordsIndex;

  private final GlobalBooleanValue settingBoundingBox = new GlobalBooleanValue(false);

  private boolean settingScale;

  private JPanel statusBarPanel;

  private final ToolBar toolBar = new ToolBar();

  private ToolTipOverlay toolTipOverlay;

  private final UndoManager undoManager = new UndoManager();

  private final GlobalBooleanValue updateZoomHistory = new GlobalBooleanValue(true);

  private final ComponentViewport2D viewport;

  private Component visibleOverlay;

  private JButton zoomBookmarkButton;

  private final LinkedList<BoundingBox> zoomHistory = new LinkedList<>();

  private int zoomHistoryIndex = -1;

<<<<<<< HEAD
=======
  private final LinkedList<Pair<String, Color>> messageStack = new LinkedList<>();

>>>>>>> 609dfb54
  public MapPanel(final ProjectFrame projectFrame, final Preferences preferences,
    final Project project) {
    super(new BorderLayout());
    this.projectFrame = projectFrame;
    this.preferences = preferences;
    this.project = project;
    this.selectedRecordsIndex = LayerRecordQuadTree.newIndex(project.getGeometryFactory());

    this.baseMapLayers = project.getBaseMapLayers();
    project.setProperty(MAP_PANEL, this);
    this.layeredPane = new JLayeredPane();
    this.layeredPane.setOpaque(true);
    this.layeredPane.setBackground(Color.WHITE);
    this.layeredPane.setVisible(true);
    this.layeredPane.setLayout(new FullSizeLayoutManager());

    this.layeredPanel = new BasePanel(new GridLayout(1, 1), this.layeredPane);

    this.busyLabel.setDelay(200);
    this.busyLabel.setBusy(true);
    this.busyLabel.setHorizontalAlignment(SwingConstants.CENTER);
    this.busyLabel.setVerticalAlignment(SwingConstants.CENTER);
    this.busyLabel.setBackground(WebColors.White);
    this.busyLabel.setOpaque(true);
    add(this.busyLabel, BorderLayout.CENTER);

    this.viewport = new ComponentViewport2D(project, this.layeredPane);
    final BoundingBox boundingBox = project.getViewBoundingBox();
    if (boundingBox != null && !boundingBox.isEmpty()) {
      this.zoomHistory.add(boundingBox);
      this.zoomHistoryIndex = 0;
    }
    Property.addListener(this.viewport, this);

    final MapRulerBorder border = new MapRulerBorder(this.viewport);
    this.layeredPanel.setBorder(border);

    this.baseMapOverlay = new LayerRendererOverlay(this);
    this.baseMapOverlay.setLayer(NullLayer.INSTANCE);
    this.layeredPane.add((JComponent)this.baseMapOverlay, Integer.valueOf(0));
    Property.addListener(this.baseMapOverlay, "layer", this);

    this.layerOverlay = newLayerOverlay();
    this.layerOverlay.setShowAreaBoundingBox(project.getProperty("showAreaBoundingBox", true));
    this.layeredPane.add((JComponent)this.layerOverlay, Integer.valueOf(1));

    Property.addListener(this.baseMapLayers, this);
    Property.addListener(project, this);

    addMapOverlays();

    newToolBar();

    newStatusBar();

    this.fileDropListener = new FileDropTargetListener(this);
    this.undoManager.addKeyMap(this);
  }

  public void addBaseMap(final Layer layer) {
    if (layer != null) {
      this.baseMapLayers.addLayer(layer);
    }
    if (this.baseMapLayers.getLayerCount() == 1) {
      if (layer.isVisible()) {
        setBaseMapLayer(layer);
      }
    }
  }

  public void addCoordinateSystem(final int srid) {
    this.selectCoordinateSystem.addGeometryFactory(srid);
  }

  public void addMapOverlay(final int zIndex, final MapOverlay overlay) {
    this.layeredPane.add((JComponent)overlay, Integer.valueOf(zIndex));
    if (overlay instanceof PropertyChangeListener) {
      final PropertyChangeListener listener = (PropertyChangeListener)overlay;
      Property.addListener(this, listener);
      Property.addListener(this.project, listener);
      Property.addListener(this.baseMapLayers, listener);
    }
    Property.addListener(overlay, this);
  }

  public void addMapOverlay(final MapOverlay overlay) {
    final int zIndex = 100 * this.overlayIndex++;
    addMapOverlay(zIndex, overlay);
  }

  protected void addMapOverlays() {
    new SelectRecordsOverlay(this);
    new ZoomOverlay(this);
    new EditRecordGeometryOverlay(this);
    this.mouseOverlay = new MouseOverlay(this, this.layeredPane);
    new EditGeoreferencedImageOverlay(this);
    new MeasureOverlay(this);
    new ShortestRouteOverlay(this);
    this.toolTipOverlay = new ToolTipOverlay(this);
  }

  public void addOverlayActionOverride(final String overlayAction,
    final String... overrideOverlayActions) {
    for (final String overrideOverlayAction : overrideOverlayActions) {
      Maps.addToSet(this.overlayActionOverrides, overlayAction, overrideOverlayAction);
    }
  }

  private void addPointerLocation(final boolean geographics) {
    final MapPointerLocation location = new MapPointerLocation(this, geographics);
    this.leftStatusBar.add(location);
  }

  public void addUndo(final UndoableEdit edit) {
    this.undoManager.addEdit(edit);
  }

  public void addZoomBookmark() {
    final BoundingBox boundingBox = getBoundingBox();
    if (!boundingBox.isEmpty()) {
      final String name = JOptionPane.showInputDialog(this, "Enter bookmark name",
        "Add Zoom Bookmark", JOptionPane.QUESTION_MESSAGE);
      if (Property.hasValue(name)) {
        final Project project = getProject();
        project.addZoomBookmark(name, boundingBox);
      }
    }
  }

  public boolean canOverrideOverlayAction(final String newAction) {
    final String currentAction = getOverlayAction();
    if (newAction == null) {
      return false;
    } else if (currentAction == null) {
      return true;
    } else if (currentAction.equals(newAction)) {
      return true;
    } else {
      final Set<String> overrideActions = this.overlayActionOverrides.get(currentAction);
      if (overrideActions == null) {
        return false;
      } else {
        return overrideActions.contains(newAction);
      }
    }
  }

  public boolean canOverrideOverlayAction(final String newAction, final String currentAction) {
    if (currentAction == null) {
      return true;
    } else {
      final Set<String> overrideActions = this.overlayActionOverrides.get(currentAction);
      if (overrideActions == null) {
        return false;
      } else {
        return overrideActions.contains(newAction);
      }
    }
  }

  public void clearCloseSelected() {
    if (this.closeSelectedRecords != null) {
      this.closeSelectedRecords.clear();
    }
    if (this.closeSelectedLocations != null) {
      this.closeSelectedLocations.clear();
    }
  }

  public void clearMessage(final String overlayAction) {
    this.messageLabel.setVisible(false);
  }

  public boolean clearOverlayAction(final String overlayAction) {
    if (overlayAction == null) {
      return false;
    } else if (isOverlayAction(overlayAction)) {
      this.messageLabel.setVisible(false);
      this.overlayActionCursorStack.pop();
      this.overlayActionStack.pop();
      this.messageStack.pop();
      if (hasOverlayAction()) {
        final Cursor cursor = this.overlayActionCursorStack.peek();
        setViewportCursor(cursor);
        final String previousAction = this.overlayActionStack.peek();
        this.overlayActionLabel.setText(CaseConverter.toCapitalizedWords(previousAction));
        final Pair<String, Color> message = this.messageStack.peek();
        if (message != null) {
          this.messageLabel.setText(message.getValue1());
          this.messageLabel.setForeground(message.getValue2());
          this.messageLabel.setVisible(true);
        }
      } else {
        this.overlayActionLabel.setText("");
        this.overlayActionLabel.setVisible(false);
        this.messageLabel.setVisible(false);
        setViewportCursor(AbstractOverlay.DEFAULT_CURSOR);
      }
      firePropertyChange("overlayAction", overlayAction, null);
      return true;
    } else {
      return false;
    }
  }

  public void clearOverlayActions() {
    while (!this.overlayActionStack.isEmpty()) {
      final String action = this.overlayActionStack.element();
      clearOverlayAction(action);
    }
  }

  public void clearToolTipText() {
    this.toolTipOverlay.clearText();
  }

  public void clearVisibleOverlay(final Component overlay) {
    if (this.visibleOverlay == overlay) {
      try {
        for (final Component component : this.layeredPane.getComponents()) {
          if (component != this.mouseOverlay) {
            component.setVisible(true);
          }
        }
      } finally {
        this.visibleOverlay = null;
      }
    }
  }

  public void clearZoomHistory() {
    this.zoomHistory.clear();
    this.zoomHistoryIndex = -1;
    firePropertyChange("zoomPreviousEnabled", true, false);
    firePropertyChange("zoomNextEnabled", true, false);
  }

  public void destroy() {
    setDropTarget(null);
    Property.removeAllListeners(this);
    setDropTarget(null);
    this.layerOverlay.destroy();
    for (final Component overlay : this.layeredPane.getComponents()) {
      if (overlay instanceof AbstractOverlay) {
        final AbstractOverlay abstractOverlay = (AbstractOverlay)overlay;
        abstractOverlay.destroy();
      }
    }
    removeAll();

    this.layeredPane.removeAll();
    this.statusBarPanel.removeAll();
    this.leftStatusBar = null;
    this.rightStatusBar = null;
    if (this.baseMapLayers != null) {
      this.baseMapLayers.delete();
    }
    this.baseMapLayers = null;
    this.baseMapOverlay = null;
    this.fileDropListener = null;
    this.layerOverlay = null;
    this.progressBar = null;
    this.project.reset();
    this.toolBar.clear();
    this.toolTipOverlay = null;
    this.undoManager.die();
    Property.removeAllListeners(this.viewport.getPropertyChangeSupport());
    this.zoomBookmarkButton = null;
    this.zoomHistory.clear();
  }

  @Override
  protected void finalize() throws Throwable {
    this.layerOverlay.destroy();
    super.finalize();
  }

  public CloseLocation findCloseLocation(final AbstractRecordLayer layer, final LayerRecord record,
    final Geometry geometry) {
    final Point point = MouseOverlay.getEventPoint();
    final double x = point.getX();
    final double y = point.getY();
    final double maxDistance = this.viewport.getHotspotMapUnits();
    final GeometryFactory geometryFactory = this.viewport.getGeometryFactory2dFloating();
    final Geometry convertedGeometry = geometry.convertGeometry(geometryFactory);
    final Pair<GeometryComponent, Double> closestGeometryComponent = convertedGeometry
      .findClosestGeometryComponent(x, y, maxDistance);

    if (!closestGeometryComponent.isEmpty()) {
      final GeometryComponent geometryComponent = closestGeometryComponent.getValue1();
      if (geometryComponent instanceof Vertex) {
        final Vertex convertedVertex = (Vertex)geometryComponent;
        final int[] vertexId = convertedVertex.getVertexId();
        // Get the vertex from the original geometry
        final Vertex vertex = geometry.getVertex(vertexId);
        return new CloseLocation(layer, record, vertex);
      } else if (geometryComponent instanceof Segment) {
        final Segment convertedSegment = (Segment)geometryComponent;
        final int[] segmentId = convertedSegment.getSegmentId();
        // Get the segment from the original geometry
        final Segment segment = geometry.getSegment(segmentId);

        final Point closePoint = convertedSegment.project(x, y);
        final Point sourcePoint = geometry.convertGeometry(closePoint);
        return new CloseLocation(layer, record, segment, closePoint, sourcePoint);
      }
    }
    return null;
  }

  public Layer getBaseMapLayer() {
    return this.baseMapOverlay.getLayer();
  }

  public LayerGroup getBaseMapLayers() {
    return this.baseMapLayers;
  }

  public LayerMapOverlay getBaseMapOverlay() {
    return this.baseMapOverlay;
  }

  public BoundingBox getBoundingBox() {
    return this.viewport.getBoundingBox();
  }

  public List<CloseLocation> getCloseSelectedLocations() {
    return this.closeSelectedLocations;
  }

  public List<LayerRecord> getCloseSelectedRecords() {
    return this.closeSelectedRecords;
  }

  public FileDropTargetListener getFileDropListener() {
    return this.fileDropListener;
  }

  @Override
  public GeometryFactory getGeometryFactory() {
    return this.viewport.getGeometryFactory();
  }

  public BoundingBox getHotspotBoundingBox() {
    final Point point = MouseOverlay.getEventPoint();
    final double x = point.getX();
    final double y = point.getY();
    final ComponentViewport2D viewport = this.viewport;
    final double maxDistance = viewport.getHotspotMapUnits();
    final GeometryFactory geometryFactory = viewport.getGeometryFactory2dFloating();
    return geometryFactory.newBoundingBox(x - maxDistance, y - maxDistance, x + maxDistance,
      y + maxDistance);
  }

  public MapOverlay getLayerOverlay() {
    return this.layerOverlay;
  }

  public JPanel getLeftStatusBar() {
    return this.leftStatusBar;
  }

  @SuppressWarnings("unchecked")
  public <T extends JComponent> T getMapOverlay(final Class<T> overlayClass) {
    for (final Component component : this.layeredPane.getComponents()) {
      if (overlayClass.isAssignableFrom(component.getClass())) {
        return (T)component;
      }
    }
    return null;
  }

  @SuppressWarnings("unchecked")
  public <T extends JComponent> List<T> getMapOverlays(final Class<T> overlayClass) {
    final List<T> overlays = new ArrayList<>();
    for (final Component component : this.layeredPane.getComponents()) {
      if (overlayClass.isAssignableFrom(component.getClass())) {
        overlays.add((T)component);
      }
    }
    return overlays;
  }

  public MouseOverlay getMouseOverlay() {
    return this.mouseOverlay;
  }

  public String getOverlayAction() {
    if (this.overlayActionStack == null) {
      return null;
    } else {
      return this.overlayActionStack.peek();
    }
  }

  public Cursor getOverlayActionCursor(final String name) {
    return Maps.get(this.overlayActionCursors, name, AbstractOverlay.DEFAULT_CURSOR);
  }

  public Preferences getPreferences() {
    return this.preferences;
  }

  public SwingWorkerProgressBar getProgressBar() {
    return this.progressBar;
  }

  public Project getProject() {
    return this.project;
  }

  public ProjectFrame getProjectFrame() {
    return this.projectFrame;
  }

  public JPanel getRightStatusBar() {
    return this.rightStatusBar;
  }

  public double getScale() {
    if (this.viewport == null) {
      return Double.NaN;
    } else {
      return this.viewport.getScale();
    }
  }

  public List<Long> getScales() {
    return this.viewport.getScales();
  }

  public List<LayerRecord> getSelectedRecords(final BoundingBox boundingBox) {
    return this.selectedRecordsIndex.getItems(boundingBox);
  }

  public ToolBar getToolBar() {
    return this.toolBar;
  }

  public UndoManager getUndoManager() {
    return this.undoManager;
  }

  public double getUnitsPerPixel() {
    if (this.viewport == null) {
      return 1;
    } else {
      return this.viewport.getUnitsPerPixel();
    }
  }

  public ComponentViewport2D getViewport() {
    return this.viewport;
  }

  public boolean hasOverlayAction() {
    return !this.overlayActionStack.isEmpty();
  }

  public boolean hasOverlayAction(final String overlayAction) {
    return this.overlayActionStack.contains(overlayAction);
  }

  public boolean isInitializing() {
    return this.initializing;
  }

  public boolean isOverlayAction(final String overlayAction) {
    if (overlayAction == null) {
      return false;
    } else {
      final String oldAction = getOverlayAction();
      if (oldAction == null) {
        return false;
      } else {
        return overlayAction.equals(oldAction);
      }
    }
  }

  public boolean isZoomNextEnabled() {
    return this.zoomHistoryIndex < this.zoomHistory.size() - 1;
  }

  public boolean isZoomPreviousEnabled() {
    return this.zoomHistoryIndex > 0;
  }

  public void mouseExitedCloseSelected(final MouseEvent event) {
    clearCloseSelected();
  }

  public boolean mouseMovedCloseSelected(final MouseEvent event) {
    if (isOverlayAction(SelectRecordsOverlay.ACTION_SELECT_RECORDS)
      || isOverlayAction(ZoomOverlay.ACTION_ZOOM_BOX) || isOverlayAction(ZoomOverlay.ACTION_PAN)) {
      clearCloseSelected();
      return false;
    } else {
      final double scale = getViewport().getScale();

      final BoundingBox boundingBox = getHotspotBoundingBox();
      final List<LayerRecord> closeRecords = new ArrayList<>();
      final List<CloseLocation> closeLocations = new ArrayList<>();
      for (final LayerRecord closeRecord : getSelectedRecords(boundingBox)) {
        final AbstractRecordLayer layer = closeRecord.getLayer();
        if (layer.isVisible(scale) && layer.isVisible(closeRecord)) {
          final Geometry geometry = closeRecord.getGeometry();
          final CloseLocation closeLocation = findCloseLocation(layer, closeRecord, geometry);
          if (closeLocation != null) {
            closeRecords.add(closeRecord);
            closeLocations.add(closeLocation);
          }
        }
      }
      this.closeSelectedRecords = closeRecords;
      this.closeSelectedLocations = closeLocations;
      repaint();
      return true;
    }
  }

  public void moveToFront(final JComponent overlay) {
    this.layeredPane.moveToFront(overlay);
  }

  protected LayerMapOverlay newLayerOverlay() {
    return new LayerRendererOverlay(this, this.project);
  }

  protected void newStatusBar() {
    this.statusBarPanel = new JPanel(new BorderLayout());
    this.statusBarPanel.setPreferredSize(new Dimension(200, 30));
    add(this.statusBarPanel, BorderLayout.SOUTH);
    this.statusBarPanel.add(this.leftStatusBar, BorderLayout.WEST);
    this.statusBarPanel.add(this.rightStatusBar, BorderLayout.EAST);

    final JToggleButton showAreaBBOXButton = new JToggleButton(Icons.getIcon("area_bbox"));
    showAreaBBOXButton.setToolTipText("Show/Hide Max Extents");
    showAreaBBOXButton.addActionListener(event -> {
      final boolean selected = showAreaBBOXButton.isSelected();
      this.layerOverlay.setShowAreaBoundingBox(selected);
      this.project.setProperty("showAreaBoundingBox", selected);
    });
    showAreaBBOXButton.setBorderPainted(false);
    this.leftStatusBar.add(showAreaBBOXButton);

    addPointerLocation(false);
    addPointerLocation(true);
    final MapPointerElevation elevation = new MapPointerElevation(this);
    this.leftStatusBar.add(elevation);

    this.overlayActionLabel = new JLabel();
    this.overlayActionLabel.setBorder(
      BorderFactory.createCompoundBorder(BorderFactory.createBevelBorder(BevelBorder.LOWERED),
        BorderFactory.createEmptyBorder(2, 3, 2, 3)));
    this.overlayActionLabel.setVisible(false);
    this.overlayActionLabel.setForeground(WebColors.Green);
    this.leftStatusBar.add(this.overlayActionLabel);

    this.messageLabel = new JLabel();
    this.messageLabel.setBorder(
      BorderFactory.createCompoundBorder(BorderFactory.createBevelBorder(BevelBorder.LOWERED),
        BorderFactory.createEmptyBorder(2, 3, 2, 3)));
    this.messageLabel.setVisible(false);
    this.leftStatusBar.add(this.messageLabel);

    this.progressBar = new SwingWorkerProgressBar();
    this.rightStatusBar.add(this.progressBar);
  }

  protected void newToolBar() {
    add(this.toolBar, BorderLayout.NORTH);

    newToolBarZoomButtons();

    newToolBarUndoButtons();

    newToolBarLayerControls();
  }

  private void newToolBarLayerControls() {
    this.toolBar.addButtonTitleIcon("layers", "Refresh All Layers", "arrow_refresh", this::refresh);

    this.selectCoordinateSystem = new SelectMapCoordinateSystem(this);
    this.toolBar.addComponent("layers", this.selectCoordinateSystem);

    final LayerGroupListModel baseMapLayersModel = new LayerGroupListModel(this.baseMapLayers,
      true);
    this.baseMapLayerField = baseMapLayersModel.newBaseComboBox("baseMapLayer");
    this.baseMapLayerField.setMaximumSize(new Dimension(200, 22));
    ConsumerSelectedItemListener.addItemListener(this.baseMapLayerField, this::setBaseMapLayer);
    if (this.baseMapLayers.getLayerCount() > 0) {
      this.baseMapLayerField.setSelectedIndex(1);
    }
    this.baseMapLayerField.setToolTipText("Base Map");

    this.toolBar.addComponent("layers", this.baseMapLayerField);
    Property.addListener(this.baseMapOverlay, "layer", this);
    this.baseMapLayerField.setSelectedIndex(0);
    this.toolBar.addButtonTitleIcon("layers", "Refresh Base Map", "map_refresh",
      this.baseMapOverlay::refresh);
  }

  private void newToolBarUndoButtons() {
    final EnableCheck canUndo = new ObjectPropertyEnableCheck(this.undoManager, "canUndo");
    final EnableCheck canRedo = new ObjectPropertyEnableCheck(this.undoManager, "canRedo");

    this.toolBar.addButton("undo", "Undo", "arrow_undo", canUndo, this.undoManager::undo);
    this.toolBar.addButton("undo", "Redo", "arrow_redo", canRedo, this.undoManager::redo);
  }

  private void newToolBarZoomButtons() {
    this.toolBar.addButtonTitleIcon("zoom", "Zoom to World", "magnifier_zoom_world",
      this::zoomToWorld);

    this.toolBar.addButtonTitleIcon("zoom", "Zoom In", "magnifier_zoom_in", this::zoomIn);

    this.toolBar.addButtonTitleIcon("zoom", "Zoom Out", "magnifier_zoom_out", this::zoomOut);

    final JButton zoomPreviousButton = this.toolBar.addButtonTitleIcon("zoom", "Zoom Previous",
      "magnifier_zoom_left", this::zoomPrevious);
    zoomPreviousButton.setEnabled(false);
    Property.addListener(this, "zoomPreviousEnabled",
      new EnableComponentListener(zoomPreviousButton));

    final JButton zoomNextButton = this.toolBar.addButtonTitleIcon("zoom", "Zoom Next",
      "magnifier_zoom_right", this::zoomNext);
    zoomNextButton.setEnabled(false);
    Property.addListener(this, "zoomNextEnabled", new EnableComponentListener(zoomNextButton));

    final JButton zoomSelectedButton = this.toolBar.addButtonTitleIcon("zoom", "Zoom To Selected",
      "magnifier_zoom_selected", this::zoomToSelected);
    zoomSelectedButton.setEnabled(false);
    Property.addListener(this.project, "hasSelectedRecords",
      new EnableComponentListener(zoomSelectedButton));

    this.zoomBookmarkButton = this.toolBar.addButtonTitleIcon("zoom", "Zoom Bookmarks",
      "zoom_bookmark", this::showZoomBookmarkMenu);

    this.toolBar.addComponent("zoom", new SelectMapScale(this));
    this.toolBar.addComponent("zoom", new SelectMapUnitsPerPixel(this));
  }

  public void panToBoundingBox(BoundingBox boundingBox) {
    final GeometryFactory geometryFactory = getGeometryFactory();
    boundingBox = boundingBox.bboxToCs(geometryFactory);
    final Viewport2D viewport = getViewport();
    if (!RectangleUtil.isEmpty(boundingBox)) {
      final Point centre = boundingBox.getCentre();
      viewport.setCentre(centre);
    }
  }

  public void panToGeometry(final Geometry geometry) {
    if (geometry != null) {
      final GeometryFactory geometryFactory = getGeometryFactory();
      final Geometry convertedGeometry = geometry.convertGeometry(geometryFactory);
      final BoundingBox boudingBox = convertedGeometry.getBoundingBox();
      panToBoundingBox(boudingBox);
    }
  }

  public void panToRecord(final Record record) {
    if (record != null) {
      final Geometry geometry = record.getGeometry();
      panToGeometry(geometry);
    }
  }

  @SuppressWarnings("unchecked")
  @Override
  public void propertyChange(final PropertyChangeEvent event) {
    final Object source = event.getSource();
    final String propertyName = event.getPropertyName();
    final Object oldValue = event.getOldValue();
    final Object newValue = event.getNewValue();
    if (AbstractRecordLayer.RECORDS_SELECTED.equals(propertyName)) {
      final List<LayerRecord> oldRecords = (List<LayerRecord>)oldValue;
      this.selectedRecordsIndex.removeRecords(oldRecords);

      final List<LayerRecord> newRecords = (List<LayerRecord>)newValue;
      this.selectedRecordsIndex.addRecords(newRecords);
    } else if (source == this.project) {
      if ("viewBoundingBox".equals(propertyName)) {
        final BoundingBox boundingBox = (BoundingBox)newValue;
        setBoundingBox(boundingBox);
      } else if ("geometryFactory".equals(propertyName)) {
        final GeometryFactory oldGeometryFactory = (GeometryFactory)oldValue;
        final GeometryFactory newGeometryFactory = (GeometryFactory)newValue;
        setGeometryFactory(oldGeometryFactory, newGeometryFactory);
      }
    } else if (source == this.viewport) {
      if ("geometryFactory".equals(propertyName)) {
        final GeometryFactory oldGeometryFactory = (GeometryFactory)oldValue;
        final GeometryFactory newGeometryFactory = (GeometryFactory)newValue;
        setGeometryFactory(oldGeometryFactory, newGeometryFactory);
      } else if ("boundingBox".equals(propertyName)) {
        final BoundingBox boundingBox = this.viewport.getBoundingBox();
        setBoundingBox(boundingBox);
      } else if ("unitsPerPixel".equals(propertyName)) {
        repaint();
      }
    } else if (source == this.baseMapOverlay) {
      if ("layer".equals(propertyName)) {
        final Layer layer = (Layer)newValue;
        if (this.baseMapLayerField != null) {
          if (layer == null) {
            this.baseMapLayerField.setSelectedItem(0);
          } else {
            this.baseMapLayerField.setSelectedItem(layer);
          }
        }
      }
    } else if (source == this.baseMapLayers) {
      if ("layers".equals(propertyName)) {
        if (this.baseMapOverlay != null) {
          final Layer selectedLayer = this.baseMapOverlay.getLayer();
          final Layer newLayer = (Layer)newValue;
          if (selectedLayer != newLayer) {
            if (selectedLayer != null) {
              final LayerGroup selectedLayerParent = selectedLayer.getLayerGroup();
              if (selectedLayer.isDeleted()
                || selectedLayerParent != null && selectedLayerParent != this.baseMapLayers) {
                this.baseMapOverlay.setLayer(null);
              }
            }
            if (newLayer != null && newLayer.isVisible()) {
              this.baseMapOverlay.setLayer(newLayer);
              this.baseMapLayerField.setSelectedItem(newLayer);
              if (selectedLayer != null) {
                selectedLayer.setVisible(false);
              }
            }
          }
        }
      }
    } else if (source instanceof Layer) {
      final Layer layer = (Layer)source;
      if (layer.getParent() == this.baseMapLayers) {
        if ("visible".equals(propertyName)) {
          final boolean visible = layer.isVisible();
          if (visible) {
            this.baseMapLayerField.setSelectedItem(layer);
          } else if (!this.baseMapLayers.isHasVisibleLayer()) {
            this.baseMapLayerField.setSelectedIndex(0);
          }
        }
      }
    } else if (source instanceof LayerRecord) {
      final LayerRecord record = (LayerRecord)source;
      if (propertyName.equals(record.getGeometryFieldName())) {
        if (record.isSelected()) {
          final Geometry oldGeometry = (Geometry)oldValue;
          if (oldGeometry == null) {
            final BoundingBox boundingBox = record.getGeometry().getBoundingBox();
            this.selectedRecordsIndex.removeItem(boundingBox, record);
          } else {
            final BoundingBox boundingBox = oldGeometry.getBoundingBox();
            this.selectedRecordsIndex.removeItem(boundingBox, record);
          }
          this.selectedRecordsIndex.addRecord(record);
        }
      }
    }
    repaint();
  }

  public void refresh() {
    final Project project = getProject();
    if (project != null) {
      project.refresh();
    }
  }

  public synchronized void setBaseMapLayer(final Layer layer) {
    if (layer == NullLayer.INSTANCE || this.baseMapLayers.containsLayer(layer)) {
      final Layer oldValue = getBaseMapLayer();
      this.baseMapOverlay.setLayer(layer);
      firePropertyChange("baseMapLayer", oldValue, layer);
    }
  }

  public synchronized void setBoundingBox(final BoundingBox boundingBox) {
    Invoke.later(() -> {
      if (this.settingBoundingBox.isFalse()) {
        try (
          BaseCloseable settingBoundingBox = this.settingBoundingBox.closeable(true)) {
          final BoundingBox oldBoundingBox = getBoundingBox();
          final double oldUnitsPerPixel = getUnitsPerPixel();

          final boolean zoomPreviousEnabled = isZoomPreviousEnabled();
          final boolean zoomNextEnabled = isZoomNextEnabled();
          final BoundingBox resizedBoundingBox = this.viewport.setBoundingBox(boundingBox);
          if (this.project != null) {
            this.project.setViewBoundingBox(resizedBoundingBox);

            // setScale(this.viewport.getScale());
            synchronized (this.zoomHistory) {
              if (this.updateZoomHistory.isTrue() && !this.viewport.isComponentResizing()) {
                BoundingBox currentBoundingBox = null;
                if (this.zoomHistoryIndex > -1) {
                  currentBoundingBox = this.zoomHistory.get(this.zoomHistoryIndex);
                  if (!currentBoundingBox.equals(resizedBoundingBox)) {
                    while (this.zoomHistory.size() > this.zoomHistoryIndex + 1) {
                      this.zoomHistory.removeLast();
                    }
                    for (int i = this.zoomHistory.size() - 1; i > this.zoomHistoryIndex; i++) {
                      this.zoomHistory.remove(i);
                    }
                    this.zoomHistory.add(resizedBoundingBox);
                    this.zoomHistoryIndex = this.zoomHistory.size() - 1;
                    if (this.zoomHistory.size() > 50) {
                      this.zoomHistory.removeFirst();

                      this.zoomHistoryIndex--;
                    }
                  }
                } else {
                  this.zoomHistory.add(resizedBoundingBox);
                  this.zoomHistoryIndex = 0;
                }
              }
            }
            firePropertyChange("unitsPerPixel", oldUnitsPerPixel, getUnitsPerPixel());
            firePropertyChange("boundingBox", oldBoundingBox, resizedBoundingBox);
            firePropertyChange("zoomPreviousEnabled", zoomPreviousEnabled, isZoomPreviousEnabled());
            firePropertyChange("zoomNextEnabled", zoomNextEnabled, isZoomNextEnabled());

            repaint();
          }
        }
      }
    });
  }

  private void setGeometryFactory(final GeometryFactory oldGeometryFactory,
    final GeometryFactory newGeometryFactory) {
    final RecordSpatialIndex<LayerRecord> selectedRecordsIndex = LayerRecordQuadTree
      .newIndex(newGeometryFactory);
    AbstractRecordLayer.forEachSelectedRecords(this.project, selectedRecordsIndex::addRecords);
    this.selectedRecordsIndex = selectedRecordsIndex;

    this.project.setGeometryFactory(newGeometryFactory);
    this.viewport.setGeometryFactory(newGeometryFactory);

    repaint();
    firePropertyChange("geometryFactory", oldGeometryFactory, newGeometryFactory);
  }

  public void setInitializing(final boolean initializing) {
    Invoke.later(() -> {
      if (initializing != this.initializing) {
        this.initializing = initializing;
        if (initializing) {
          this.busyLabel.setDelay(200);
          remove(this.layeredPanel);
          add(this.busyLabel, BorderLayout.CENTER);
        } else {
          remove(this.busyLabel);
          add(this.layeredPanel, BorderLayout.CENTER);
        }
      }
    });
  }

  public void setMapCursor(Cursor cursor) {
    if (cursor == null) {
      final String overlayAction = getOverlayAction();
      cursor = getOverlayActionCursor(overlayAction);
      if (cursor == null) {
        cursor = AbstractOverlay.DEFAULT_CURSOR;
      }
    }
    setViewportCursor(cursor);
    if (!this.overlayActionCursorStack.isEmpty()) {
      this.overlayActionCursorStack.set(0, cursor);
    }
  }

  public void setMapOverlayEnabled(final Class<? extends JComponent> overlayClass,
    final boolean enabled) {
    final JComponent component = getMapOverlay(overlayClass);
    if (component != null) {
      component.setEnabled(enabled);
    }
  }

  public void setMessage(final String overlayAction, final String message, final Color color) {
    if (isOverlayAction(overlayAction)) {
      this.messageStack.pop();
      this.messageStack.push(new Pair<>(message, color));
      this.messageLabel.setForeground(color);
      this.messageLabel.setText(message);
      this.messageLabel.setVisible(true);
    }
  }

  public boolean setOverlayAction(final String overlayAction) {
    final String oldAction = getOverlayAction();
    if (overlayAction == null) {
      firePropertyChange("overlayAction", oldAction, null);
      return false;
    } else if (DataType.equal(oldAction, overlayAction)) {
      return true;
    } else if (canOverrideOverlayAction(overlayAction, oldAction)) {
      final Cursor cursor = getOverlayActionCursor(overlayAction);
      this.overlayActionCursorStack.push(cursor);
      setViewportCursor(cursor);
      this.overlayActionStack.push(overlayAction);
      this.overlayActionLabel.setText(CaseConverter.toCapitalizedWords(overlayAction));
      this.overlayActionLabel.setVisible(true);
      this.messageStack.push(null);
      this.messageLabel.setVisible(false);
      firePropertyChange("overlayAction", oldAction, overlayAction);
      return true;
    } else {
      return false;
    }
  }

  public boolean setOverlayActionClearOthers(final String overlayAction) {
    final String oldAction = getOverlayAction();
    if (overlayAction == null) {
      firePropertyChange("overlayAction", oldAction, null);
      return false;
    } else if (DataType.equal(oldAction, overlayAction)) {
      return true;
    } else {
      clearOverlayActions();
      return setOverlayAction(overlayAction);
    }
  }

  public void setOverlayActionCursor(final String name, final Cursor cursor) {
    this.overlayActionCursors.put(name, cursor);
  }

  public synchronized void setScale(double scale) {
    if (!this.settingScale && this.viewport != null && Double.isFinite(scale) && scale > 0) {
      try {
        this.settingScale = true;
        if (!getGeometryFactory().isGeographic()) {
          scale = Doubles.makePrecise(10.0, scale);
        }
        if (scale >= 0.1) {
          if (scale != this.scale) {
            this.viewport.setScale(scale);
            this.scale = scale;
            repaint();
          }
        }
      } finally {
        this.settingScale = false;
      }
    }
  }

  public void setToolTipText(final int x, final int y, final CharSequence text) {
    Invoke.later(() -> {
      this.toolTipOverlay.setText(x, y, text);
    });
  }

  public void setToolTipText(final Point2D location, final CharSequence text) {
    Invoke.later(() -> {
      this.toolTipOverlay.setText(location, text);
    });
  }

  private void setViewportCursor(final Cursor cursor) {
    this.layeredPane.setCursor(cursor);
  }

  public void setVisibleOverlay(final JComponent overlay) {
    if (this.visibleOverlay == null) {
      this.visibleOverlay = overlay;
      for (final Component component : this.layeredPane.getComponents()) {
        if (component != overlay && component != this.mouseOverlay) {
          component.setVisible(false);
        }
      }
    }
  }

  private void setZoomHistoryIndex(int zoomHistoryIndex) {
    synchronized (this.zoomHistory) {
      try (
        BaseCloseable updateZoomHistory = this.updateZoomHistory.closeable(false)) {
        final boolean zoomPreviousEnabled = isZoomPreviousEnabled();
        final boolean zoomNextEnabled = isZoomNextEnabled();
        final int zoomHistorySize = this.zoomHistory.size();
        if (zoomHistoryIndex < 1) {
          zoomHistoryIndex = 0;
        } else if (zoomHistoryIndex >= zoomHistorySize) {
          zoomHistoryIndex = zoomHistorySize - 2;
        }
        this.zoomHistoryIndex = zoomHistoryIndex;
        final BoundingBox boundingBox = this.zoomHistory.get(zoomHistoryIndex);
        this.viewport.setBoundingBoxAndGeometryFactory(boundingBox);

        this.project.setViewBoundingBoxAndGeometryFactory(boundingBox);
        firePropertyChange("zoomPreviousEnabled", zoomPreviousEnabled, isZoomPreviousEnabled());
        firePropertyChange("zoomNextEnabled", zoomNextEnabled, isZoomNextEnabled());
      }
    }
  }

  public void showZoomBookmarkMenu() {
    final BaseJPopupMenu menu = new BaseJPopupMenu();

    menu.addMenuItem("Add Bookmark", "add", this::addZoomBookmark);
    menu.addSeparator();
    final Project project = getProject();
    for (final Entry<String, BoundingBox> entry : project.getZoomBookmarks().entrySet()) {
      final String name = entry.getKey();
      final BoundingBox boundingBox = entry.getValue();
      menu.addMenuItem("Zoom to " + name, "magnifier", () -> zoomToBoundingBox(boundingBox));
    }
    menu.showMenu(this.zoomBookmarkButton, 0, 20);
  }

  public void toggleMode(final String mode) {
    if (isOverlayAction(mode)) {
      clearOverlayAction(mode);
    } else {
      setOverlayAction(mode);
    }
  }

  public void zoom(final Point mapPoint, final int steps) {
    long newScale;
    if (steps != 0) {
      double newUnitsPerPixel;
      if (this.viewport.isZoomByUnitsPerPixel()) {
        final double oldUnitsPerPixel = getUnitsPerPixel();
        if (steps < 0) {
          newUnitsPerPixel = this.viewport.getZoomInUnitsPerPixel(oldUnitsPerPixel, -steps);
        } else {
          newUnitsPerPixel = this.viewport.getZoomOutUnitsPerPixel(oldUnitsPerPixel, steps);
        }
      } else {
        final double oldScale = getScale();
        if (steps < 0) {
          newScale = this.viewport.getZoomInScale(oldScale, -steps);
        } else {
          newScale = this.viewport.getZoomOutScale(oldScale, steps);
        }
        if (newScale > 0 && Math.abs(newScale - oldScale) > 0.0001) {
          setScale(newScale);
          return;
        } else {
          newUnitsPerPixel = this.viewport.getUnitsPerPixel(newScale);
        }
      }
      final Viewport2D viewport = getViewport();
      final BoundingBox boundingBox = getBoundingBox();
      final double width = boundingBox.getWidth();
      final double height = boundingBox.getHeight();

      final double viewWidthPixels = viewport.getViewWidthPixels();
      final double newWidth = viewWidthPixels * newUnitsPerPixel;

      final double viewHeightPixels = viewport.getViewHeightPixels();
      final double newHeight = viewHeightPixels * newUnitsPerPixel;

      final double x = mapPoint.getX();
      final double x1 = boundingBox.getMinX();
      final double deltaX = x - x1;
      final double percentX = deltaX / width;
      final double newDeltaX = newWidth * percentX;
      final double newX1 = x - newDeltaX;

      final double y = mapPoint.getY();
      final double y1 = boundingBox.getMinY();
      final double deltaY = y - y1;
      final double percentY = deltaY / height;
      final double newDeltaY = newHeight * percentY;
      final double newY1 = y - newDeltaY;

      final GeometryFactory newGeometryFactory = boundingBox.getGeometryFactory();
      final BoundingBox newBoundingBox = newGeometryFactory.newBoundingBox(newX1, newY1,
        newX1 + newWidth, newY1 + newHeight);
      setBoundingBox(newBoundingBox);
    }
  }

  public void zoomIn() {
    this.viewport.zoomIn();
  }

  public void zoomNext() {
    setZoomHistoryIndex(this.zoomHistoryIndex + 1);
  }

  public void zoomOut() {
    this.viewport.zoomOut();
  }

  public void zoomPrevious() {
    setZoomHistoryIndex(this.zoomHistoryIndex - 1);
  }

  /**
   * Zoom to the bounding box with a 5% padding on each side
   *
   * @param boundingBox
   */
  public void zoomToBoundingBox(BoundingBox boundingBox) {
    final GeometryFactory geometryFactory = getGeometryFactory();
    boundingBox = boundingBox //
      .bboxEditor() //
      .setGeometryFactory(geometryFactory) //
      .expandPercent(0.1) //
      .newBoundingBox() //
    ;
    setBoundingBox(boundingBox);
  }

  public void zoomToGeometry(final Geometry geometry) {
    if (geometry != null) {
      final GeometryFactory geometryFactory = getGeometryFactory();
      final Geometry convertedGeometry = geometry.convertGeometry(geometryFactory);
      final BoundingBox boudingBox = convertedGeometry.getBoundingBox();
      zoomToBoundingBox(boudingBox);
    }
  }

  public void zoomToLayer(final Layer layer) {
    if (layer != null && layer.isExists() && layer.isVisible()) {
      final BoundingBox boundingBox = layer.getBoundingBox(true);
      zoomToBoundingBox(boundingBox);
    }
  }

  public void zoomToRecord(final Record record) {
    if (record != null) {
      final Geometry geometry = record.getGeometry();
      zoomToGeometry(geometry);
    }
  }

  public void zoomToSelected() {
    zoomToSelected(this.project);
  }

  public void zoomToSelected(final Layer layer) {
    final BoundingBox boundingBox = layer.getSelectedBoundingBox();
    if (!boundingBox.isEmpty()) {
      zoomToBoundingBox(boundingBox);
    }
  }

  public void zoomToWorld() {
    final GeometryFactory geometryFactory = getGeometryFactory();
    final BoundingBox boundingBox = geometryFactory.getAreaBoundingBox();
    setBoundingBox(boundingBox);
  }
}<|MERGE_RESOLUTION|>--- conflicted
+++ resolved
@@ -129,11 +129,8 @@
     });
   }
 
-<<<<<<< HEAD
-=======
   private JLabel messageLabel;
 
->>>>>>> 609dfb54
   private BaseComboBox<Layer> baseMapLayerField;
 
   private BaseMapLayerGroup baseMapLayers;
@@ -213,11 +210,8 @@
 
   private int zoomHistoryIndex = -1;
 
-<<<<<<< HEAD
-=======
   private final LinkedList<Pair<String, Color>> messageStack = new LinkedList<>();
 
->>>>>>> 609dfb54
   public MapPanel(final ProjectFrame projectFrame, final Preferences preferences,
     final Project project) {
     super(new BorderLayout());
