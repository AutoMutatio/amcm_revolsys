package com.revolsys.swing.map.layer.record;

import java.awt.BorderLayout;
import java.awt.Component;
import java.awt.Dimension;
import java.awt.Window;
import java.awt.datatransfer.DataFlavor;
import java.awt.event.WindowAdapter;
import java.awt.event.WindowEvent;
import java.beans.PropertyChangeEvent;
import java.io.File;
import java.util.ArrayList;
import java.util.Arrays;
import java.util.Collection;
import java.util.Collections;
import java.util.Comparator;
import java.util.HashMap;
import java.util.HashSet;
import java.util.Iterator;
import java.util.LinkedHashMap;
import java.util.LinkedHashSet;
import java.util.LinkedList;
import java.util.List;
import java.util.ListIterator;
import java.util.Map;
import java.util.Map.Entry;
import java.util.Set;
import java.util.TreeSet;
import java.util.concurrent.CancellationException;
import java.util.function.BiPredicate;
import java.util.function.Consumer;
import java.util.function.Predicate;

import javax.swing.JComponent;
import javax.swing.JOptionPane;
import javax.swing.JScrollPane;
import javax.swing.undo.UndoableEdit;

import org.jeometry.common.compare.CompareUtil;
import org.jeometry.common.data.identifier.Identifier;
import org.jeometry.common.data.type.DataType;
import org.jeometry.common.data.type.DataTypes;
import org.jeometry.common.io.PathName;
import org.jeometry.common.logging.Logs;
import org.springframework.expression.EvaluationContext;
import org.springframework.expression.Expression;
import org.springframework.expression.spel.standard.SpelExpressionParser;
import org.springframework.expression.spel.support.StandardEvaluationContext;

import com.revolsys.collection.list.Lists;
import com.revolsys.collection.map.LinkedHashMapEx;
import com.revolsys.collection.map.MapEx;
import com.revolsys.collection.map.Maps;
import com.revolsys.collection.set.Sets;
import com.revolsys.geometry.index.RecordSpatialIndex;
import com.revolsys.geometry.index.SpatialIndex;
import com.revolsys.geometry.index.rstartree.RStarTree;
import com.revolsys.geometry.model.BoundingBox;
import com.revolsys.geometry.model.Geometry;
import com.revolsys.geometry.model.GeometryDataTypes;
import com.revolsys.geometry.model.GeometryFactory;
import com.revolsys.geometry.model.LineString;
import com.revolsys.geometry.model.Point;
import com.revolsys.geometry.util.RectangleUtil;
import com.revolsys.io.BaseCloseable;
import com.revolsys.io.FileUtil;
import com.revolsys.io.map.MapObjectFactory;
import com.revolsys.record.ArrayRecord;
import com.revolsys.record.Record;
import com.revolsys.record.RecordFactory;
import com.revolsys.record.RecordState;
import com.revolsys.record.Records;
import com.revolsys.record.code.CodeTable;
import com.revolsys.record.io.RecordIo;
import com.revolsys.record.io.RecordReader;
import com.revolsys.record.io.RecordWriter;
import com.revolsys.record.io.RecordWriterFactory;
import com.revolsys.record.property.DirectionalFields;
import com.revolsys.record.query.Condition;
import com.revolsys.record.query.Q;
import com.revolsys.record.query.Query;
import com.revolsys.record.query.QueryValue;
import com.revolsys.record.schema.FieldDefinition;
import com.revolsys.record.schema.RecordDefinition;
import com.revolsys.record.schema.RecordDefinitionProxy;
import com.revolsys.spring.resource.ByteArrayResource;
import com.revolsys.spring.resource.Resource;
import com.revolsys.swing.Borders;
import com.revolsys.swing.SwingUtil;
import com.revolsys.swing.action.enablecheck.EnableCheck;
import com.revolsys.swing.component.BaseDialog;
import com.revolsys.swing.component.BasePanel;
import com.revolsys.swing.component.TabbedValuePanel;
import com.revolsys.swing.component.ValueField;
import com.revolsys.swing.dnd.ClipboardUtil;
import com.revolsys.swing.dnd.transferable.RecordReaderTransferable;
import com.revolsys.swing.dnd.transferable.StringTransferable;
import com.revolsys.swing.field.Field;
import com.revolsys.swing.field.TextField;
import com.revolsys.swing.io.SwingIo;
import com.revolsys.swing.layout.GroupLayouts;
import com.revolsys.swing.logging.LoggingEventPanel;
import com.revolsys.swing.map.MapPanel;
import com.revolsys.swing.map.form.FieldNamesSetPanel;
import com.revolsys.swing.map.form.LayerRecordForm;
import com.revolsys.swing.map.form.SnapLayersPanel;
import com.revolsys.swing.map.layer.AbstractLayer;
import com.revolsys.swing.map.layer.Layer;
import com.revolsys.swing.map.layer.LayerGroup;
import com.revolsys.swing.map.layer.LayerRenderer;
import com.revolsys.swing.map.layer.Project;
import com.revolsys.swing.map.layer.record.component.MergeRecordsDialog;
import com.revolsys.swing.map.layer.record.component.RecordLayerFields;
import com.revolsys.swing.map.layer.record.renderer.AbstractMultipleRecordLayerRenderer;
import com.revolsys.swing.map.layer.record.renderer.AbstractRecordLayerRenderer;
import com.revolsys.swing.map.layer.record.renderer.GeometryStyleRecordLayerRenderer;
import com.revolsys.swing.map.layer.record.renderer.MultipleRecordRenderer;
import com.revolsys.swing.map.layer.record.style.GeometryStyle;
import com.revolsys.swing.map.layer.record.style.panel.LayerStylePanel;
import com.revolsys.swing.map.layer.record.style.panel.QueryFilterField;
import com.revolsys.swing.map.layer.record.table.RecordLayerTable;
import com.revolsys.swing.map.layer.record.table.RecordLayerTablePanel;
import com.revolsys.swing.map.layer.record.table.model.RecordDefinitionTableModel;
import com.revolsys.swing.map.layer.record.table.model.RecordLayerErrors;
import com.revolsys.swing.map.layer.record.table.model.RecordLayerTableModel;
import com.revolsys.swing.map.layer.record.table.model.RecordValidationDialog;
import com.revolsys.swing.map.overlay.AbstractOverlay;
import com.revolsys.swing.map.overlay.AddGeometryCompleteAction;
import com.revolsys.swing.map.overlay.CloseLocation;
import com.revolsys.swing.map.overlay.ShortestRouteOverlay;
import com.revolsys.swing.map.overlay.record.EditRecordGeometryOverlay;
import com.revolsys.swing.menu.MenuFactory;
import com.revolsys.swing.menu.WrappedMenuFactory;
import com.revolsys.swing.parallel.Invoke;
import com.revolsys.swing.preferences.PreferenceFields;
import com.revolsys.swing.table.BaseJTable;
import com.revolsys.swing.undo.SetRecordFieldValueUndo;
import com.revolsys.util.Label;
import com.revolsys.util.PreferenceKey;
import com.revolsys.util.Preferences;
import com.revolsys.util.Property;
import com.revolsys.util.ShortCounter;

public abstract class AbstractRecordLayer extends AbstractLayer
  implements AddGeometryCompleteAction, RecordDefinitionProxy {
  public static final String ALL = "All";

  public static final String FORM_FACTORY_EXPRESSION = "formFactoryExpression";

  public static final String PREFERENCE_PATH = "/com/revolsys/gis/layer/record";

  public static final PreferenceKey PREFERENCE_CONFIRM_DELETE_RECORDS = new PreferenceKey(
    PREFERENCE_PATH, "confirmDeleteRecords", DataTypes.BOOLEAN, false)//
      .setCategoryTitle("Layers");

  public static final String RECORD_CACHE_MODIFIED = "recordCacheModified";

  public static final String RECORD_DELETED_PERSISTED = "recordDeletedPersisted";

  public static final String RECORD_UPDATED = "recordUpdated";

  public static final String RECORDS_CHANGED = "recordsChanged";

  public static final String RECORDS_DELETED = "recordsDeleted";

  public static final String RECORDS_INSERTED = "recordsInserted";

  public static final String RECORDS_SELECTED = "recordsSelected";

  static {
    MenuFactory.addMenuInitializer(AbstractRecordLayer.class, (menu) -> {
      menu.setName("Layer");
      menu.addGroup(0, "table");
      menu.addGroup(2, "edit");
      menu.addGroup(3, "tools");
      menu.addGroup(4, "dnd");

      final Predicate<AbstractRecordLayer> exists = AbstractRecordLayer::isExists;

      menu.addMenuItem("table", -1, "View Records", "table_go", exists,
        AbstractRecordLayer::showRecordsTable, false);

      final Predicate<AbstractRecordLayer> hasSelectedRecords = AbstractRecordLayer::isHasSelectedRecords;
      final Predicate<AbstractRecordLayer> hasSelectedRecordsWithGeometry = AbstractRecordLayer::isHasSelectedRecordsWithGeometry;

      menu.addMenuItem("zoom", -1, "Zoom to Selected", "magnifier_zoom_selected",
        hasSelectedRecordsWithGeometry, AbstractRecordLayer::zoomToSelected, true);

      menu.addMenuItem("zoom", -1, "Pan to Selected", "pan_selected",
        hasSelectedRecordsWithGeometry, AbstractRecordLayer::panToSelected, true);

      final Predicate<AbstractRecordLayer> notReadOnly = ((Predicate<AbstractRecordLayer>)AbstractRecordLayer::isReadOnly)
        .negate();
      final Predicate<AbstractRecordLayer> canAdd = AbstractRecordLayer::isCanAddRecords;

      menu.addCheckboxMenuItem("edit", "Editable", "pencil", notReadOnly,
        AbstractRecordLayer::toggleEditable, AbstractRecordLayer::isEditable, false);

      menu.addMenuItem("edit", -1, "Save Changes", "table_save", AbstractLayer::isHasChanges,
        AbstractLayer::saveChanges, true);

      menu.addMenuItem("edit", -1, "Cancel Changes", "table_cancel", AbstractLayer::isHasChanges,
        AbstractRecordLayer::cancelChanges, true);

      menu.addMenuItem("edit", -1, "Add New Record", "table_row_insert", canAdd,
        AbstractRecordLayer::addNewRecord, false);

      menu.addComponentFactory("edit", new EditRecordMenu(false));

      menu.addMenuItem("edit", -1, "Delete Selected Records", "table_row_delete",
        hasSelectedRecords.and(AbstractRecordLayer::isCanDeleteRecords), layer -> {
          final List<LayerRecord> selectedRecords = layer.getSelectedRecords();
          layer.deleteRecordsWithConfirm(selectedRecords);
        }, true);

      menu.addMenuItem("edit", -1, "Merge Selected Records", "table_row_merge",
        AbstractRecordLayer::isCanMergeRecords, AbstractRecordLayer::mergeSelectedRecords, false);

      menu.addComponentFactory("tools", new RecordRouteMenu());

      menu.addMenuItem("dnd", -1, "Copy Selected Records", "page_copy", hasSelectedRecords,
        AbstractRecordLayer::copySelectedRecords, true);

      menu.addMenuItem("dnd", -1, "Paste New Records", "paste_plain",
        canAdd.and(AbstractRecordLayer::isCanPasteRecords), AbstractRecordLayer::pasteRecords,
        true);

      menu.addMenuItem("layer", 0, "Layer Style", "palette", AbstractRecordLayer::isHasGeometry,
        (final AbstractRecordLayer layer) -> layer.showProperties("Style"), false);

      PreferenceFields.addField("com.revolsys.gis", PREFERENCE_CONFIRM_DELETE_RECORDS);
    });
  }

  public static void addVisibleLayers(final List<AbstractRecordLayer> layers,
    final LayerGroup group, final double scale) {
    if (group.isExists() && group.isVisible(scale)) {
      for (final Layer layer : group) {
        if (layer instanceof LayerGroup) {
          final LayerGroup layerGroup = (LayerGroup)layer;
          addVisibleLayers(layers, layerGroup, scale);
        } else if (layer instanceof AbstractRecordLayer) {
          if (layer.isExists() && layer.isVisible(scale)) {
            final AbstractRecordLayer recordLayer = (AbstractRecordLayer)layer;
            layers.add(recordLayer);
          }
        }
      }
    }
  }

  public static void exportRecords(final String baseName, final boolean hasGeometryField,
    final Consumer<File> exportAction) {
    final Predicate<RecordWriterFactory> filter = factory -> hasGeometryField
      || factory.isCustomFieldsSupported();
    SwingIo.exportToFile("Records", "com.revolsys.swing.map.table.export",
      RecordWriterFactory.class, filter, "tsv", true, baseName, exportAction);
  }

  public static void forEachSelectedRecords(final Layer layer,
    final Consumer<List<LayerRecord>> action) {
    if (layer instanceof LayerGroup) {
      final LayerGroup group = (LayerGroup)layer;
      for (final Layer childLayer : group) {
        forEachSelectedRecords(childLayer, action);
      }
    } else if (layer instanceof AbstractRecordLayer) {
      final AbstractRecordLayer recordLayer = (AbstractRecordLayer)layer;
      final List<LayerRecord> records = recordLayer.getSelectedRecords();
      if (!records.isEmpty()) {
        action.accept(records);
      }
    }
  }

  public static List<AbstractRecordLayer> getVisibleLayers(final LayerGroup group,
    final double scale) {
    final List<AbstractRecordLayer> layers = new ArrayList<>();
    addVisibleLayers(layers, group, scale);
    return layers;
  }

  private boolean confirmDeleteRecords;

  private final Label cacheIdDeleted = new Label("deleted");

  private final Label cacheIdForm = new Label("form");

  private final Label cacheIdHighlighted = new Label("highlighted");

  private final Label cacheIdIndex = new Label("index");

  private final Label cacheIdModified = new Label("modified");

  private final Label cacheIdNew = new Label("new");

  private final Label cacheIdSelected = new Label("selected");

  private boolean canAddRecords = true;

  private boolean canDeleteRecords = true;

  private boolean canEditRecords = true;

  private boolean canPasteRecords = true;

  private List<String> fieldNames = Collections.emptyList();

  private String fieldNamesSetName = ALL;

  private List<String> fieldNamesSetNames = new ArrayList<>();

  private Map<String, List<String>> fieldNamesSets = new HashMap<>();

  private Condition filter = Condition.ALL;

  private final Map<String, Integer> fieldColumnWidths = new HashMap<>();

  private List<Component> formComponents = new LinkedList<>();

  private List<Record> formRecords = new LinkedList<>();

  private List<Window> formWindows = new LinkedList<>();

  private RecordSpatialIndex<LayerRecord> index;

  private final Map<Identifier, ShortCounter> proxiedRecordIdentifiers = new HashMap<>();

  private Set<LayerRecord> proxiedRecords = new HashSet<>();

  private RecordDefinition recordDefinition;

  private RecordFactory<? extends LayerRecord> recordFactory = this::newLayerRecord;

  private LayerRecordMenu recordMenu;

  private Map<Label, Collection<LayerRecord>> recordsByCacheId = new HashMap<>();

  private RecordSpatialIndex<LayerRecord> selectedRecordsIndex;

  private boolean snapToAllLayers = true;

  private boolean useFieldTitles = false;

  private Set<String> userReadOnlyFieldNames = new LinkedHashSet<>();

  private String where;

  protected AbstractRecordLayer(final String type) {
    super(type);
    setReadOnly(false);
    setSelectSupported(true);
    setQuerySupported(true);
    setRenderer(new GeometryStyleRecordLayerRenderer(this));
  }

  @Override
  public void activatePanelComponent(final Component component, final Map<String, Object> config) {
    super.activatePanelComponent(component, config);
    if (component instanceof RecordLayerTablePanel) {
      final RecordLayerTablePanel panel = (RecordLayerTablePanel)component;

      final String fieldFilterMode = Maps.getString(config, "fieldFilterMode");
      panel.setFieldFilterMode(fieldFilterMode);
    }
  }

  @Override
  public void addComplete(final AbstractOverlay overlay, final Geometry geometry) {
    if (geometry != null) {
      final RecordDefinition recordDefinition = getRecordDefinition();
      final String geometryFieldName = recordDefinition.getGeometryFieldName();
      final Map<String, Object> parameters = new HashMap<>();
      parameters.put(geometryFieldName, geometry);
      showAddForm(parameters);
    }
  }

  protected void addHighlightedRecord(final LayerRecord record) {
    addRecordToCache(this.cacheIdHighlighted, record);
  }

  public void addHighlightedRecords(final Collection<? extends LayerRecord> records) {
    synchronized (getSync()) {
      for (final LayerRecord record : records) {
        addHighlightedRecord(record);
      }
      cleanCachedRecords();
    }
    fireHighlighted();
  }

  public void addHighlightedRecords(final LayerRecord... records) {
    addHighlightedRecords(Arrays.asList(records));
  }

  protected void addModifiedRecord(final LayerRecord record) {
    if (addRecordToCache(this.cacheIdModified, record)) {
      firePropertyChange(RECORD_CACHE_MODIFIED, null, record.newRecordProxy());
      fireHasChangedRecords();
      cleanCachedRecords();
    }
  }

  public void addNewRecord() {
    final RecordDefinition recordDefinition = getRecordDefinition();
    final FieldDefinition geometryField = recordDefinition.getGeometryField();
    if (geometryField == null) {
      showAddForm(null);
    } else {
      final MapPanel map = getMapPanel();
      if (map != null) {
        final EditRecordGeometryOverlay addGeometryOverlay = map
          .getMapOverlay(EditRecordGeometryOverlay.class);
        synchronized (addGeometryOverlay) {
          clearSelectedRecords();
          addGeometryOverlay.addRecord(this, this);
        }
      }
    }
  }

  void addProxiedRecord(final LayerRecord record) {
    synchronized (this.proxiedRecords) {
      this.proxiedRecords.add(record);
    }
  }

  void addProxiedRecordIdentifier(final Identifier identifier) {
    ShortCounter.increment(this.proxiedRecordIdentifiers, identifier);
  }

  protected void addProxiedRecordIdsToCollection(final Collection<Identifier> identifiers) {
    synchronized (this.proxiedRecords) {
      for (final LayerRecord record : this.proxiedRecords) {
        final Identifier identifier = record.getIdentifier();
        if (identifier != null) {
          identifiers.add(identifier);
        }
      }
    }
    synchronized (this.proxiedRecordIdentifiers) {
      identifiers.addAll(this.proxiedRecordIdentifiers.keySet());
    }
  }

  protected void addRecordsToCache(final Label cacheId,
    final Iterable<? extends LayerRecord> records) {
    synchronized (getSync()) {
      for (final LayerRecord record : records) {
        addRecordToCache(cacheId, record);
      }
      cleanCachedRecords();
    }
  }

  protected boolean addRecordToCache(final Label cacheId, LayerRecord record) {
    record = getProxiedRecord(record);
    if (isLayerRecord(record)) {
      if (record.getState() == RecordState.DELETED && !isDeleted(record)) {
      } else {
        synchronized (getSync()) {
          Collection<LayerRecord> cachedRecords = this.recordsByCacheId.get(cacheId);
          if (cachedRecords == null) {
            cachedRecords = newRecordCacheCollection();
            this.recordsByCacheId.put(cacheId, cachedRecords);
          }
          if (!cachedRecords.contains(record)) {
            cachedRecords.add(record);
            return true;
          }
        }
      }
    }
    return false;
  }

  @Override
  public int addRenderer(final LayerRenderer<?> child, final int index) {
    final AbstractRecordLayerRenderer oldRenderer = getRenderer();
    AbstractMultipleRecordLayerRenderer rendererGroup;
    if (oldRenderer instanceof AbstractMultipleRecordLayerRenderer) {
      rendererGroup = (AbstractMultipleRecordLayerRenderer)oldRenderer;
    } else {
      final AbstractRecordLayer layer = oldRenderer.getLayer();
      rendererGroup = new MultipleRecordRenderer(layer);
      rendererGroup.addRenderer(oldRenderer);
      setRenderer(rendererGroup);
    }
    if (index == 0) {
      rendererGroup.addRenderer(0, (AbstractRecordLayerRenderer)child);
      return 0;
    } else {
      rendererGroup.addRenderer((AbstractRecordLayerRenderer)child);
      return rendererGroup.getRenderers().size() - 1;
    }
  }

  protected boolean addSelectedRecord(final LayerRecord record) {
    final boolean added = addRecordToCache(this.cacheIdSelected, record);
    clearSelectedRecordsIndex();
    return added;
  }

  public boolean addSelectedRecords(final BoundingBox boundingBox) {
    if (isSelectable()) {
      final List<LayerRecord> records = getRecordsVisible(boundingBox);
      addSelectedRecords(records);
      postSelectByBoundingBox(records);
      return isHasSelectedRecordsWithGeometry();
    } else {
      return false;
    }
  }

  public void addSelectedRecords(final Collection<? extends LayerRecord> records) {
    final List<LayerRecord> newSelectedRecords = new ArrayList<>();
    synchronized (getSync()) {
      for (final LayerRecord record : records) {
        if (addSelectedRecord(record)) {
          newSelectedRecords.add(record);
        }
      }
    }
    firePropertyChange(RECORDS_SELECTED, null, newSelectedRecords);
    fireSelected();
  }

  public void addSelectedRecords(final LayerRecord... records) {
    addSelectedRecords(Arrays.asList(records));
  }

  public void addToIndex(final Collection<? extends LayerRecord> records) {
    // Sync before to avoid deadlock if record calls layer.getSync() during add
    synchronized (getSync()) {
      for (final LayerRecord record : records) {
        addToIndexDo(record);
      }
    }
  }

  public void addToIndex(final LayerRecord record) {
    // Sync before to avoid deadlock if record calls layer.getSync() during add
    synchronized (getSync()) {
      if (record != null) {
        if (record.hasGeometry()) {
          addToIndexDo(record);
        }
      }
    }
  }

  private void addToIndexDo(final LayerRecord record) {
    addRecordToCache(this.cacheIdIndex, record);
    final LayerRecord recordProxy = record.newRecordProxy();
    if (this.index == null) {
      this.index = newSpatialIndex();
    }
    this.index.addRecord(recordProxy);
  }

  public void addUserReadOnlyFieldNames(final Collection<String> userReadOnlyFieldNames) {
    if (userReadOnlyFieldNames != null) {
      this.userReadOnlyFieldNames.addAll(userReadOnlyFieldNames);
    }
  }

  public void cancelChanges() {
    try {
      synchronized (this.getSync()) {
        boolean cancelled = true;
        try (
          BaseCloseable eventsEnabled = eventsDisabled()) {
          cancelled &= internalCancelChanges(this.cacheIdNew);
          cancelled &= internalCancelChanges(this.cacheIdDeleted);
          cancelled &= internalCancelChanges(this.cacheIdModified);
          clearSelectedRecordsIndex();
          cleanCachedRecords();
        } finally {
          fireRecordsChanged();
        }
        if (!cancelled) {
          JOptionPane.showMessageDialog(getMapPanel(),
            "<html><p>There was an error cancelling changes for one or more records.</p>" + "<p>"
              + getPath() + "</p>" + "<p>Check the logging panel for details.</html>",
            "Error Cancelling Changes", JOptionPane.ERROR_MESSAGE);
        }
      }
    } finally {
      fireHasChangedRecords();
    }
  }

  public boolean canPasteGeometry() {
    if (isEditable()) {
      final Geometry geometry = getPasteGeometry(false);
      return geometry != null;
    } else {
      return false;
    }
  }

  public boolean canPasteRecordGeometry(final LayerRecord record) {
    if (isEditable()) {
      final Geometry geometry = getPasteRecordGeometry(record, false);
      return geometry != null;
    } else {
      return false;
    }
  }

  protected void cleanCachedRecords() {
    System.gc();
  }

  public void clearCachedRecords(final Label cacheId) {
    synchronized (getSync()) {
      this.recordsByCacheId.remove(cacheId);
    }
  }

  public void clearHighlightedRecords() {
    synchronized (getSync()) {
      clearCachedRecords(this.cacheIdHighlighted);
      cleanCachedRecords();
    }
    fireHighlighted();
  }

  protected void clearIndex() {
    this.index = null;
  }

  public void clearSelectedRecords() {
    final List<LayerRecord> selectedRecords = getSelectedRecords();
    synchronized (getSync()) {
      clearCachedRecords(this.cacheIdSelected);
      clearCachedRecords(this.cacheIdHighlighted);
      clearSelectedRecordsIndex();
    }
    firePropertyChange(RECORDS_SELECTED, selectedRecords, Collections.emptyList());
    fireSelected();
  }

  protected void clearSelectedRecordsIndex() {
    this.selectedRecordsIndex = null;
  }

  @Override
  public AbstractRecordLayer clone() {
    final AbstractRecordLayer clone = (AbstractRecordLayer)super.clone();
    clone.recordsByCacheId = new HashMap<>();
    clone.fieldNames = new ArrayList<>(this.fieldNames);
    clone.fieldNamesSetNames = new ArrayList<>(this.fieldNamesSetNames);
    clone.fieldNamesSets = new HashMap<>(this.fieldNamesSets);
    clone.formRecords = new LinkedList<>();
    clone.formComponents = new LinkedList<>();
    clone.formWindows = new LinkedList<>();
    clone.index = null;
    clone.selectedRecordsIndex = null;
    clone.proxiedRecords = new HashSet<>();
    clone.filter = this.filter.clone();
    clone.userReadOnlyFieldNames = new LinkedHashSet<>(this.userReadOnlyFieldNames);

    return clone;
  }

  protected boolean confirmDeleteRecords(final Collection<? extends LayerRecord> records) {
    return confirmDeleteRecords("", records);
  }

  protected boolean confirmDeleteRecords(final String suffix,
    final Collection<? extends LayerRecord> records) {
    final int recordCount = records.size();
    final boolean globalConfirmDeleteRecords = Preferences.getValue("com.revolsys.gis",
      PREFERENCE_CONFIRM_DELETE_RECORDS);
    if (globalConfirmDeleteRecords || this.confirmDeleteRecords) {
      final int confirm = JOptionPane.showConfirmDialog(getMapPanel(),
        "Delete " + recordCount + " records" + suffix + "? This action cannot be undone.",
        "Delete Records" + suffix, JOptionPane.YES_NO_OPTION, JOptionPane.ERROR_MESSAGE);
      return confirm == JOptionPane.YES_OPTION;
    }
    return true;
  }

  public void copyRecordGeometry(final LayerRecord record) {
    final Geometry geometry = record.getGeometry();
    if (geometry != null) {
      final StringTransferable transferable = new StringTransferable(DataFlavor.stringFlavor,
        geometry.toString());
      ClipboardUtil.setContents(transferable);
    }
  }

  public void copyRecordsToClipboard(final List<LayerRecord> records) {
    if (!records.isEmpty()) {
      final RecordDefinition recordDefinition = getRecordDefinition();
      final RecordReaderTransferable transferable = new RecordReaderTransferable(recordDefinition,
        records);
      ClipboardUtil.setContents(transferable);
    }
  }

  public void copyRecordToClipboard(final LayerRecord record) {
    copyRecordsToClipboard(Collections.singletonList(record));
  }

  public void copySelectedRecords() {
    final List<LayerRecord> selectedRecords = getSelectedRecords();
    copyRecordsToClipboard(selectedRecords);
  }

  @Override
  public void delete() {
    super.delete();
    for (final Window window : this.formWindows) {
      SwingUtil.dispose(window);

    }
    for (final Component form : this.formComponents) {
      if (form != null) {
        if (form instanceof LayerRecordForm) {
          final LayerRecordForm recordForm = (LayerRecordForm)form;
          Invoke.later(recordForm::destroy);
        }
      }
    }
    this.fieldNamesSetNames.clear();
    this.fieldNamesSets.clear();
    this.formRecords.clear();
    this.formComponents.clear();
    this.formWindows.clear();
    this.index = null;
    this.recordsByCacheId.clear();
    this.selectedRecordsIndex = null;
  }

  public void deleteRecord(final LayerRecord record) {
    final List<LayerRecord> records = Collections.singletonList(record);
    deleteRecords(records);
  }

  public void deleteRecordAndSaveChanges(final LayerRecord record) {
    deleteRecord(record);
    saveChanges(record);
  }

  protected boolean deleteRecordDo(final LayerRecord record) {
    final boolean isNew = isNew(record);
    deleteRecordPre(record);

    if (!isNew) {
      addRecordToCache(this.cacheIdDeleted, record);
    }
    record.setState(RecordState.DELETED);
    deleteRecordPost(record);
    return true;
  }

  protected void deleteRecordPost(final LayerRecord record) {
  }

  protected void deleteRecordPre(final LayerRecord record) {
    removeFromIndex(record);
    removeRecordFromCache(record);
  }

  public void deleteRecords(final Collection<? extends LayerRecord> records) {
    removeForms(records);
    final List<LayerRecord> recordsDeleted = new ArrayList<>();
    final List<LayerRecord> recordsSelected = new ArrayList<>();
    try (
      BaseCloseable eventsEnabled = eventsDisabled()) {
      synchronized (this.getSync()) {
        final boolean canDelete = isCanDeleteRecords();
        for (final LayerRecord record : records) {
          final boolean selected = isSelected(record);
          boolean deleted = false;
          if (removeRecordFromCache(this.cacheIdNew, record)) {
            removeRecordFromCache(record);
            record.setState(RecordState.DELETED);
            deleted = true;
          } else if (canDelete) {
            if (deleteRecordDo(record)) {
              deleted = true;
            }
          }
          if (deleted) {
            final LayerRecord recordProxy = record.newRecordProxy();
            recordsDeleted.add(recordProxy);
            if (selected) {
              removeSelectedRecord(recordProxy);
              recordsSelected.add(recordProxy);
            }
          }
        }
      }
    }

    deleteRecordsPost(recordsDeleted, recordsSelected);
  }

  protected void deleteRecordsPost(final List<LayerRecord> recordsDeleted,
    final List<LayerRecord> recordsSelected) {
    if (!recordsSelected.isEmpty()) {
      clearSelectedRecordsIndex();
      firePropertyChange(RECORDS_SELECTED, recordsSelected, null);
      fireSelected();
    }
    if (!recordsDeleted.isEmpty()) {
      firePropertyChange(RECORDS_DELETED, null, recordsDeleted);
      fireHasChangedRecords();
    }
  }

  public boolean deleteRecordsWithConfirm(final Collection<? extends LayerRecord> records) {
    if (confirmDeleteRecords(records)) {
      deleteRecords(records);
      return true;
    } else {
      return false;
    }
  }

  public boolean deleteRecordWithConfirm(final LayerRecord record) {
    final List<LayerRecord> records = Collections.singletonList(record);
    return deleteRecordsWithConfirm(records);
  }

  public void exportRecords(final Iterable<LayerRecord> records,
    final Predicate<? super LayerRecord> filter, final Collection<String> fieldNames,
    final Map<? extends CharSequence, Boolean> orderBy, final Object target) {
    if (Property.hasValue(records) && target != null) {
      final List<LayerRecord> exportRecords = Lists.toArray(records);

      Records.filterAndSort(exportRecords, filter, orderBy);

      if (!exportRecords.isEmpty()) {
        final RecordDefinition recordDefinition = newRecordDefinition(fieldNames);
        if (recordDefinition != null) {
          RecordIo.copyRecords(recordDefinition, exportRecords, target);
        }
      }
    }
  }

  public void exportRecords(final Query query, final Collection<String> fieldNames,
    final Object target) {
    final RecordDefinition recordDefinition = newRecordDefinition(fieldNames);
    if (recordDefinition != null) {
      try (
        RecordWriter writer = RecordWriter.newRecordWriter(recordDefinition, target)) {
        forEachRecordInternal(query, writer::write);
      }
    }
  }

  protected void fireHasChangedRecords() {
    final boolean hasChangedRecords = isHasChangedRecords();
    firePropertyChange("hasChangedRecords", !hasChangedRecords, hasChangedRecords);
  }

  protected void fireHighlighted() {
    final int highlightedCount = getHighlightedCount();
    final boolean highlighted = highlightedCount > 0;
    firePropertyChange("hasHighlightedRecords", !highlighted, highlighted);
    firePropertyChange("highlightedCount", -1, highlightedCount);
  }

  protected void fireRecordInserted(final LayerRecord record) {
    final List<LayerRecord> records = Collections.singletonList(record);
    firePropertyChange(RECORDS_INSERTED, null, records);
  }

  public void fireRecordsChanged() {
    firePropertyChange(RECORDS_CHANGED, false, true);
  }

  protected void fireSelected() {
    final int selectionCount = getSelectionCount();
    final boolean selected = selectionCount > 0;
    firePropertyChange("hasSelectedRecords", !selected, selected);
    firePropertyChange("selectionCount", -1, selectionCount);
  }

  public void forEachRecord(final Iterable<LayerRecord> records,
    final Predicate<? super LayerRecord> filter, final Map<? extends CharSequence, Boolean> orderBy,
    final Consumer<? super LayerRecord> action) {
    try {
      if (Property.hasValue(records) && action != null) {
        final List<LayerRecord> exportRecords = Lists.toArray(records);

        Records.filterAndSort(exportRecords, filter, orderBy);

        if (!exportRecords.isEmpty()) {
          exportRecords.forEach(action);
        }
      }
    } catch (final CancellationException e) {
    }
  }

  public void forEachRecord(final Query query, final Consumer<? super LayerRecord> consumer) {
    forEachRecordInternal(query, (record) -> {
      final LayerRecord proxyRecord = newProxyLayerRecord(record);
      consumer.accept(proxyRecord);
    });
  }

  public void forEachRecordChanged(final Query query,
    final Consumer<? super LayerRecord> consumer) {
    final List<LayerRecord> records = getRecordsChanged();
    query.forEachRecord(records, consumer);
  }

  protected void forEachRecordInternal(final Query query,
    final Consumer<? super LayerRecord> consumer) {
  }

  @SuppressWarnings("unchecked")
  protected <V extends LayerRecord> V getCachedRecord(final Identifier identifier) {
    return (V)getRecordById(identifier);
  }

  @SuppressWarnings("unchecked")
  protected <V extends LayerRecord> V getCachedRecord(final Record record) {
    return (V)record;
  }

  protected final Label getCacheIdDeleted() {
    return this.cacheIdDeleted;
  }

  public Label getCacheIdForm() {
    return this.cacheIdForm;
  }

  protected final Label getCacheIdHighlighted() {
    return this.cacheIdHighlighted;
  }

  public Label getCacheIdIndex() {
    return this.cacheIdIndex;
  }

  protected final Label getCacheIdModified() {
    return this.cacheIdModified;
  }

  protected final Label getCacheIdNew() {
    return this.cacheIdNew;
  }

  public Set<Label> getCacheIds(LayerRecord record) {
    record = getProxiedRecord(record);
    if (isLayerRecord(record)) {
      synchronized (getSync()) {
        return getCacheIdsDo(record);
      }
    } else {
      return Collections.emptySet();
    }
  }

  protected Set<Label> getCacheIdsDo(final LayerRecord record) {
    final Set<Label> cacheIds = new HashSet<>();
    for (final Entry<Label, Collection<LayerRecord>> entry : this.recordsByCacheId.entrySet()) {
      final Collection<LayerRecord> records = entry.getValue();
      if (records.contains(record)) {
        final Label cacheId = entry.getKey();
        cacheIds.add(cacheId);
      }
    }
    return cacheIds;
  }

  protected final Label getCacheIdSelected() {
    return this.cacheIdSelected;
  }

  @Override
  public Collection<Class<?>> getChildClasses() {
    return Collections.<Class<?>> singleton(AbstractRecordLayerRenderer.class);
  }

  public Comparator<?> getComparator(final String fieldName) {
    final FieldDefinition field = getFieldDefinition(fieldName);
    if (field == null) {
      return CompareUtil.INSTANCE;
    } else {
      final Class<?> typeClass = field.getTypeClass();
      return CompareUtil.getComparator(typeClass);
    }
  }

  public int getFieldColumnWidth(final String fieldName) {
    return Maps.get(this.fieldColumnWidths, fieldName, -1);
  }

  public Map<String, Integer> getFieldColumnWidths() {
    return this.fieldColumnWidths;
  }

  @Override
  public List<String> getFieldNames() {
    return new ArrayList<>(this.fieldNames);
  }

  public List<String> getFieldNamesSet() {
    return getFieldNamesSet(this.fieldNamesSetName);
  }

  public List<String> getFieldNamesSet(final String fieldNamesSetName) {
    if (Property.hasValue(fieldNamesSetName)) {
      List<String> fieldNames = this.fieldNamesSets.get(fieldNamesSetName.toUpperCase());
      if (Property.hasValue(fieldNames)) {
        fieldNames = new ArrayList<>(fieldNames);
        if (Property.hasValue(this.fieldNames)) {
          fieldNames.retainAll(this.fieldNames);
        }
        return fieldNames;
      }
    }
    return getFieldNames();
  }

  public String getFieldNamesSetName() {
    return this.fieldNamesSetName;
  }

  public List<String> getFieldNamesSetNames() {
    return new ArrayList<>(this.fieldNamesSetNames);
  }

  public Map<String, List<String>> getFieldNamesSets() {
    final Map<String, List<String>> fieldNamesSets = new LinkedHashMap<>();
    for (final String fieldNamesSetName : getFieldNamesSetNames()) {
      final List<String> fieldNames = getFieldNamesSet(fieldNamesSetName);
      fieldNamesSets.put(fieldNamesSetName, fieldNames);
    }
    return fieldNamesSets;
  }

  public Condition getFilter() {
    if (Property.hasValue(this.where)) {
      final RecordDefinition recordDefinition = getRecordDefinition();
      if (recordDefinition == null) {
        return Condition.ALL;
      } else {
        this.filter = QueryValue.parseWhere(recordDefinition, this.where);
        this.where = null;
      }
    }
    return this.filter;
  }

  public DataType getGeometryType() {
    final RecordDefinition recordDefinition = getRecordDefinition();
    if (recordDefinition == null) {
      return null;
    } else {
      final FieldDefinition geometryField = recordDefinition.getGeometryField();
      if (geometryField == null) {
        return null;
      } else {
        return geometryField.getDataType();
      }
    }
  }

  public BoundingBox getHighlightedBoundingBox() {
    final GeometryFactory geometryFactory = getGeometryFactory();
    if (geometryFactory == null) {
      return BoundingBox.empty();
    } else {
      final Collection<LayerRecord> records = getHighlightedRecords();
      return BoundingBox.bboxNew(records);
    }
  }

  public int getHighlightedCount() {
    return getRecordCountCached(this.cacheIdHighlighted);
  }

  public Collection<LayerRecord> getHighlightedRecords() {
    return getRecordsCached(this.cacheIdHighlighted);
  }

  @Override
  public String getIdFieldName() {
    return getRecordDefinition().getIdFieldName();
  }

  @SuppressWarnings("unchecked")
  public Set<String> getIgnorePasteFieldNames() {
    final Set<String> ignoreFieldNames = Sets
      .newHash((Collection<String>)getProperty("ignorePasteFields"));
    ignoreFieldNames.addAll(getRecordDefinition().getIdFieldNames());
    return ignoreFieldNames;
  }

  public MenuFactory getMenuFactory(final LayerRecord record) {
    return null;
  }

  public List<LayerRecord> getMergeableSelectedRecords() {
    final GeometryFactory geometryFactory = getGeometryFactory();
    if (geometryFactory == null) {
      return new ArrayList<>();
    } else {
      final List<LayerRecord> selectedRecords = getSelectedRecords();
      for (final ListIterator<LayerRecord> iterator = selectedRecords.listIterator(); iterator
        .hasNext();) {
        final LayerRecord record = iterator.next();
        if (record == null || isDeleted(record)) {
          iterator.remove();
        } else {
          Geometry geometry = record.getGeometry();
          geometry = geometryFactory.geometry(LineString.class, geometry);
          if (!(geometry instanceof LineString)) {
            iterator.remove();
          }
        }
      }
      return selectedRecords;
    }
  }

  /**
   * Get a record containing the values of the two records if they can be
   * merged. The new record is not a layer data object so would need to be
   * added, likewise the old records are not removed so they would need to be
   * deleted.
   *
   * @param point
   * @param record1
   * @param record2
   * @return
   */
  public Record getMergedRecord(final Point point, final Record record1, final Record record2) {
    if (record1 == record2) {
      return record1;
    } else {
      final String sourceIdFieldName = getIdFieldName();
      final Object id1 = record1.getValue(sourceIdFieldName);
      final Object id2 = record2.getValue(sourceIdFieldName);
      int compare = 0;
      if (id1 == null) {
        if (id2 != null) {
          compare = 1;
        }
      } else if (id2 == null) {
        compare = -1;
      } else {
        compare = CompareUtil.compare(id1, id2);
      }
      if (compare == 0) {
        final Geometry geometry1 = record1.getGeometry();
        final Geometry geometry2 = record2.getGeometry();
        final double length1 = geometry1.getLength();
        final double length2 = geometry2.getLength();
        if (length1 == length2) {
          compare = Integer.compare(System.identityHashCode(record1),
            System.identityHashCode(record2));
        } else if (length1 > length2) {
          compare = -1;
        } else {
          compare = 1;
        }
      }
      if (compare > 0) {
        return getMergedRecord(point, record2, record1);
      } else {
        final DirectionalFields property = DirectionalFields.getProperty(getRecordDefinition());
        final Map<String, Object> newValues = property.getMergedMap(point, record1, record2);
        newValues.remove(getIdFieldName());
        return new ArrayRecord(getRecordDefinition(), newValues);
      }
    }
  }

  public Geometry getPasteGeometry(final boolean alert) {
    try {
      final RecordDefinition recordDefinition = getRecordDefinition();
      final FieldDefinition geometryField = recordDefinition.getGeometryField();
      if (geometryField != null) {
        final MapPanel parentComponent = getMapPanel();
        Geometry geometry = null;
        DataType geometryDataType = null;
        Class<?> layerGeometryClass = null;
        final GeometryFactory geometryFactory = getGeometryFactory();
        geometryDataType = geometryField.getDataType();
        layerGeometryClass = geometryDataType.getJavaClass();
        RecordReader reader = ClipboardUtil
          .getContents(RecordReaderTransferable.RECORD_READER_FLAVOR);
        if (reader == null) {
          final String string = ClipboardUtil.getContents(DataFlavor.stringFlavor);
          if (Property.hasValue(string)) {
            try {
              geometry = geometryFactory.geometry(string);
              geometry = geometryFactory.geometry(layerGeometryClass, geometry);
              if (geometry != null) {
                return geometry;
              }
            } catch (final Throwable e) {
            }
            final Resource resource = new ByteArrayResource("t.csv", string);
            reader = RecordReader.newRecordReader(resource);
          } else {
            return null;
          }
        }
        if (reader != null) {
          try {

            for (final Record sourceRecord : reader) {
              if (geometry == null) {
                final Geometry sourceGeometry = sourceRecord.getGeometry();
                if (sourceGeometry == null) {
                  if (alert) {
                    JOptionPane.showMessageDialog(parentComponent,
                      "Clipboard does not contain a record with a geometry.", "Paste Geometry",
                      JOptionPane.ERROR_MESSAGE);
                  }
                  return null;
                }
                geometry = geometryFactory.geometry(layerGeometryClass, sourceGeometry);
                if (geometry == null) {
                  if (alert) {
                    JOptionPane.showMessageDialog(parentComponent,
                      "Clipboard should contain a record with a " + geometryDataType + " not a "
                        + sourceGeometry.getGeometryType() + ".",
                      "Paste Geometry", JOptionPane.ERROR_MESSAGE);
                  }
                  return null;
                }
              } else {
                if (alert) {
                  JOptionPane.showMessageDialog(parentComponent,
                    "Clipboard contains more than one record. Copy a single record.",
                    "Paste Geometry", JOptionPane.ERROR_MESSAGE);
                }
                return null;
              }
            }
          } finally {
            FileUtil.closeSilent(reader);
          }
          if (geometry == null) {
            if (alert) {
              JOptionPane.showMessageDialog(parentComponent,
                "Clipboard does not contain a record with a geometry.", "Paste Geometry",
                JOptionPane.ERROR_MESSAGE);
            }
          } else if (geometry.isEmpty()) {
            if (alert) {
              JOptionPane.showMessageDialog(parentComponent,
                "Clipboard contains an empty geometry.", "Paste Geometry",
                JOptionPane.ERROR_MESSAGE);
            }
            return null;
          } else {
            return geometry;
          }
        }
      }
      return null;
    } catch (final Throwable t) {
      return null;
    }
  }

  public Map<String, Object> getPasteNewValues(final Record sourceRecord) {
    final RecordDefinition recordDefinition = getRecordDefinition();
    final Set<String> ignoreFieldNames = getIgnorePasteFieldNames();
    final Map<String, Object> newValues = new LinkedHashMap<>();
    for (final String fieldName : recordDefinition.getFieldNames()) {
      if (!ignoreFieldNames.contains(fieldName)) {
        final Object value = sourceRecord.getValue(fieldName);
        if (value != null) {
          newValues.put(fieldName, value);
        }
      }
    }
    final FieldDefinition geometryFieldDefinition = recordDefinition.getGeometryField();
    if (geometryFieldDefinition != null) {
      final GeometryFactory geometryFactory = getGeometryFactory();
      Geometry sourceGeometry = sourceRecord.getGeometry();
      final String geometryFieldName = geometryFieldDefinition.getName();
      if (sourceGeometry == null) {
        final Object value = sourceRecord.getValue(geometryFieldName);
        sourceGeometry = geometryFieldDefinition.toFieldValue(value);
      }
      Geometry geometry = geometryFieldDefinition.toFieldValue(sourceGeometry);
      if (geometry == null) {
        if (sourceGeometry != null) {
          newValues.put(geometryFieldName, sourceGeometry);
        }
      } else {
        geometry = geometry.convertGeometry(geometryFactory);
        newValues.put(geometryFieldName, geometry);
      }
    }
    return newValues;
  }

  protected Geometry getPasteRecordGeometry(final LayerRecord record, final boolean alert) {
    if (record == null) {
      return null;
    } else {
      return getPasteGeometry(alert);
    }
  }

  @Override
  public PathName getPathName() {
    final RecordDefinition recordDefinition = getRecordDefinition();
    if (recordDefinition == null) {
      return null;
    } else {
      return recordDefinition.getPathName();
    }
  }

  protected LayerRecord getProxiedRecord(LayerRecord record) {
    if (record instanceof AbstractProxyLayerRecord) {
      final AbstractProxyLayerRecord proxy = (AbstractProxyLayerRecord)record;
      record = proxy.getRecordProxied();
    }
    return record;
  }

  public List<LayerRecord> getProxiedRecords() {
    return new ArrayList<>(this.proxiedRecords);
  }

  public final Query getQuery() {
    final RecordDefinition recordDefinition = getRecordDefinition();
    final Condition whereCondition = getFilter();
    return new Query(recordDefinition, whereCondition);
  }

  public LayerRecord getRecord(final Identifier identifier) {
    final RecordDefinition recordDefinition = getRecordDefinition();
    if (recordDefinition != null) {
      final List<FieldDefinition> idFieldDefinitions = recordDefinition.getIdFields();
      if (idFieldDefinitions.isEmpty()) {
        final Query query = new Query(recordDefinition, Q.equalId(idFieldDefinitions, identifier));
        for (final LayerRecord record : getRecords(query)) {
          return record;
        }
      }
    }
    return null;
  }

  public LayerRecord getRecord(final int row) {
    throw new UnsupportedOperationException();
  }

  public LayerRecord getRecordById(final Identifier identifier) {
    final RecordDefinition recordDefinition = getRecordDefinition();
    if (recordDefinition != null) {
      final List<FieldDefinition> idFieldDefinitions = recordDefinition.getIdFields();
      if (!idFieldDefinitions.isEmpty()) {
        final Query query = new Query(recordDefinition, Q.equalId(idFieldDefinitions, identifier));
        for (final LayerRecord record : getRecords(query)) {
          return record;
        }
      }
    }
    return null;
  }

  /**
   * Get the record count including any pending changes.
   *
   * @return
   */
  public int getRecordCount() {
    return getRecordCountPersisted() + getRecordCountNew() - getRecordCountDeleted();
  }

  public int getRecordCount(final Query query) {
    return 0;
  }

  protected int getRecordCountCached(final Label cacheId) {
    final Collection<LayerRecord> cachedRecords = this.recordsByCacheId.get(cacheId);
    if (cachedRecords == null) {
      return 0;
    } else {
      return cachedRecords.size();
    }
  }

  public int getRecordCountDeleted() {
    return getRecordCountCached(this.cacheIdDeleted);
  }

  public int getRecordCountModified() {
    return getRecordCountCached(this.cacheIdModified);
  }

  public int getRecordCountNew() {
    return getRecordCountCached(this.cacheIdNew);
  }

  public int getRecordCountPersisted() {
    return 0;
  }

  public int getRecordCountPersisted(final Query query) {
    return getRecordCount(query);
  }

  @Override
  public RecordDefinition getRecordDefinition() {
    return this.recordDefinition;
  }

  @SuppressWarnings({
    "unchecked"
  })
  @Override
  public <R extends Record> RecordFactory<R> getRecordFactory() {
    return (RecordFactory<R>)this.recordFactory;
  }

  public LayerRecordMenu getRecordMenu() {
    return this.recordMenu;
  }

  public LayerRecordMenu getRecordMenu(final LayerRecord record) {
    if (isLayerRecord(record)) {
      LayerRecordMenu.setEventRecord(record);
      return this.recordMenu;
    }
    return null;
  }

  protected LayerRecord getRecordProxied(final LayerRecord record) {
    if (record instanceof AbstractProxyLayerRecord) {
      final AbstractProxyLayerRecord proxyRecord = (AbstractProxyLayerRecord)record;
      return proxyRecord.getRecordProxied();
    } else {
      return record;
    }
  }

  public List<LayerRecord> getRecords() {
    throw new UnsupportedOperationException();
  }

  public <R extends LayerRecord> List<R> getRecords(BoundingBox boundingBox) {
    if (hasGeometryField()) {
      boundingBox = convertBoundingBox(boundingBox);
      if (Property.hasValue(boundingBox)) {
        final List<R> records = getRecordsIndex(boundingBox);
        return records;
      }
    }
    return Collections.emptyList();
  }

  public <R extends LayerRecord> List<R> getRecords(Geometry geometry, final double distance) {
    if (geometry == null || !hasGeometryField()) {
      return new ArrayList<>();
    } else {
      geometry = convertGeometry(geometry);
      return getRecordsIndex(geometry, distance);
    }
  }

  @SuppressWarnings("unchecked")
  public <R extends LayerRecord> List<R> getRecords(final Query query) {
    final List<R> records = new ArrayList<>();
    final Consumer<LayerRecord> action = (Consumer<LayerRecord>)(Consumer<R>)records::add;
    forEachRecord(query, action);
    return records;
  }

  public List<LayerRecord> getRecordsBackground(final BoundingBox boundingBox) {
    return getRecords(boundingBox);
  }

  public <R extends LayerRecord> List<R> getRecordsCached(final Label cacheId) {
    synchronized (getSync()) {
      final List<R> records = new ArrayList<>();
      final Collection<LayerRecord> cachedRecords = this.recordsByCacheId.get(cacheId);
      if (cachedRecords != null) {
        for (final LayerRecord record : cachedRecords) {
          final R proxyRecord = newProxyLayerRecord(record);
          records.add(proxyRecord);
        }
      }
      return records;
    }
  }

  public <R extends LayerRecord> List<R> getRecordsChanged() {
    synchronized (getSync()) {
      final List<R> records = new ArrayList<>();
      records.addAll(getRecordsNew());
      records.addAll(getRecordsModified());
      records.addAll(getRecordsDeleted());
      return records;
    }
  }

  public <R extends LayerRecord> List<R> getRecordsDeleted() {
    return getRecordsCached(this.cacheIdDeleted);
  }

  @SuppressWarnings({
    "unchecked", "rawtypes"
  })
  protected <R extends LayerRecord> List<R> getRecordsIndex(final BoundingBox boundingBox) {
    synchronized (getSync()) {
      if (this.index == null) {
        return Collections.emptyList();
      }
      final List<R> records = (List)this.index.queryIntersects(boundingBox);
      return records;
    }
  }

  @SuppressWarnings({
    "unchecked", "rawtypes"
  })
  protected <R extends LayerRecord> List<R> getRecordsIndex(final Geometry geometry,
    final double distance) {
    synchronized (getSync()) {
      if (this.index == null) {
        return Collections.emptyList();
      }
      return (List)this.index.getRecordsDistance(geometry, distance);
    }
  }

  public <R extends LayerRecord> Collection<R> getRecordsModified() {
    return getRecordsCached(this.cacheIdModified);
  }

  public <R extends LayerRecord> List<R> getRecordsNew() {
    return getRecordsCached(this.cacheIdNew);
  }

  /**
   * Query the underlying record store to return those records that have been
   * saved that match the query.
   *
   * @param query
   * @return The records.
   */
  public <R extends LayerRecord> List<R> getRecordsPersisted(final Query query) {
    return getRecords(query);
  }

  protected List<LayerRecord> getRecordsVisible(final BoundingBox boundingBox) {
    final List<LayerRecord> records = getRecords(boundingBox);
    for (final Iterator<LayerRecord> iterator = records.iterator(); iterator.hasNext();) {
      final LayerRecord layerRecord = iterator.next();
      if (!isVisible(layerRecord) || isDeleted(layerRecord)) {
        iterator.remove();
      }
    }
    return records;
  }

  @Override
  public BoundingBox getSelectedBoundingBox() {
    final BoundingBox boundingBox = super.getSelectedBoundingBox();
    final List<LayerRecord> records = getSelectedRecords();
    return boundingBox.bboxEdit(editor -> editor.addAllBbox(records));
  }

  public List<LayerRecord> getSelectedRecords() {
    return getRecordsCached(this.cacheIdSelected);
  }

  public List<LayerRecord> getSelectedRecords(final BoundingBox boundingBox) {
    final RecordSpatialIndex<LayerRecord> index = getSelectedRecordsIndex();
    return index.queryIntersects(boundingBox);
  }

  protected RecordSpatialIndex<LayerRecord> getSelectedRecordsIndex() {
    if (this.selectedRecordsIndex == null) {
      final List<LayerRecord> selectedRecords = getSelectedRecords();
      final RecordSpatialIndex<LayerRecord> index = newSpatialIndex(getProject())
        .addRecords(selectedRecords);
      this.selectedRecordsIndex = index;
    }
    return this.selectedRecordsIndex;
  }

  public int getSelectionCount() {
    return getRecordCountCached(this.cacheIdSelected);
  }

  public Collection<String> getSnapLayerPaths() {
    return getProperty("snapLayers", Collections.<String> emptyList());
  }

  public Collection<String> getUserReadOnlyFieldNames() {
    return Collections.unmodifiableSet(this.userReadOnlyFieldNames);
  }

  public Object getValidSearchValue(final FieldDefinition field, final Object fieldValue) {
    try {
      return field.toFieldValueException(fieldValue);
    } catch (final Throwable t) {
      return null;
    }
  }

  public String getWhere() {
    if (Property.isEmpty(this.filter)) {
      return this.where;
    } else {
      return this.filter.toFormattedString();
    }
  }

  public boolean hasFieldNamesSet(final String fieldNamesSetName) {
    if (Property.hasValue(fieldNamesSetName)) {
      final List<String> fieldNames = this.fieldNamesSets.get(fieldNamesSetName.toUpperCase());
      if (Property.hasValue(fieldNames)) {
        return true;
      }
    }
    return false;
  }

  public boolean hasGeometryField() {
    final RecordDefinition recordDefinition = getRecordDefinition();
    if (recordDefinition == null) {
      return false;
    } else {
      return recordDefinition.getGeometryField() != null;
    }
  }

  protected boolean hasPermission(final String permission) {
    if (this.recordDefinition == null) {
      return true;
    } else {
      final Collection<String> permissions = this.recordDefinition.getProperty("permissions");
      if (permissions == null) {
        return true;
      } else {
        return permissions.contains(permission);
<<<<<<< HEAD
      }
    }
  }

  protected void initEditRecordsMenu(final EditRecordMenu editMenu,
    final List<LayerRecord> records) {
    final RecordDefinition recordDefinition = getRecordDefinition();

    if (recordDefinition.hasGeometryField()) {
      final EnableCheck editableEnableCheck = this::isEditable;

      final DataType geometryDataType = recordDefinition.getGeometryField().getDataType();
      if (geometryDataType == GeometryDataTypes.LINE_STRING
        || geometryDataType == GeometryDataTypes.MULTI_LINE_STRING) {
        final Consumer<Record> reverseGeometryConsumer = DirectionalFields::reverseGeometryRecord;
        if (DirectionalFields.getProperty(recordDefinition).hasDirectionalFields()) {
          final Consumer<Record> reverse = DirectionalFields::reverseRecord;
          editMenu.addMenuItemRecord("geometry", LayerRecordForm.FLIP_RECORD_NAME,
            LayerRecordForm.FLIP_RECORD_ICON, editableEnableCheck, reverse);

          editMenu.addMenuItemRecord("geometry", LayerRecordForm.FLIP_LINE_ORIENTATION_NAME,
            LayerRecordForm.FLIP_LINE_ORIENTATION_ICON, editableEnableCheck,
            reverseGeometryConsumer);

          final Consumer<Record> reverseFieldValues = DirectionalFields::reverseFieldValuesRecord;
          editMenu.addMenuItemRecord("geometry", LayerRecordForm.FLIP_FIELDS_NAME,
            LayerRecordForm.FLIP_FIELDS_ICON, editableEnableCheck, reverseFieldValues);
        } else {
          editMenu.addMenuItemRecord("geometry", "Flip Line Orientation", "flip_line",
            editableEnableCheck, reverseGeometryConsumer);
        }
      }
      if (!(geometryDataType == GeometryDataTypes.POINT
        || geometryDataType == GeometryDataTypes.MULTI_POINT)) {
        editMenu.addMenuItemRecords("geometry", "Generalize Vertices", "generalize_line",
          editableEnableCheck, RecordLayerActions::generalize);
      }
    }
  }

  @Override
  protected void initializeMenuExpressions(final List<String> menuInitializerExpressions) {
    for (final String menuInitializerExpression : this.recordDefinition
      .getProperty("menuInitializerExpressions", Collections.<String> emptyList())) {
      if (Property.hasValue(menuInitializerExpression)) {
        if (!menuInitializerExpressions.contains(menuInitializerExpression)) {
          menuInitializerExpressions.add(menuInitializerExpression);
        }
=======
>>>>>>> 609dfb54
      }
    }
    super.initializeMenuExpressions(menuInitializerExpressions);
  }

  protected void initEditRecordsMenu(final EditRecordMenu editMenu,
    final List<LayerRecord> records) {
    final RecordDefinition recordDefinition = getRecordDefinition();

    if (recordDefinition.hasGeometryField()) {
      final EnableCheck editableEnableCheck = this::isEditable;

      final DataType geometryDataType = recordDefinition.getGeometryField().getDataType();
      if (geometryDataType == GeometryDataTypes.LINE_STRING
        || geometryDataType == GeometryDataTypes.MULTI_LINE_STRING) {
        final Consumer<Record> reverseGeometryConsumer = DirectionalFields::reverseGeometryRecord;
        if (DirectionalFields.getProperty(recordDefinition).hasDirectionalFields()) {
          final Consumer<Record> reverse = DirectionalFields::reverseRecord;
          editMenu.addMenuItemRecord("geometry", LayerRecordForm.FLIP_RECORD_NAME,
            LayerRecordForm.FLIP_RECORD_ICON, editableEnableCheck, reverse);

          editMenu.addMenuItemRecord("geometry", LayerRecordForm.FLIP_LINE_ORIENTATION_NAME,
            LayerRecordForm.FLIP_LINE_ORIENTATION_ICON, editableEnableCheck,
            reverseGeometryConsumer);

          final Consumer<Record> reverseFieldValues = DirectionalFields::reverseFieldValuesRecord;
          editMenu.addMenuItemRecord("geometry", LayerRecordForm.FLIP_FIELDS_NAME,
            LayerRecordForm.FLIP_FIELDS_ICON, editableEnableCheck, reverseFieldValues);
        } else {
          editMenu.addMenuItemRecord("geometry", "Flip Line Orientation", "flip_line",
            editableEnableCheck, reverseGeometryConsumer);
        }
      }
      if (!(geometryDataType == GeometryDataTypes.POINT
        || geometryDataType == GeometryDataTypes.MULTI_POINT)) {
        editMenu.addMenuItemRecords("geometry", "Generalize Vertices", "generalize_line",
          editableEnableCheck, RecordLayerActions::generalize);
      }
    }
  }

  @Override
  protected void initializeMenuExpressions(final List<String> menuInitializerExpressions) {
    for (final String menuInitializerExpression : this.recordDefinition
      .getProperty("menuInitializerExpressions", Collections.<String> emptyList())) {
      if (Property.hasValue(menuInitializerExpression)) {
        if (!menuInitializerExpressions.contains(menuInitializerExpression)) {
          menuInitializerExpressions.add(menuInitializerExpression);
        }
      }
    }
    super.initializeMenuExpressions(menuInitializerExpressions);
  }

  @Override
  protected void initializeMenus() {
    final LayerRecordMenu recordMenu = new LayerRecordMenu(this);
    this.recordMenu = recordMenu;
    initRecordMenu(recordMenu, this.recordDefinition);
    super.initializeMenus();
  }

  @Override
  protected EvaluationContext initializeMenusContext() {
    final EvaluationContext context = super.initializeMenusContext();
    context.setVariable("recordMenu", this.recordMenu);
    context.setVariable("recordDefinition", this.recordDefinition);
    return context;
  }

  protected void initRecordMenu(final LayerRecordMenu menu,
    final RecordDefinition recordDefinition) {
    if (recordDefinition != null) {
      final boolean hasGeometry = recordDefinition.hasGeometryField();

      final Predicate<LayerRecord> modified = LayerRecord::isModified;
      final Predicate<LayerRecord> notDeleted = ((Predicate<LayerRecord>)this::isDeleted).negate();
      final Predicate<LayerRecord> modifiedOrDeleted = modified.or(LayerRecord::isDeleted);

      menu.addGroup(0, "default");
      menu.addGroup(1, "record");
      menu.addGroup(2, "dnd");

      final MenuFactory layerMenuFactory = MenuFactory.findMenu(this);
      if (layerMenuFactory != null) {
        menu.addComponentFactory("default", 0, new WrappedMenuFactory("Layer", layerMenuFactory));
      }

      menu.addMenuItem("record", "View/Edit Record", "table_edit", notDeleted, this::showForm);

      if (hasGeometry) {
        menu.addMenuItem("record", "Zoom to Record", "magnifier_zoom_selected", notDeleted,
          this::zoomToRecord);
        menu.addMenuItem("record", "Pan to Record", "pan_selected", notDeleted, (record) -> {
          final MapPanel mapPanel = getMapPanel();
          if (mapPanel != null) {
            mapPanel.panToRecord(record);
          }
        });
        menu.addComponentFactory("record", new EditRecordMenu(true));
      }
      menu.addMenuItem("record", "Delete Record", "table_row_delete", LayerRecord::isDeletable,
        this::deleteRecordWithConfirm);

      menu.addMenuItem("record", "Revert Record", "arrow_revert", modifiedOrDeleted,
        LayerRecord::revertChanges);

      final Predicate<LayerRecord> hasModifiedEmptyFields = LayerRecord::isHasModifiedEmptyFields;
      menu.addMenuItem("record", "Revert Empty Fields", "field_empty_revert",
        hasModifiedEmptyFields, LayerRecord::revertEmptyFields);

<<<<<<< HEAD
      final DataType geometryType = getGeometryType();
      if (geometryType == GeometryDataTypes.LINE_STRING
        || geometryType == GeometryDataTypes.MULTI_LINE_STRING
        || geometryType == GeometryDataTypes.LINE_STRING
        || geometryType == GeometryDataTypes.GEOMETRY_COLLECTION) {
        final MapPanel map = getMapPanel();
        final ShortestRouteOverlay shortestRouteOverlay = map
          .getMapOverlay(ShortestRouteOverlay.class);

        menu.addMenuItem("route", "Route From Record", "route_from", (final LayerRecord record) -> {
          shortestRouteOverlay.setRecord1(record);
        });

        final Predicate<LayerRecord> routeMode = record -> shortestRouteOverlay.isHasRecord1();

        menu.addMenuItem("route", "Route To Record", "route_to", routeMode,
          (final LayerRecord record) -> {
            shortestRouteOverlay.setRecord2(record);
          });
      }
=======
      ShortestRouteOverlay.initMenuItems(this, menu);
>>>>>>> 609dfb54

      menu.addMenuItem("dnd", "Copy Record", "page_copy", this::copyRecordToClipboard);

      if (hasGeometry) {
        menu.addMenuItem("dnd", "Paste Geometry", "geometry_paste", this::canPasteRecordGeometry,
          this::pasteRecordGeometry);
      }
    }
  }

  /**
   * Cancel changes for one of the lists of changes {@link #deletedRecords},
   * {@link #newRecords}, {@link #modifiedRecords}.
   *
   * @param cacheId
   */
  private boolean internalCancelChanges(final Label cacheId) {
    boolean cancelled = true;
    for (final LayerRecord record : getRecordsCached(cacheId)) {
      removeFromIndex(record);
      try {
        removeRecordFromCache(cacheId, record);
        if (cacheId == this.cacheIdNew) {
          removeRecordFromCache(record);
          record.setState(RecordState.DELETED);
        } else {
          internalCancelChanges(record);
          addToIndex(record);
        }
      } catch (final Throwable e) {
        Logs.error(this, "Unable to cancel changes.\n" + record, e);
        cancelled = false;
      }
    }
    return cancelled;
  }

  /**
   * Revert the values of the record to the last values loaded from the database
   *
   * @param record
   */
  protected void internalCancelChanges(final LayerRecord record) {
    if (record != null) {
      record.cancelChanges();
    }
  }

  protected boolean internalIsDeleted(final LayerRecord record) {
    if (record == null) {
      return false;
    } else if (record.getState() == RecordState.DELETED) {
      return true;
    } else {
      return isRecordCached(this.cacheIdDeleted, record);
    }
  }

  /**
   * Revert the values of the record to the last values loaded from the database
   *
   * @param record
   */
  protected LayerRecord internalPostSaveChanges(final LayerRecord record) {
    if (record != null) {
      record.clearChanges();
      return record;
    }
    return null;
  }

  protected boolean internalSaveChanges(final RecordLayerErrors errors, final LayerRecord record) {
    final RecordState originalState = record.getState();
    final LayerRecord layerRecord = getProxiedRecord(record);
    final boolean saved = saveChangesDo(errors, layerRecord);
    if (saved) {
      postSaveChanges(originalState, layerRecord);
    }
    return saved;
  }

  public boolean isCanAddRecords() {
    return !super.isReadOnly() && isEditable() && this.canAddRecords && hasPermission("INSERT");
  }

  public boolean isCanDeleteRecords() {
    return !super.isReadOnly() && isEditable() && this.canDeleteRecords && hasPermission("DELETE");
  }

  public boolean isCanEditRecords() {
    return !super.isReadOnly() && isEditable() && this.canEditRecords && hasPermission("UPDATE");
  }

  public boolean isCanMergeRecords() {
    if (isCanAddRecords()) {
      if (isCanDeleteRecords()) {
        final DataType geometryType = getGeometryType();
        if (GeometryDataTypes.POINT.equals(geometryType)) {
          return false;
        } else if (GeometryDataTypes.MULTI_POINT.equals(geometryType)) {
          return false;
        } else if (GeometryDataTypes.POLYGON.equals(geometryType)) {
          return false;
        } else if (GeometryDataTypes.MULTI_POLYGON.equals(geometryType)) {
          return false;
        }
        final List<LayerRecord> mergeableSelectedRecords = getMergeableSelectedRecords();
        if (mergeableSelectedRecords.size() > 1) {
          return true;
        }
      }
    }
    return false;
  }

  public boolean isCanPasteRecords() {
    if (isExists()) {
      if (!this.canPasteRecords) {
        return false;
      } else if (super.isReadOnly()) {
        return false;
      } else if (!super.isEditable()) {
        return false;
      } else if (ClipboardUtil
        .isDataFlavorAvailable(RecordReaderTransferable.RECORD_READER_FLAVOR)) {
        return true;
      } else {
        if (ClipboardUtil.isDataFlavorAvailable(DataFlavor.stringFlavor)) {
          final String string = ClipboardUtil.getContents(DataFlavor.stringFlavor);
          if (Property.hasValue(string)) {
            int lineIndex = string.indexOf('\n');
            if (lineIndex == -1) {
              lineIndex = string.indexOf('\r');
            }
            if (lineIndex != -1) {
              final String line = string.substring(0, lineIndex).trim();
              String fieldName;
              final int tabIndex = line.indexOf('\t');
              if (tabIndex != -1) {
                fieldName = line.substring(0, tabIndex);

              } else {
                final int commaIndex = line.indexOf(',');
                if (commaIndex != -1) {
                  fieldName = line.substring(0, commaIndex);
                } else {
                  fieldName = line;
                }
              }
              if (fieldName.startsWith("\"")) {
                fieldName = fieldName.substring(1);
              }
              if (fieldName.endsWith("\"")) {
                fieldName = fieldName.substring(0, fieldName.length() - 1);
              }
              if (getRecordDefinition().hasField(fieldName)) {
                return true;
              }
            }
            if (canPasteGeometry()) {
              return true;
            }
          }
        }
      }
    }
    return false;
  }

  @Override
  public boolean isClonable() {
    return true;
  }

  public boolean isConfirmDeleteRecords() {
    return this.confirmDeleteRecords;
  }

  public boolean isDeleted(final LayerRecord record) {
    return internalIsDeleted(record);
  }

  public boolean isFieldUserReadOnly(final String fieldName) {
    return getUserReadOnlyFieldNames().contains(fieldName);
  }

  public boolean isHasCachedRecords(final Label cacheId) {
    return getRecordCountCached(cacheId) > 0;
  }

  public boolean isHasChangedRecords() {
    return isHasChanges();
  }

  @Override
  public boolean isHasChanges() {
    if (isEditable()) {
      if (isHasCachedRecords(this.cacheIdNew)) {
        return true;
      } else if (isHasCachedRecords(this.cacheIdModified)) {
        return true;
      } else if (isHasCachedRecords(this.cacheIdDeleted)) {
        return true;
      } else {
        return false;
      }
    } else {
      return false;
    }
  }

  @Override
  public boolean isHasGeometry() {
    return isExists() && getGeometryFieldName() != null;
  }

  @Override
  public boolean isHasSelectedRecords() {
    return isExists() && isHasCachedRecords(this.cacheIdSelected);
  }

  public boolean isHasSelectedRecordsWithGeometry() {
    return isHasGeometry() && isHasSelectedRecords();
  }

  public boolean isHidden(final LayerRecord record) {
    if (isCanDeleteRecords() && isDeleted(record)) {
      return true;
    } else if (isSelectable() && isSelected(record)) {
      return true;
    } else {
      return false;
    }
  }

  public boolean isHighlighted(final LayerRecord record) {

    return isRecordCached(this.cacheIdHighlighted, record);
  }

  public boolean isLayerRecord(final Record record) {
    if (record == null) {
      return false;
    } else if (record.getRecordDefinition() == getRecordDefinition()) {
      return true;
    } else {
      return false;
    }
  }

  public boolean isModified(final LayerRecord record) {
    return isRecordCached(this.cacheIdModified, record);
  }

  public boolean isNew(final LayerRecord record) {
    return isRecordCached(this.cacheIdNew, record);
  }

  protected boolean isPostSaveRemoveCacheId(final Label cacheId) {
    if (cacheId == this.cacheIdDeleted || cacheId == this.cacheIdNew
      || cacheId == this.cacheIdModified) {
      return true;
    } else {
      return false;
    }
  }

  @Override
  public boolean isReadOnly() {
    if (super.isReadOnly()) {
      return true;
    } else {
      if (this.canAddRecords && hasPermission("INSERT")) {
        return false;
      } else if (this.canDeleteRecords && hasPermission("DELETE")) {
        return false;
      } else if (this.canEditRecords && hasPermission("UPDATE")) {
        return false;
      } else {
        return true;
      }
    }
  }

  public boolean isRecordCached(final Label cacheId, LayerRecord record) {
    record = getProxiedRecord(record);
    if (isLayerRecord(record)) {
      synchronized (getSync()) {
        final Collection<LayerRecord> cachedRecords = this.recordsByCacheId.get(cacheId);
        if (cachedRecords != null) {
          return record.contains(cachedRecords);
        }
      }
    }
    return false;
  }

  public boolean isSelected(final LayerRecord record) {
    return isRecordCached(this.cacheIdSelected, record);
  }

  public boolean isSnapToAllLayers() {
    return this.snapToAllLayers;
  }

  public boolean isUseFieldTitles() {
    return this.useFieldTitles;
  }

  public boolean isVisible(final LayerRecord record) {
    if (isExists() && isVisible()) {
      final AbstractRecordLayerRenderer renderer = getRenderer();
      if (renderer == null || renderer.isVisible(record)) {
        return true;
      }
    }
    return false;
  }

  private void mergeSelectedRecords() {
    if (isCanMergeRecords()) {
      MergeRecordsDialog.showDialog(this);
    }
  }

  protected LayerRecordForm newDefaultForm(final LayerRecord record) {
    return new LayerRecordForm(this, record);
  }

  public LayerRecordForm newForm(final LayerRecord record) {
    final String formFactoryExpression = getProperty(FORM_FACTORY_EXPRESSION);
    if (Property.hasValue(formFactoryExpression)) {
      try {
        final SpelExpressionParser parser = new SpelExpressionParser();
        final Expression expression = parser.parseExpression(formFactoryExpression);
        final EvaluationContext context = new StandardEvaluationContext(this);
        context.setVariable("object", record);
        return expression.getValue(context, LayerRecordForm.class);
      } catch (final Throwable e) {
        Logs.error(this, "Unable to create form for " + this, e);
        return null;
      }
    } else {
      return newDefaultForm(record);
    }
  }

  public LayerRecord newLayerRecord(final Map<String, ? extends Object> values) {
    if (!isReadOnly() && isEditable() && isCanAddRecords()) {
      final RecordFactory<LayerRecord> recordFactory = getRecordFactory();
      final LayerRecord record = recordFactory.newRecord(getRecordDefinition());
      record.setState(RecordState.INITIALIZING);
      try {
        if (values != null && !values.isEmpty()) {
          record.setValuesByPath(values);
          record.setIdentifier(null);
        }
      } finally {
        record.setState(RecordState.NEW);
      }
      addRecordToCache(this.cacheIdNew, record);
      fireRecordInserted(record);
      fireHasChangedRecords();
      return record;
    } else {
      return null;
    }
  }

  protected LayerRecord newLayerRecord(final RecordDefinition recordDefinition) {
    if (recordDefinition.equals(getRecordDefinition())) {
      return new ArrayLayerRecord(this);
    } else {
      throw new IllegalArgumentException("Cannot create records for " + recordDefinition);
    }
  }

  @Override
  public TabbedValuePanel newPropertiesPanel() {
    final TabbedValuePanel propertiesPanel = super.newPropertiesPanel();
    newPropertiesPanelFields(propertiesPanel);
    newPropertiesPanelFieldNamesSet(propertiesPanel);
    newPropertiesPanelStyle(propertiesPanel);
    newPropertiesPanelSnapping(propertiesPanel);
    return propertiesPanel;
  }

  protected void newPropertiesPanelFieldNamesSet(final TabbedValuePanel propertiesPanel) {
    final FieldNamesSetPanel panel = new FieldNamesSetPanel(this);
    propertiesPanel.addTab("Field Sets", panel);
  }

  protected void newPropertiesPanelFields(final TabbedValuePanel propertiesPanel) {
    final RecordDefinition recordDefinition = getRecordDefinition();
    final BaseJTable fieldTable = RecordDefinitionTableModel.newTable(recordDefinition);

    final BasePanel fieldPanel = new BasePanel(new BorderLayout());
    fieldPanel.setPreferredSize(new Dimension(500, 400));
    final JScrollPane fieldScroll = new JScrollPane(fieldTable);
    fieldPanel.add(fieldScroll, BorderLayout.CENTER);
    propertiesPanel.addTab("Fields", fieldPanel);
  }

  protected void newPropertiesPanelSnapping(final TabbedValuePanel propertiesPanel) {
    final SnapLayersPanel panel = new SnapLayersPanel(this);
    propertiesPanel.addTab("Snapping", panel);
  }

  protected void newPropertiesPanelStyle(final TabbedValuePanel propertiesPanel) {
    if (getRenderer() != null) {
      final LayerStylePanel stylePanel = new LayerStylePanel(this);
      propertiesPanel.addTab("Style", "palette", stylePanel);
    }
  }

  @Override
  protected BasePanel newPropertiesTabGeneral(final TabbedValuePanel tabPanel) {
    final BasePanel generalPanel = super.newPropertiesTabGeneral(tabPanel);
    newPropertiesTabGeneralPanelFilter(generalPanel);
    return generalPanel;
  }

  protected ValueField newPropertiesTabGeneralPanelFilter(final BasePanel parent) {
    final ValueField filterPanel = new ValueField(this);
    Borders.titled(filterPanel, "Filter");

    final QueryFilterField field = new QueryFilterField(this, "where", getWhere());
    filterPanel.add(field);
    Property.addListener(field, "where", getBeanPropertyListener());

    GroupLayouts.makeColumns(filterPanel, 1, true);

    parent.add(filterPanel);
    return filterPanel;
  }

  @Override
  protected ValueField newPropertiesTabGeneralPanelGeneral(final BasePanel parent) {
    final ValueField panel = super.newPropertiesTabGeneralPanelGeneral(parent);

    final Field confirmDeleteField = (Field)SwingUtil.addObjectField(panel, this,
      "confirmDeleteRecords", DataTypes.BOOLEAN);
    Property.addListener(confirmDeleteField, "confirmDeleteRecords", this.beanPropertyListener);

    GroupLayouts.makeColumns(panel, 2, true);

    return panel;
  }

  @SuppressWarnings("unchecked")
  protected <R extends LayerRecord> R newProxyLayerRecord(final LayerRecord record) {
    return (R)record;
  }

  protected <R extends LayerRecord> List<R> newProxyLayerRecords(
    final Iterable<? extends LayerRecord> records) {
    final List<R> proxyRecords = new ArrayList<>();
    for (final LayerRecord record : records) {
      final R proxyRecord = newProxyLayerRecord(record);
      proxyRecords.add(proxyRecord);
    }
    return proxyRecords;
  }

  public Query newQuery() {
    final RecordDefinition recordDefinition = getRecordDefinition();
    return new Query(recordDefinition);
  }

  protected Collection<LayerRecord> newRecordCacheCollection() {
    return new HashSet<>();
  }

  public JComponent newSearchField(final FieldDefinition fieldDefinition,
    final CodeTable codeTable) {
    if (fieldDefinition == null) {
      return new TextField(20);
    } else {
      final String fieldName = fieldDefinition.getName();
      return RecordLayerFields.newCompactField(this, fieldName, true);
    }
  }

  public UndoableEdit newSetFieldUndo(final LayerRecord record, final String fieldName,
    final Object oldValue, final Object newValue) {
    return new SetRecordFieldValueUndo(record, fieldName, oldValue, newValue);
  }

  protected RecordSpatialIndex<LayerRecord> newSpatialIndex() {
    return newSpatialIndex(this);
  }

  protected RecordSpatialIndex<LayerRecord> newSpatialIndex(final Layer layer) {
    final GeometryFactory geometryFactory = layer.getGeometryFactory();

    final BiPredicate<LayerRecord, LayerRecord> equalsItemFunction = LayerRecord::isSame;
    final SpatialIndex<LayerRecord> spatialIndex = //
        new RStarTree<LayerRecord>(geometryFactory).setEqualsItemFunction(equalsItemFunction);
    // new LayerRecordQuadTree(geometryFactory);
    return new RecordSpatialIndex<>(spatialIndex);
  }

  protected Map<String, Object> newSplitValues(final LayerRecord oldRecord,
    final LineString oldLine, final Point splitPoint, final LineString newLine) {
    final DirectionalFields directionalFields = DirectionalFields.getProperty(oldRecord);
    final Map<String, Object> values1 = directionalFields.newSplitValues(oldRecord, oldLine,
      splitPoint, newLine);
    return values1;
  }

  public RecordLayerTablePanel newTablePanel(final Map<String, Object> config) {
    final RecordLayerTable table = RecordLayerTableModel.newTable(this);
    if (table == null) {
      return null;
    } else {
      return new RecordLayerTablePanel(this, table, config);
    }
  }

  @Override
  protected Component newTableViewComponent(final Map<String, Object> config) {
    return newTablePanel(config);
  }

  public void panToBoundingBox(final BoundingBox boundingBox) {
    final MapPanel mapPanel = getMapPanel();
    mapPanel.panToBoundingBox(boundingBox);
  }

  public void panToSelected() {
    final BoundingBox selectedBoundingBox = getSelectedBoundingBox();
    panToBoundingBox(selectedBoundingBox);
  }

  public void pasteRecordGeometry(final LayerRecord record) {
    final Geometry geometry = getPasteRecordGeometry(record, true);
    if (geometry != null) {
      record.setGeometryValue(geometry);
    }
  }

  public void pasteRecords() {
    final List<LayerRecord> newRecords = new ArrayList<>();
    try (
      BaseCloseable eventsEnabled = eventsDisabled()) {
      RecordReader reader = ClipboardUtil
        .getContents(RecordReaderTransferable.RECORD_READER_FLAVOR);
      if (reader == null) {
        final String string = ClipboardUtil.getContents(DataFlavor.stringFlavor);
        if (Property.hasValue(string)) {
          if (string.contains("\n") || string.contains("\r")) {
            if (string.contains("\t")) {
              final Resource tsvResource = new ByteArrayResource("t.tsv", string);
              reader = RecordReader.newRecordReader(tsvResource);
            } else {
              final Resource resource = new ByteArrayResource("t.csv", string);
              reader = RecordReader.newRecordReader(resource);
            }
          }
        }
      }
      if (reader == null) {
        final String geometryFieldName = getGeometryFieldName();
        if (geometryFieldName != null) {
          final Geometry geometry = getPasteGeometry(false);
          if (geometry != null) {
            final Map<String, Object> values = Collections.singletonMap(geometryFieldName,
              geometry);
            final LayerRecord newRecord = newLayerRecord(values);
            if (newRecord != null) {
              newRecords.add(newRecord);
            }
          }
        }
      } else {
        for (final Record sourceRecord : reader) {
          final Map<String, Object> newValues = getPasteNewValues(sourceRecord);

          if (!newValues.isEmpty()) {
            final LayerRecord newRecord = newLayerRecord(newValues);
            if (newRecord != null) {
              newRecords.add(newRecord);
            }
          }
        }
      }
    } catch (final Throwable e) {
      LoggingEventPanel.showDialog(getMapPanel(), "Unexpected error pasting records", e);
      return;
    }
    RecordValidationDialog.validateRecords("Pasting Records", this, newRecords, (validator) -> {
      // Success
      // Save the valid records
      final List<LayerRecord> validRecords = validator.getValidRecords();
      if (!validRecords.isEmpty()) {
        saveChanges(validRecords);
        addSelectedRecords(validRecords);
        zoomToRecords(validRecords);
        showRecordsTable(RecordLayerTableModel.MODE_RECORDS_SELECTED, true);
        firePropertyChange(RECORDS_INSERTED, null, validRecords);
      }
      // Delete any invalid records
      final List<LayerRecord> invalidRecords = validator.getInvalidRecords();
      if (!invalidRecords.isEmpty()) {
        deleteRecords(invalidRecords);
      }
    }, (validator) -> {
      // Cancel, delete all the records
      deleteRecords(newRecords);
    });
  }

  protected void postSaveChanges(final RecordState originalState, final LayerRecord record) {
    postSaveDeletedRecord(record);
    postSaveModifiedRecord(record);
    postSaveNewRecord(record);
  }

  protected boolean postSaveDeletedRecord(final LayerRecord record) {
    final boolean deleted;
    synchronized (getSync()) {
      deleted = removeRecordFromCache(this.cacheIdDeleted, record);
    }
    if (deleted) {
      removeRecordFromCache(record);
      removeFromIndex(record);
      return true;
    } else {
      return false;
    }
  }

  protected boolean postSaveModifiedRecord(final LayerRecord record) {
    boolean removed;
    synchronized (getSync()) {
      removed = removeRecordFromCache(this.cacheIdModified, record);
    }
    if (removed) {
      record.postSaveModified();
      return true;
    } else {
      return false;
    }
  }

  protected boolean postSaveNewRecord(final LayerRecord record) {
    boolean isNew;
    final boolean selected;
    final boolean highlighted;
    synchronized (getSync()) {
      selected = isSelected(record);
      highlighted = isHighlighted(record);
      isNew = removeRecordFromCache(this.cacheIdNew, record);
    }
    if (isNew) {
      removeRecordFromCache(record);
      record.postSaveNew();
      addToIndex(record);
      setSelectedHighlighted(record, selected, highlighted);
    }
    return isNew;
  }

  protected void postSelectByBoundingBox(final List<LayerRecord> records) {
    if (isHasSelectedRecordsWithGeometry()) {
      showRecordsTable(RecordLayerTableModel.MODE_RECORDS_SELECTED, false);
    }
    if (!records.isEmpty()) {
      firePropertyChange("selectedRecordsByBoundingBox", false, true);
    }
  }

  @Override
  public void propertyChange(final PropertyChangeEvent event) {
    super.propertyChange(event);
    if (isExists()) {
      final Object source = event.getSource();
      final String propertyName = event.getPropertyName();
      if (!"qaMessagesUpdated".equals(propertyName)) {
        if (source instanceof LayerRecord) {
          final LayerRecord record = (LayerRecord)source;
          if (record.getLayer() == this) {
            if (DataType.equal(propertyName, getGeometryFieldName())) {
              final Geometry oldGeometry = (Geometry)event.getOldValue();
              updateSpatialIndex(record, oldGeometry);
              clearSelectedRecordsIndex();
            }
          }
        }
      }
    }
  }

  protected void recordPasted(final LayerRecord newRecord) {
  }

  @Override
  protected void refreshDo() {
    setIndexRecords(null);
    cleanCachedRecords();
  }

  @Override
  protected void refreshPostDo() {
    super.refreshPostDo();
    fireRecordsChanged();
  }

  protected void removeForm(final LayerRecord record) {
    final List<LayerRecord> records = Collections.singletonList(record);
    removeForms(records);
    cleanCachedRecords();
  }

  protected void removeForms(final Iterable<? extends LayerRecord> records) {
    final List<LayerRecordForm> forms = new ArrayList<>();
    final List<Window> windows = new ArrayList<>();
    synchronized (this.formRecords) {
      for (final LayerRecord record : records) {
        final LayerRecord proxiedRecord = getRecordProxied(record);
        final int index = proxiedRecord.indexOf(this.formRecords);
        if (index == -1) {
        } else {
          removeRecordFromCache(this.cacheIdForm, proxiedRecord);
          this.formRecords.remove(index);
          final Component component = this.formComponents.remove(index);
          if (component instanceof LayerRecordForm) {
            final LayerRecordForm form = (LayerRecordForm)component;
            forms.add(form);
          }
          final Window window = this.formWindows.remove(index);
          if (window != null) {
            windows.add(window);
          }
        }
      }
    }
    if (!forms.isEmpty() && !windows.isEmpty()) {
      Invoke.later(() -> {
        for (final LayerRecordForm form : forms) {
          form.destroy();
        }
        for (final Window window : windows) {
          SwingUtil.dispose(window);
        }
      });
    }
  }

  public boolean removeFromIndex(final BoundingBox boundingBox, final LayerRecord record) {
    synchronized (getSync()) {
      if (this.index == null) {
        return false;
      } else {
        // Sync before to avoid deadlock if record calls layer.getSync() during
        // remove
        return this.index.removeRecord(boundingBox, record);
      }
    }
  }

  public void removeFromIndex(final Collection<? extends LayerRecord> records) {
    for (final LayerRecord record : records) {
      removeFromIndex(record);
    }
  }

  public void removeFromIndex(final LayerRecord record) {
    final Geometry geometry = record.getGeometry();
    if (geometry != null && !geometry.isEmpty()) {
      synchronized (getSync()) {
        removeRecordFromCache(this.cacheIdIndex, record);
        final BoundingBox boundingBox = geometry.getBoundingBox();
        removeFromIndex(boundingBox, record);
      }
    }
  }

  protected void removeHighlightedRecord(final LayerRecord record) {
    removeRecordFromCache(this.cacheIdHighlighted, record);
  }

  void removeProxiedRecord(final LayerRecord proxyRecord) {
    if (proxyRecord != null) {
      synchronized (proxyRecord) {
        this.proxiedRecords.remove(proxyRecord);
      }
    }
  }

  void removeProxiedRecordIdentifier(final Identifier identifier) {
    ShortCounter.deccrement(this.proxiedRecordIdentifiers, identifier);
  }

  protected boolean removeRecordFromCache(final Label cacheId, LayerRecord record) {
    record = getProxiedRecord(record);
    if (isLayerRecord(record)) {
      synchronized (getSync()) {
        return Maps.removeFromCollection(this.recordsByCacheId, cacheId, record);
      }
    }
    return false;
  }

  protected boolean removeRecordFromCache(LayerRecord record) {
    boolean removed = false;
    record = getProxiedRecord(record);
    synchronized (getSync()) {
      if (isLayerRecord(record)) {
        for (final Label cacheId : new ArrayList<>(this.recordsByCacheId.keySet())) {
          removed |= removeRecordFromCache(cacheId, record);
        }
      }
    }
    return removed;
  }

  public int removeRecordsFromCache(final Label cacheId,
    final Collection<? extends LayerRecord> records) {
    synchronized (getSync()) {
      int count = 0;
      for (final LayerRecord record : records) {
        if (removeRecordFromCache(cacheId, record)) {
          count++;
        }
      }
      cleanCachedRecords();
      return count;
    }
  }

  protected boolean removeSelectedRecord(final LayerRecord record) {
    final boolean removed = removeRecordFromCache(this.cacheIdSelected, record);
    removeHighlightedRecord(record);
    clearSelectedRecordsIndex();
    return removed;
  }

  public void replaceValues(final LayerRecord record, final Map<String, Object> values) {
    record.setValues(values);
  }

  public void revertChanges(final LayerRecord record) {
    synchronized (getSync()) {
      if (isLayerRecord(record)) {
        final boolean selected = isSelected(record);
        final boolean highlighted = isHighlighted(record);
        postSaveModifiedRecord(record);
        if (removeRecordFromCache(this.cacheIdDeleted, record)) {
          record.setState(RecordState.PERSISTED);
        }
        removeRecordFromCache(record);
        setSelectedHighlighted(record, selected, highlighted);
        cleanCachedRecords();
      }
    }
  }

  @Override
  public boolean saveChanges() {
    if (isExists()) {
      final List<LayerRecord> allRecords = new ArrayList<>();
      for (final Label cacheId : Arrays.asList(this.cacheIdDeleted, this.cacheIdModified,
        this.cacheIdNew)) {
        final List<LayerRecord> records = getRecordsCached(cacheId);
        allRecords.addAll(records);
      }
      return saveChanges(allRecords);
    } else {
      return false;
    }
  }

  public boolean saveChanges(final Collection<? extends LayerRecord> records) {
    try {
      if (records.isEmpty()) {
        return true;
      } else {
        // Includes two types of validation of record. The first checks field
        // types before interacting with the record store. The second is any
        // errors on the actual saving of data.
        final Set<Boolean> allSaved = new HashSet<>();
        RecordValidationDialog.validateRecords("Save Changes", //
          this, //
          records, (validator) -> {
            // Success
            // Save the valid records
            final List<LayerRecord> validRecords = validator.getValidRecords();
            if (!validRecords.isEmpty()) {
              final RecordLayerErrors errors = new RecordLayerErrors("Saving Changes", this);
              try (
                BaseCloseable eventsEnabled = eventsDisabled()) {
                saveChangesDo(errors, validRecords);
                cleanCachedRecords();
              } finally {
                if (!errors.showErrorDialog()) {
                  allSaved.add(false);
                }
              }
              fireRecordsChanged();
            }
            final List<LayerRecord> invalidRecords = validator.getInvalidRecords();
            if (!invalidRecords.isEmpty()) {
              allSaved.add(false);
            }
          }, (validator) -> {
            allSaved.add(false);
          });
        return allSaved.isEmpty();
      }
    } finally {
      fireSelected();
      fireHasChangedRecords();
    }
  }

  public final boolean saveChanges(final LayerRecord... records) {
    final List<LayerRecord> list = Arrays.asList(records);
    return saveChanges(list);
  }

  public final boolean saveChanges(final LayerRecord record) {
    // Includes two types of validation of record. The first checks field
    // types before interacting with the record store. The second is any
    // errors on the actual saving of data.
    final Set<Boolean> allSaved = new HashSet<>();
    RecordValidationDialog.validateRecords("Save Changes", //
      this, //
      record, (validator) -> {
        // Success
        // Save the valid records
        final List<LayerRecord> validRecords = validator.getValidRecords();
        if (!validRecords.isEmpty()) {
          final RecordLayerErrors errors = new RecordLayerErrors("Saving Changes", this);
          try (
            BaseCloseable eventsEnabled = eventsDisabled()) {
            synchronized (this.getSync()) {
              try {
                final boolean saved = internalSaveChanges(errors, record);
                if (!saved) {
                  errors.addRecord(record, "Unknown error");
                }
              } catch (final Throwable t) {
                errors.addRecord(record, t);
              }
            }
            cleanCachedRecords();
            record.fireRecordUpdated();
          } finally {
            if (!errors.showErrorDialog()) {
              allSaved.add(false);
            }
          }
        }
        fireHasChangedRecords();
        final List<LayerRecord> invalidRecords = validator.getInvalidRecords();
        if (!invalidRecords.isEmpty()) {
          allSaved.add(false);
        }
      }, (validator) -> {
        allSaved.add(false);
      });
    return allSaved.isEmpty();
  }

  @Override
  protected boolean saveChangesDo() {
    throw new UnsupportedOperationException();
  }

  protected boolean saveChangesDo(final RecordLayerErrors errors, final LayerRecord record) {
    return true;
  }

  protected void saveChangesDo(final RecordLayerErrors errors, final List<LayerRecord> records) {
    for (final LayerRecord record : records) {
      synchronized (this.getSync()) {
        try {
          final boolean saved = internalSaveChanges(errors, record);
          if (!saved) {
            errors.addRecord(record, "Unknown error");
          }
        } catch (final Throwable t) {
          errors.addRecord(record, t);
        }
      }
    }
  }

  public void setCanAddRecords(final boolean canAddRecords) {
    this.canAddRecords = canAddRecords;
    firePropertyChange("canAddRecords", !isCanAddRecords(), isCanAddRecords());
  }

  public void setCanDeleteRecords(final boolean canDeleteRecords) {
    if (this.canDeleteRecords != canDeleteRecords) {
      this.canDeleteRecords = canDeleteRecords;
      firePropertyChange("canDeleteRecords", !isCanDeleteRecords(), isCanDeleteRecords());
    }
  }

  public void setCanEditRecords(final boolean canEditRecords) {
    this.canEditRecords = canEditRecords;
    firePropertyChange("canEditRecords", !isCanEditRecords(), isCanEditRecords());
  }

  public void setCanPasteRecords(final boolean canPasteRecords) {
    this.canPasteRecords = canPasteRecords;
  }

  public void setConfirmDeleteRecords(final boolean confirmDeleteRecords) {
    this.confirmDeleteRecords = confirmDeleteRecords;
  }

  @Override
  public void setEditable(final boolean editable) {
    Invoke.background("Set Editable " + this, () -> {
      if (editable == false) {
        firePropertyChange("preEditable", false, true);
        final boolean hasChanges = isHasChanges();
        if (hasChanges) {
          final Integer result = Invoke.andWait(() -> {
            return JOptionPane.showConfirmDialog(JOptionPane.getRootFrame(),
              "The layer has unsaved changes. Click Yes to save changes. Click No to discard changes. Click Cancel to continue editing.",
              "Save Changes", JOptionPane.YES_NO_CANCEL_OPTION);
          });
          synchronized (getSync()) {
            if (result == JOptionPane.YES_OPTION) {
              if (!saveChanges()) {
                return;
              }
            } else if (result == JOptionPane.NO_OPTION) {
              cancelChanges();
            } else {
              // Don't allow state change if cancelled
              return;
            }
          }
        }
      }
      synchronized (this.getSync()) {
        super.setEditable(editable);
        setCanAddRecords(this.canAddRecords);
        setCanDeleteRecords(this.canDeleteRecords);
        setCanEditRecords(this.canEditRecords);
      }
    });
  }

  public void setFieldColumnWidth(final String fieldName, final int columnWidth) {
    this.fieldColumnWidths.put(fieldName, columnWidth);
  }

  public void setFieldColumnWidths(final Map<String, ? extends Number> fieldColumnWidths) {
    this.fieldColumnWidths.clear();
    for (final Entry<String, ? extends Number> entry : fieldColumnWidths.entrySet()) {
      final String fieldName = entry.getKey();
      final Number widthNumber = entry.getValue();
      if (Property.hasValuesAll(fieldName, widthNumber)) {
        final int width = widthNumber.intValue();
        this.fieldColumnWidths.put(fieldName, width);
      }
    }
  }

  public void setFieldNamesSetName(final String fieldNamesSetName) {
    final String oldValue = this.fieldNamesSetName;
    if (Property.hasValue(fieldNamesSetName)) {
      this.fieldNamesSetName = fieldNamesSetName;
    } else {
      this.fieldNamesSetName = ALL;
    }
    firePropertyChange("fieldNamesSetName", oldValue, this.fieldNamesSetName);
  }

  public void setFieldNamesSets(final Map<String, List<String>> fieldNamesSets) {
    final List<String> allFieldNames = this.fieldNames;
    this.fieldNamesSetNames.clear();
    this.fieldNamesSetNames.add("All");
    this.fieldNamesSets.clear();
    if (fieldNamesSets != null) {
      for (final Entry<String, List<String>> entry : fieldNamesSets.entrySet()) {
        final String name = entry.getKey();
        if (Property.hasValue(name)) {
          final String upperName = name.toUpperCase();
          final Collection<String> names = entry.getValue();
          if (Property.hasValue(names)) {
            final Set<String> fieldNames = new LinkedHashSet<>(names);
            if (ALL.equalsIgnoreCase(name)) {
              if (Property.hasValue(allFieldNames)) {
                fieldNames.addAll(allFieldNames);
              }
            } else {
              boolean found = false;
              for (final String name2 : this.fieldNamesSetNames) {
                if (name.equalsIgnoreCase(name2)) {
                  found = true;
                  Logs.error(this,
                    "Duplicate field set name " + name + "=" + name2 + " for layer " + getPath());
                }
              }
              if (!found) {
                this.fieldNamesSetNames.add(name);
              }
            }
            if (Property.hasValue(allFieldNames)) {
              fieldNames.retainAll(allFieldNames);
            }
            this.fieldNamesSets.put(upperName, new ArrayList<>(fieldNames));
          }
        }
      }
    }
    getFieldNamesSet(ALL);
    firePropertyChange("fieldNamesSets", null, this.fieldNamesSets);
  }

  public void setFilter(final Condition filter) {
    final Object oldValue = this.filter;
    this.where = null;
    this.filter = filter;
    firePropertyChange("filter", oldValue, this.filter);
  }

  @Override
  protected GeometryFactory setGeometryFactoryDo(final GeometryFactory geometryFactory) {
    if (this.index != null) {
      this.index.setGeometryFactory(geometryFactory);
    }
    return super.setGeometryFactoryDo(geometryFactory);
  }

  public void setHighlightedRecords(final Collection<LayerRecord> highlightedRecords) {
    synchronized (getSync()) {
      clearCachedRecords(this.cacheIdHighlighted);
      addHighlightedRecords(highlightedRecords);
    }
  }

  protected void setIndexRecords(final List<LayerRecord> records) {
    synchronized (getSync()) {
      if (hasGeometryField()) {
        final RecordSpatialIndex<LayerRecord> index = newSpatialIndex();
        final Label cacheIdIndex = getCacheIdIndex();
        clearCachedRecords(cacheIdIndex);
        if (records != null) {
          for (final LayerRecord record : records) {
            if (record.hasGeometry()) {
              addRecordToCache(cacheIdIndex, record);
              index.addRecord(record.newRecordProxy());
            }
          }
        }
        cleanCachedRecords();
        final List<LayerRecord> newRecords = getRecordsNew();
        index.addRecords(newRecords);
        this.index = index;
      }
    }
  }

  @Override
  public void setProperties(final Map<String, ? extends Object> properties) {
    if (!properties.containsKey("style")) {
      final GeometryStyleRecordLayerRenderer renderer = getRenderer();
      if (renderer != null) {
        renderer.setStyle(GeometryStyle.newStyle());
      }
    }
    super.setProperties(properties);
    final Predicate<Record> predicate = AbstractRecordLayerRenderer.getFilter(this, properties);
    if (predicate instanceof RecordDefinitionSqlFilter) {
      final RecordDefinitionSqlFilter sqlFilter = (RecordDefinitionSqlFilter)predicate;
      setWhere(sqlFilter.getQuery());
    }
    if (this.fieldNamesSets.isEmpty()) {
      setFieldNamesSets(null);
    }
  }

  protected void setRecordDefinition(final RecordDefinition recordDefinition) {
    this.recordDefinition = recordDefinition;
    if (recordDefinition != null) {
      final FieldDefinition geometryField = recordDefinition.getGeometryField();
      GeometryFactory geometryFactory;
      if (geometryField == null) {
        geometryFactory = null;
        setVisible(false);
        setSelectSupported(false);
        setRenderer(null);
      } else {
        geometryFactory = recordDefinition.getGeometryFactory();
      }
      setGeometryFactory(geometryFactory);
      final String iconName = recordDefinition.getIconName();
      setIcon(iconName);
      this.fieldNames = recordDefinition.getFieldNames();
      List<String> allFieldNames = this.fieldNamesSets.get(ALL.toUpperCase());
      if (Property.hasValue(allFieldNames)) {
        final Set<String> mergedFieldNames = new LinkedHashSet<>(allFieldNames);
        mergedFieldNames.addAll(this.fieldNames);
        mergedFieldNames.retainAll(this.fieldNames);
        allFieldNames = new ArrayList<>(mergedFieldNames);
      } else {
        allFieldNames = new ArrayList<>(this.fieldNames);
      }
      this.fieldNamesSets.put(ALL.toUpperCase(), allFieldNames);
      setWhere(this.where);
    }
  }

  protected void setRecordFactory(final RecordFactory<? extends LayerRecord> recordFactory) {
    this.recordFactory = recordFactory;
  }

  protected void setSelectedHighlighted(final LayerRecord record, final boolean selected,
    final boolean highlighted) {
    if (selected) {
      addSelectedRecord(record);
      if (highlighted) {
        addHighlightedRecord(record);
      }
    }
  }

  public boolean setSelectedRecords(final BoundingBox boundingBox) {
    if (isSelectable()) {
      final List<LayerRecord> records = getRecordsVisible(boundingBox);
      setSelectedRecords(records);
      postSelectByBoundingBox(records);
      return !records.isEmpty();
    } else {
      return false;
    }
  }

  public void setSelectedRecords(final Collection<LayerRecord> selectedRecords) {
    final List<LayerRecord> oldSelectedRecords = getSelectedRecords();
    synchronized (getSync()) {
      clearCachedRecords(this.cacheIdSelected);
      for (final LayerRecord record : selectedRecords) {
        addSelectedRecord(record);
      }
      for (final LayerRecord record : getHighlightedRecords()) {
        if (!isSelected(record)) {
          removeHighlightedRecord(record);
        }
      }
    }
    final List<LayerRecord> newSelectedRecords = getSelectedRecords();
    firePropertyChange(RECORDS_SELECTED, oldSelectedRecords, newSelectedRecords);
    fireSelected();
  }

  public void setSelectedRecords(final LayerRecord... selectedRecords) {
    setSelectedRecords(Arrays.asList(selectedRecords));
  }

  public void setSelectedRecords(final Query query) {
    final List<LayerRecord> records = getRecords(query);
    setSelectedRecords(records);
  }

  public void setSelectedRecordsById(final Identifier id) {
    final RecordDefinition recordDefinition = getRecordDefinition();
    if (recordDefinition != null) {
      final FieldDefinition idField = recordDefinition.getIdField();
      if (idField == null) {
        clearSelectedRecords();
      } else {
        final Query query = Query.where(Q::equal, idField, id);
        setSelectedRecords(query);
      }
    }
  }

  public void setSnapLayerPaths(final Collection<String> snapLayerPaths) {
    if (snapLayerPaths == null || snapLayerPaths.isEmpty()) {
      removeProperty("snapLayers");
    } else {
      setProperty("snapLayers", new TreeSet<>(snapLayerPaths));
    }
  }

  public void setSnapToAllLayers(final boolean snapToAllLayers) {
    this.snapToAllLayers = snapToAllLayers;
  }

  @SuppressWarnings("unchecked")
  public void setStyle(Object style) {
    if (style instanceof Map) {
      final Map<String, Object> map = (Map<String, Object>)style;
      style = MapObjectFactory.toObject(map);
    }
    if (style instanceof AbstractRecordLayerRenderer) {
      final AbstractRecordLayerRenderer renderer = (AbstractRecordLayerRenderer)style;
      setRenderer(renderer);
    } else {
      Logs.error(this, "Cannot create renderer for: " + style);
    }
  }

  public void setUseFieldTitles(final boolean useFieldTitles) {
    this.useFieldTitles = useFieldTitles;
  }

  public void setUserReadOnlyFieldNames(final Collection<String> userReadOnlyFieldNames) {
    this.userReadOnlyFieldNames = new LinkedHashSet<>(userReadOnlyFieldNames);
  }

  public void setWhere(final String where) {
    final RecordDefinition recordDefinition = getRecordDefinition();
    this.where = where;
    if (recordDefinition != null) {
      final Object oldValue = this.filter;
      this.filter = QueryValue.parseWhere(recordDefinition, where);
      firePropertyChange("filter", oldValue, this.filter);
    }
  }

  public LayerRecord showAddForm(final Map<String, Object> values) {
    if (isCanAddRecords()) {
      final LayerRecord newRecord = newLayerRecord(values);
      final LayerRecordForm form = newForm(newRecord);
      if (form == null) {
        return null;
      } else {
        try {
          form.setAddRecord(newRecord);
          if (form.showAddDialog()) {
            return form.getAddRecord();
          } else {
            return null;
          }
        } finally {
          form.setAddRecord(null);
        }
      }
    } else {
      final Window window = SwingUtil.getActiveWindow();
      JOptionPane.showMessageDialog(window,
        "Adding records is not enabled for the " + getPath()
          + " layer. If possible make the layer editable",
        "Cannot Add Record", JOptionPane.ERROR_MESSAGE);
      return null;
    }

  }

  public void showForm(final LayerRecord record) {
    showForm(record, null);
  }

  public void showForm(final LayerRecord record, final String fieldName) {
    Invoke.later(() -> {
      if (record != null && !record.isDeleted()) {
        final LayerRecord proxiedRecord = getRecordProxied(record);
        final int index;
        Window window;
        synchronized (this.formRecords) {
          index = proxiedRecord.indexOf(this.formRecords);
          if (index == -1) {
            window = null;
          } else {
            window = this.formWindows.get(index);
          }
        }
        Component form = null;
        if (window == null) {
          form = newForm(record);
          if (form != null) {
            final String title = LayerRecordForm.getTitle(record);
            final Window parent = SwingUtil.getActiveWindow();
            window = new BaseDialog(parent, title);
            window.add(form);
            window.pack();
            if (form instanceof LayerRecordForm) {
              final LayerRecordForm recordForm = (LayerRecordForm)form;
              window.addWindowListener(recordForm);
              if (record.getState() != RecordState.NEW) {
                if (!isCanEditRecords()) {
                  recordForm.setEditable(false);
                }
              }
            }
            SwingUtil.autoAdjustPosition(window);
            synchronized (this.formRecords) {
              if (proxiedRecord.isDeleted()) {
                window.dispose();
                return;
              } else {
                this.formRecords.add(proxiedRecord);
                this.formComponents.add(form);
                this.formWindows.add(window);
              }
            }
            window.addWindowListener(new WindowAdapter() {

              @Override
              public void windowClosed(final WindowEvent e) {
                removeForm(record);
              }

              @Override
              public void windowClosing(final WindowEvent e) {
                removeForm(record);
              }
            });
            SwingUtil.setVisible(window, true);

            window.requestFocus();
            if (proxiedRecord.isDeleted()) {
              window.setVisible(false);
            }
          }
        } else {
          SwingUtil.setVisible(window, true);

          window.requestFocus();
          final Component component = window.getComponent(0);
          if (component instanceof JScrollPane) {
            final JScrollPane scrollPane = (JScrollPane)component;
            form = scrollPane.getComponent(0);
          }
        }
        if (form instanceof LayerRecordForm) {
          final LayerRecordForm recordForm = (LayerRecordForm)form;
          recordForm.setFieldFocussed(fieldName);
        }
      }
    });
  }

  public void showRecordsTable() {
    showRecordsTable(null, true);
  }

  public void showRecordsTable(final String fieldFilterMode, final boolean selectTab) {
    final MapEx config = new LinkedHashMapEx("fieldFilterMode", fieldFilterMode);
    if (!selectTab) {
      config.put("selectTab", false);
    }
    showTableView(config);
  }

  public List<LayerRecord> splitRecord(final LayerRecord record,
    final CloseLocation mouseLocation) {

    final Geometry geometry = mouseLocation.getGeometry();
    if (geometry instanceof LineString) {
      final LineString line = (LineString)geometry;
      final int[] vertexId = mouseLocation.getVertexId();
      final Point point = mouseLocation.getViewportPoint();
      final Point convertedPoint = point.newGeometry(getGeometryFactory());
      final LineString line1;
      final LineString line2;

      final int vertexCount = line.getVertexCount();
      if (vertexId == null) {
        final int vertexIndex = mouseLocation.getSegmentId()[0];
        line1 = line.subLine(null, 0, vertexIndex + 1, convertedPoint);
        line2 = line.subLine(convertedPoint, vertexIndex + 1, vertexCount - vertexIndex - 1, null);
      } else {
        final int pointIndex = vertexId[0];
        if (pointIndex == 0) {
          return Collections.singletonList(record);
        } else if (vertexCount - pointIndex < 2) {
          return Collections.singletonList(record);
        } else {
          line1 = line.subLine(pointIndex + 1);
          line2 = line.subLine(null, pointIndex, vertexCount - pointIndex, null);
        }

      }
      if (line1 == null || line2 == null) {
        return Collections.singletonList(record);
      }

      return splitRecord(record, line, convertedPoint, line1, line2);
    }
    return Arrays.asList(record);
  }

  /** Perform the actual split. */
  protected List<LayerRecord> splitRecord(final LayerRecord record, final LineString line,
    final Point point, final LineString line1, final LineString line2) {
    if (line1.getLength() == 0) {
      if (line2.getLength() == 0) {
        return Collections.singletonList(record);
      } else {
        record.setGeometryValue(line2);
        saveChanges(record);
        return Collections.singletonList(record);
      }
    } else if (line2.getLength() == 0) {
      record.setGeometryValue(line1);
      saveChanges(record);
      return Collections.singletonList(record);
    } else {
      final Map<String, Object> values1 = newSplitValues(record, line, point, line1);
      final LayerRecord record1 = newLayerRecord(values1);

      final Map<String, Object> values2 = newSplitValues(record, line, point, line2);
      final LayerRecord record2 = newLayerRecord(values2);

      addSelectedRecords(record1, record2);

      deleteRecord(record);

      saveChanges(record, record1, record2);

      return Arrays.asList(record1, record2);
    }
  }

  public List<LayerRecord> splitRecord(final LayerRecord record, final Point point) {
    final Geometry geometry = record.getGeometry();
    if (geometry instanceof LineString) {
      final LineString line = (LineString)geometry;
      final List<LineString> lines = line.split(point);
      if (lines.size() == 2) {
        final LineString line1 = lines.get(0);
        final LineString line2 = lines.get(1);
        return splitRecord(record, line, point, line1, line2);
      } else {
        return Collections.singletonList(record);
      }
    } else {
      return Collections.singletonList(record);
    }
  }

  @Override
  public MapEx toMap() {
    final MapEx map = super.toMap();
    if (!super.isReadOnly()) {
      addToMap(map, "canAddRecords", this.canAddRecords);
      addToMap(map, "canDeleteRecords", this.canDeleteRecords);
      addToMap(map, "canEditRecords", this.canEditRecords);
      addToMap(map, "canPasteRecords", this.canPasteRecords);
      addToMap(map, "snapToAllLayers", this.snapToAllLayers);
    }
    addToMap(map, "fieldNamesSetName", this.fieldNamesSetName, ALL);
    addToMap(map, "fieldNamesSets", getFieldNamesSets());
    addToMap(map, "fieldColumnWidths", getFieldColumnWidths());
    addToMap(map, "useFieldTitles", this.useFieldTitles);
    addToMap(map, "confirmDeleteRecords", this.confirmDeleteRecords, false);
    map.remove("filter");
    String where;
    if (Property.isEmpty(this.filter)) {
      where = this.where;
    } else {
      where = this.filter.toFormattedString();
    }
    if (Property.hasValue(where)) {
      final RecordDefinitionSqlFilter filter = new RecordDefinitionSqlFilter(this, where);
      addToMap(map, "filter", filter);
    }
    return map;
  }

  public void unHighlightRecords(final Collection<? extends LayerRecord> records) {
    removeRecordsFromCache(this.cacheIdHighlighted, records);
    fireHighlighted();
  }

  public void unHighlightRecords(final LayerRecord... records) {
    unHighlightRecords(Arrays.asList(records));
  }

  public void unSelectRecords(final BoundingBox boundingBox) {
    if (isSelectable()) {
      final List<LayerRecord> records = getRecordsVisible(boundingBox);
      unSelectRecords(records);
    }
  }

  public void unSelectRecords(final Collection<? extends LayerRecord> records) {
    final List<LayerRecord> removedRecords = new ArrayList<>();
    synchronized (getSync()) {
      for (final LayerRecord record : records) {
        if (removeSelectedRecord(record)) {
          removedRecords.add(record);
        }
      }
      unHighlightRecords(records);
    }
    if (!removedRecords.isEmpty()) {
      firePropertyChange(RECORDS_SELECTED, removedRecords, null);
      fireSelected();
    }
  }

  public void unSelectRecords(final LayerRecord... records) {
    unSelectRecords(Arrays.asList(records));
  }

  protected void updateRecordState(final LayerRecord record) {
    final RecordState state = record.getState();
    if (state == RecordState.MODIFIED) {
      addModifiedRecord(record);
    } else if (state == RecordState.PERSISTED) {
      postSaveModifiedRecord(record);
      fireHasChangedRecords();
    }
  }

  protected void updateSpatialIndex(final LayerRecord record, final Geometry oldGeometry) {
    if (oldGeometry != null) {
      final BoundingBox oldBoundingBox = oldGeometry.getBoundingBox();
      if (removeFromIndex(oldBoundingBox, record)
        || !oldBoundingBox.isHasHorizontalCoordinateSystem()) {
        addToIndex(record);
      }
    }

  }

  public void zoomToBoundingBox(BoundingBox boundingBox) {
    if (!RectangleUtil.isEmpty(boundingBox)) {
      final Project project = getProject();
      final GeometryFactory geometryFactory = project.getGeometryFactory();
      boundingBox = boundingBox //
        .bboxEditor() //
        .setGeometryFactory(geometryFactory) //
        .expandPercent(0.1) //
        .newBoundingBox();
      project.setViewBoundingBox(boundingBox);
    }
  }

  public void zoomToGeometry(final Geometry geometry) {
    if (geometry != null) {
      final BoundingBox boundingBox = geometry.getBoundingBox();
      zoomToBoundingBox(boundingBox);
    }
  }

  public void zoomToHighlighted() {
    final BoundingBox boundingBox = getHighlightedBoundingBox();
    zoomToBoundingBox(boundingBox);
  }

  public void zoomToRecord(final Record record) {
    if (record != null) {
      final Geometry geometry = record.getGeometry();
      zoomToGeometry(geometry);
    }
  }

  public void zoomToRecords(final List<? extends LayerRecord> records) {
    final BoundingBox boundingBox = BoundingBox.bboxNew(this, records);
    zoomToBoundingBox(boundingBox);
  }

  public void zoomToSelected() {
    final BoundingBox selectedBoundingBox = getSelectedBoundingBox();
    zoomToBoundingBox(selectedBoundingBox);
  }
}<|MERGE_RESOLUTION|>--- conflicted
+++ resolved
@@ -1650,60 +1650,8 @@
         return true;
       } else {
         return permissions.contains(permission);
-<<<<<<< HEAD
-      }
-    }
-  }
-
-  protected void initEditRecordsMenu(final EditRecordMenu editMenu,
-    final List<LayerRecord> records) {
-    final RecordDefinition recordDefinition = getRecordDefinition();
-
-    if (recordDefinition.hasGeometryField()) {
-      final EnableCheck editableEnableCheck = this::isEditable;
-
-      final DataType geometryDataType = recordDefinition.getGeometryField().getDataType();
-      if (geometryDataType == GeometryDataTypes.LINE_STRING
-        || geometryDataType == GeometryDataTypes.MULTI_LINE_STRING) {
-        final Consumer<Record> reverseGeometryConsumer = DirectionalFields::reverseGeometryRecord;
-        if (DirectionalFields.getProperty(recordDefinition).hasDirectionalFields()) {
-          final Consumer<Record> reverse = DirectionalFields::reverseRecord;
-          editMenu.addMenuItemRecord("geometry", LayerRecordForm.FLIP_RECORD_NAME,
-            LayerRecordForm.FLIP_RECORD_ICON, editableEnableCheck, reverse);
-
-          editMenu.addMenuItemRecord("geometry", LayerRecordForm.FLIP_LINE_ORIENTATION_NAME,
-            LayerRecordForm.FLIP_LINE_ORIENTATION_ICON, editableEnableCheck,
-            reverseGeometryConsumer);
-
-          final Consumer<Record> reverseFieldValues = DirectionalFields::reverseFieldValuesRecord;
-          editMenu.addMenuItemRecord("geometry", LayerRecordForm.FLIP_FIELDS_NAME,
-            LayerRecordForm.FLIP_FIELDS_ICON, editableEnableCheck, reverseFieldValues);
-        } else {
-          editMenu.addMenuItemRecord("geometry", "Flip Line Orientation", "flip_line",
-            editableEnableCheck, reverseGeometryConsumer);
-        }
-      }
-      if (!(geometryDataType == GeometryDataTypes.POINT
-        || geometryDataType == GeometryDataTypes.MULTI_POINT)) {
-        editMenu.addMenuItemRecords("geometry", "Generalize Vertices", "generalize_line",
-          editableEnableCheck, RecordLayerActions::generalize);
-      }
-    }
-  }
-
-  @Override
-  protected void initializeMenuExpressions(final List<String> menuInitializerExpressions) {
-    for (final String menuInitializerExpression : this.recordDefinition
-      .getProperty("menuInitializerExpressions", Collections.<String> emptyList())) {
-      if (Property.hasValue(menuInitializerExpression)) {
-        if (!menuInitializerExpressions.contains(menuInitializerExpression)) {
-          menuInitializerExpressions.add(menuInitializerExpression);
-        }
-=======
->>>>>>> 609dfb54
-      }
-    }
-    super.initializeMenuExpressions(menuInitializerExpressions);
+      }
+    }
   }
 
   protected void initEditRecordsMenu(final EditRecordMenu editMenu,
@@ -1812,30 +1760,7 @@
       menu.addMenuItem("record", "Revert Empty Fields", "field_empty_revert",
         hasModifiedEmptyFields, LayerRecord::revertEmptyFields);
 
-<<<<<<< HEAD
-      final DataType geometryType = getGeometryType();
-      if (geometryType == GeometryDataTypes.LINE_STRING
-        || geometryType == GeometryDataTypes.MULTI_LINE_STRING
-        || geometryType == GeometryDataTypes.LINE_STRING
-        || geometryType == GeometryDataTypes.GEOMETRY_COLLECTION) {
-        final MapPanel map = getMapPanel();
-        final ShortestRouteOverlay shortestRouteOverlay = map
-          .getMapOverlay(ShortestRouteOverlay.class);
-
-        menu.addMenuItem("route", "Route From Record", "route_from", (final LayerRecord record) -> {
-          shortestRouteOverlay.setRecord1(record);
-        });
-
-        final Predicate<LayerRecord> routeMode = record -> shortestRouteOverlay.isHasRecord1();
-
-        menu.addMenuItem("route", "Route To Record", "route_to", routeMode,
-          (final LayerRecord record) -> {
-            shortestRouteOverlay.setRecord2(record);
-          });
-      }
-=======
       ShortestRouteOverlay.initMenuItems(this, menu);
->>>>>>> 609dfb54
 
       menu.addMenuItem("dnd", "Copy Record", "page_copy", this::copyRecordToClipboard);
 
