--- conflicted
+++ resolved
@@ -136,22 +136,11 @@
   @SuppressWarnings("unchecked")
   default ListEx<T> addAll(final T... values) {
     for (final T v : values) {
-<<<<<<< HEAD
-=======
       addValue(v);
     }
     return this;
   }
 
-  default ListEx<T> addAllIterable(final Iterable<? extends T> values) {
-    for (final T v : values) {
->>>>>>> 81cd6290
-      addValue(v);
-    }
-    return this;
-  }
-
-<<<<<<< HEAD
   default ListEx<T> addAllIterable(final Iterable<? extends T> values) {
     for (final T v : values) {
       addValue(v);
@@ -159,8 +148,6 @@
     return this;
   }
 
-=======
->>>>>>> 81cd6290
   default ListEx<T> addNotEmpty(final T value) {
     if (!Property.isEmpty(value)) {
       add(value);
@@ -174,20 +161,6 @@
   }
 
   ListEx<T> clone();
-<<<<<<< HEAD
-
-  @Override
-  default ListEx<T> filter(final Predicate<? super T> filter) {
-    final ListEx<T> newList = new ArrayListEx<>();
-    for (final T value : this) {
-      if (filter.test(value)) {
-        newList.add(value);
-      }
-    }
-    return newList;
-  }
-=======
->>>>>>> 81cd6290
 
   default Double getDouble(final int index) {
     return getValue(index, DataTypes.DOUBLE);
@@ -204,15 +177,11 @@
 
   @Override
   default T getFirst() {
-<<<<<<< HEAD
-    return List.super.getFirst();
-=======
     if (isEmpty()) {
       return null;
     } else {
       return get(0);
     }
->>>>>>> 81cd6290
   }
 
   default Integer getInteger(final int index) {
@@ -270,13 +239,8 @@
     return dataType.toObject(value);
   }
 
-<<<<<<< HEAD
-  default <lock extends Object> lock getValue(final int index, final lock defaultValue) {
-    final lock value = getValue(index);
-=======
   default <V extends Object> V getValue(final int index, final V defaultValue) {
     final V value = getValue(index);
->>>>>>> 81cd6290
     if (value == null) {
       return defaultValue;
     } else {
@@ -289,10 +253,7 @@
     return List.super.parallelStream();
   }
 
-<<<<<<< HEAD
-  @Override
-=======
->>>>>>> 81cd6290
+  @Override
   default T removeLast() {
     if (size() > 0) {
       return remove(size() - 1);
