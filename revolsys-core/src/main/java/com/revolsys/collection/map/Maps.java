--- conflicted
+++ resolved
@@ -53,15 +53,9 @@
     return count;
   }
 
-<<<<<<< HEAD
   static <K, V, C extends Collection<V>, M extends Map<K, C>> boolean addToCollection(
     final Supplier<C> supplier, final M map, final K key, final V value) {
     final var values = get(map, key, supplier);
-=======
-  static <K, V, C extends Collection<V>> boolean addToCollection(final Supplier<C> supplier,
-      final Map<K, C> map, final K key, final V value) {
-    final C values = get(map, key, supplier);
->>>>>>> 4048e084
     return values.add(value);
   }
 
