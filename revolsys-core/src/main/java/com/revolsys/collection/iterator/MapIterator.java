package com.revolsys.collection.iterator;

import java.util.Iterator;
import java.util.function.Function;

import com.revolsys.util.BaseCloseable;

<<<<<<< HEAD
  private Function<? super I, O> converter;
=======
final class MapIterator<I, O> extends BaseIterator<O> {
>>>>>>> 81cd6290

  private final Function<? super I, O> converter;

<<<<<<< HEAD
  public MapIterator(final Iterator<I> iterator, final Function<? super I, O> converter) {
=======
  private final Iterator<I> iterator;

  MapIterator(final Iterator<I> iterator, final Function<? super I, O> converter) {
>>>>>>> 81cd6290
    this.iterator = iterator;
    this.converter = converter;
  }

  @Override
  public final void close() {
    super.close();
    BaseCloseable.closeValue(this.iterator);
  }

  @Override
  protected boolean hasNextDo() {
    while (this.iterator.hasNext()) {
      final I inValue = this.iterator.next();
      if (inValue != null) {
        this.value = this.converter.apply(inValue);
        if (this.value != null) {
          return true;
        }
      }
    }
    return false;
  }

}<|MERGE_RESOLUTION|>--- conflicted
+++ resolved
@@ -5,21 +5,13 @@
 
 import com.revolsys.util.BaseCloseable;
 
-<<<<<<< HEAD
-  private Function<? super I, O> converter;
-=======
 final class MapIterator<I, O> extends BaseIterator<O> {
->>>>>>> 81cd6290
 
   private final Function<? super I, O> converter;
 
-<<<<<<< HEAD
-  public MapIterator(final Iterator<I> iterator, final Function<? super I, O> converter) {
-=======
   private final Iterator<I> iterator;
 
   MapIterator(final Iterator<I> iterator, final Function<? super I, O> converter) {
->>>>>>> 81cd6290
     this.iterator = iterator;
     this.converter = converter;
   }
