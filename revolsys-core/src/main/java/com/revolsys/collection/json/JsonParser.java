package com.revolsys.collection.json;

import java.io.BufferedReader;
import java.io.Closeable;
import java.io.IOException;
import java.io.InputStream;
import java.io.InputStreamReader;
import java.io.Reader;
import java.io.StringReader;
import java.math.BigDecimal;
import java.nio.charset.StandardCharsets;
import java.sql.Clob;
import java.sql.SQLException;
import java.util.ArrayList;
import java.util.Collections;
import java.util.Iterator;
import java.util.List;
import java.util.Map;
import java.util.NoSuchElementException;

import com.revolsys.exception.WrappedRuntimeException;
import com.revolsys.io.FileUtil;
import com.revolsys.io.IoUtil;
import com.revolsys.io.JavaIo;
import com.revolsys.logging.Logs;
import com.revolsys.number.Doubles;
import com.revolsys.number.Integers;
import com.revolsys.spring.resource.ByteArrayResource;
import com.revolsys.spring.resource.Resource;
import com.revolsys.util.BaseCloseable;

public class JsonParser implements Iterator<JsonParser.EventType>, Closeable {
  public enum EventType {
    booleanValue, label, comma, endArray, endDocument, endObject, nullValue, number, startArray, startDocument,
    startObject, string, unknown
  }

  public static Map<String, Object> getMap(final InputStream in) {
    if (in == null) {
      return null;
    } else {
      try (
          final JsonParser parser = new JsonParser(in)) {
        if (parser.next() == EventType.startDocument) {
          return parser.getMap();
        } else {
          return Collections.emptyMap();
        }
      }
    }
  }

  public static Map<String, Object> getMap(final Reader reader) {
    final JsonParser parser = new JsonParser(reader);
    try {
      if (parser.next() == EventType.startDocument) {
        return parser.getMap();
      } else {
        return Collections.emptyMap();
      }
    } finally {
      parser.close();
    }
  }

  public static JsonParser newParser(final Object source) {
    Runnable closeAction = null;
    Reader reader;
    if (source instanceof final byte[] bytes) {
      reader = new ByteArrayResource(bytes).newReader();
    } else if (source instanceof final Clob clob) {
      try {
        reader = clob.getCharacterStream();

        closeAction = () -> {
          try {
            clob.free();
          } catch (final SQLException e) {
            throw new RuntimeException("Unable to free clob resources", e);
          }
        };
      } catch (final SQLException e) {
        throw new RuntimeException("Unable to read clob", e);
      }
    } else if (source instanceof Reader) {
      reader = (Reader) source;
    } else if (source instanceof final CharSequence chars) {
      reader = new StringReader(chars.toString());
    } else {
      try {
        final Resource resource = Resource.getResource(source);
        reader = resource.newBufferedReader();
      } catch (final WrappedRuntimeException e) {
        reader = new StringReader(source.toString());
      }
    }
    final JsonParser parser = new JsonParser(reader);
    parser.closeAction = closeAction;
    return parser;
  }

  @SuppressWarnings("unchecked")
  public static <V> V read(final InputStream in) {
    return (V) read(FileUtil.newUtf8Reader(in));
  }

  @SuppressWarnings("unchecked")
  public static <V> V read(final JsonParser parser) {
    if (parser.hasNext()) {
      final EventType event = parser.next();
      if (event == EventType.startDocument) {
        final V value = (V) parser.getValue();
        if (parser.hasNext() && parser.next() != EventType.endDocument) {
          throw new IllegalStateException("Extra content at end of file: " + parser);
        }
        return value;
      }
    }
    return null;
  }

  @SuppressWarnings("unchecked")
  public static <V> V read(final Object source) {
<<<<<<< HEAD
    return (V)read(JavaIo.createReader(source));
=======
    return (V) read(JavaIo.createReader(source));
>>>>>>> 4048e084
  }

  @SuppressWarnings("unchecked")
  public static <V> V read(final Reader in) {
    try (
        final JsonParser parser = new JsonParser(in)) {
      if (parser.hasNext()) {
        final EventType event = parser.next();
        if (event == EventType.startDocument) {
          final Object value = parser.getValue();
          if (value instanceof EventType) {
            return null;
          }
          if (parser.hasNext() && parser.next() != EventType.endDocument) {
            throw new IllegalStateException("Extra content at end of file: " + parser);
          }
          return (V) value;
        } else if (event == EventType.startArray) {
          final Object value = parser.getValue();
          if (value instanceof EventType) {
            return null;
          }
          if (parser.hasNext() && parser.next() != EventType.endDocument) {
            throw new IllegalStateException("Extra content at end of file: " + parser);
          }
          return (V) value;
        }
      }
      return null;
    }
  }

  @SuppressWarnings("unchecked")
  public static <V> V read(final String value) {
    if (value == null) {
      return (V) JsonObject.hash();
    } else {
      return (V) read(new StringReader(value));
    }
  }

  private int currentCharacter;

  private EventType currentEvent = EventType.startDocument;

  private Object currentValue;

  private int depth;

  private EventType nextEvent = EventType.startDocument;

  private Object nextValue;

  private final Reader reader;

  Runnable closeAction;

  public JsonParser(final InputStream in) {
    this(new InputStreamReader(in, StandardCharsets.UTF_8));
  }

  public JsonParser(final Reader reader) {
    this.reader = new BufferedReader(reader, 10000);
    try {
      this.currentCharacter = this.reader.read();
    } catch (final IOException e) {
      throw new RuntimeException(e);
    }
  }

  public JsonParser(final Reader reader, final Runnable closeAction) {
    this(reader);
    this.closeAction = closeAction;
  }

  @Override
  public void close() {
    BaseCloseable.closeSilent(this.reader);
    if (this.closeAction != null) {
      this.closeAction.run();
    }
  }

  public JsonList getArray() {
    if (getEvent() == EventType.startArray || hasNext() && next() == EventType.startArray) {
      EventType event = getEvent();
      final JsonList list = JsonList.array();
      do {
        final Object value = getValue();
        if (value instanceof EventType) {
          event = (EventType) value;
          if (event == EventType.comma) {
            throw new IllegalStateException(
<<<<<<< HEAD
              "Missing value before ',' " + IoUtil.getString(this.reader, 80));
          } else if (event == EventType.endArray) {
            if (!list.isEmpty()) {
              throw new IllegalStateException(
                "Missing value after ',' and before ']' " + IoUtil.getString(this.reader, 80));
=======
                "Missing value before ',' " + IoUtil.getString(this.reader, 80));
          } else if (event == EventType.endArray) {
            if (!list.isEmpty()) {
              throw new IllegalStateException(
                  "Missing value after ',' and before ']' " + IoUtil.getString(this.reader, 80));
>>>>>>> 4048e084
            }
          }
        } else {
          list.add(value);
          event = next();
        }
      } while (event == EventType.comma);
      if (event != EventType.endArray) {
        throw new IllegalStateException("Exepecting end array, not '" + this + ']');
      }
      return list;
    } else {
      throw new IllegalStateException("Exepecting start array, not: " + this);
    }

  }

  @SuppressWarnings("unchecked")
  public <T> T getCurrentValue() {
    return (T) this.currentValue;
  }

  public int getDepth() {
    return this.depth;
  }

  public double[] getDoubleArray() {
    if (getEvent() == EventType.startArray || hasNext() && next() == EventType.startArray) {
      EventType event = getEvent();
      final List<Number> list = new ArrayList<>();
      do {
        final Object value = getValue();
        if (value instanceof EventType) {
          event = (EventType) value;
        } else if (value instanceof Number) {
          list.add((Number) value);
          event = next();
        } else {
          throw new IllegalArgumentException("Expecting number, not: " + value);
        }
      } while (event == EventType.comma);
      if (event != EventType.endArray) {
        throw new IllegalStateException("Exepecting end array, not: " + event);
      }

      return Doubles.toDoubleArray(list);
    } else if (getEvent() == EventType.nullValue) {
      return null;
    } else {
      throw new IllegalStateException("Exepecting start array, not: " + getEvent());
    }
  }

  public EventType getEvent() {
    return this.currentEvent;
  }

  public int[] getIntArray() {
    if (getEvent() == EventType.startArray || hasNext() && next() == EventType.startArray) {
      EventType event = getEvent();
      final List<Number> list = new ArrayList<>();
      do {
        final Object value = getValue();
        if (value instanceof EventType) {
          event = (EventType) value;
        } else if (value instanceof Number) {
          list.add((Number) value);
          event = next();
        } else {
          throw new IllegalArgumentException("Expecting number, not: " + value);
        }
      } while (event == EventType.comma);
      if (event != EventType.endArray) {
        throw new IllegalStateException("Exepecting end array, not: " + event);
      }

      return Integers.toIntArray(list);
    } else if (getEvent() == EventType.nullValue) {
      return null;
    } else {
      throw new IllegalStateException("Exepecting start array, not: " + getEvent());
    }
  }

  public String getLabel() {
    if (getEvent() == EventType.label || hasNext() && next() == EventType.label) {
      if (this.currentValue == null) {
        return null;
      } else {
        return ((String) this.currentValue).intern();
      }
    } else {
      throw new IllegalStateException("Expecting a label");
    }
  }

  public JsonObject getMap() {
    if (getEvent() == EventType.startObject || hasNext() && next() == EventType.startObject) {
      EventType event = getEvent();
      final JsonObject object = new JsonObjectHash();
      try {
        do {
          if (hasNext() && next() == EventType.label) {
            final String key = getLabel();
            if (hasNext()) {
              final Object value = getValue();
              if (value instanceof EventType) {
                throw new IllegalStateException("Exepecting a value, not: " + key + "=" + value);
              }
              if (key != null) {
                object.put(key, value);
              }
            }
            event = next();
          } else {
            event = getEvent();
          }
        } while (event == EventType.comma);
        if (event != EventType.endObject) {
          throw new IllegalStateException("Exepecting end object, not:" + event);
        }
      } catch (final NoSuchElementException e) {
        Logs.warn(this, "Unexpected end of JSON" + object, e);
      }
      return object;
    } else {
      throw new IllegalStateException("Exepecting end object, not:" + getEvent());
    }

  }

  public String getString() {
    if (getEvent() == EventType.string || hasNext() && next() == EventType.string) {
      return getCurrentValue();
    } else {
      throw new IllegalStateException("Expecting a string");
    }
  }

  public Object getValue() {
    // TODO empty array
    if (hasNext()) {
      final EventType event = next();
      if (event == EventType.startArray) {
        return getArray();
      } else if (event == EventType.startObject) {
        return this.getMap();
      } else if (event == EventType.booleanValue) {
        return getCurrentValue();
      } else if (event == EventType.nullValue) {
        return getCurrentValue();
      } else if (event == EventType.string) {
        return getCurrentValue();
      } else if (event == EventType.number) {
        return getCurrentValue();
      } else {
        return event;
      }
    } else {
      throw new IllegalStateException("Expecting a value not EOF");
    }
  }

  @Override
  public boolean hasNext() {
    return this.currentEvent != EventType.endDocument && this.currentEvent != EventType.unknown;
  }

  public boolean isEvent(final EventType eventType) {
    return this.currentEvent == eventType;
  }

  public boolean isEvent(final EventType... eventTypes) {
    for (final EventType eventType : eventTypes) {
      if (this.currentEvent == eventType) {
        return true;
      }
    }
    return false;
  }

  private void moveNext() {
    this.nextValue = null;
    try {
      skipWhitespace();
      switch (this.currentCharacter) {
        case ',':
          this.nextEvent = EventType.comma;
          this.currentCharacter = this.reader.read();
          break;
        case '{':
          this.nextEvent = EventType.startObject;
          this.currentCharacter = this.reader.read();
          this.depth++;
          break;
        case '}':
          this.nextEvent = EventType.endObject;
          this.currentCharacter = this.reader.read();
          this.depth--;
          break;
        case '[':
          this.nextEvent = EventType.startArray;
          this.currentCharacter = this.reader.read();
          break;
        case ']':
          this.nextEvent = EventType.endArray;
          this.currentCharacter = this.reader.read();
          break;
        case 't':
          for (int i = 0; i < 3; i++) {
            this.currentCharacter = this.reader.read();
          }
          this.nextEvent = EventType.booleanValue;
          this.nextValue = Boolean.TRUE;
          this.currentCharacter = this.reader.read();
          break;
        case 'f':
          for (int i = 0; i < 4; i++) {
            this.currentCharacter = this.reader.read();
          }
          this.nextEvent = EventType.booleanValue;
          this.nextValue = Boolean.FALSE;
          this.currentCharacter = this.reader.read();
          break;
        case 'n':
          for (int i = 0; i < 3; i++) {
            this.currentCharacter = this.reader.read();
          }
          this.nextEvent = EventType.nullValue;
          this.nextValue = null;
          this.currentCharacter = this.reader.read();
          break;
        case '"':
          this.nextEvent = EventType.string;

          processString();
          this.currentCharacter = this.reader.read();
          skipWhitespace();
          if (this.currentCharacter == ':') {
            this.nextEvent = EventType.label;
            this.currentCharacter = this.reader.read();
          }
          break;
        case '-':
          this.nextEvent = EventType.number;

          processNumber();
          break;
        case -1:
          this.nextEvent = EventType.endDocument;
          break;
        default:
          if (this.currentCharacter >= '0' && this.currentCharacter <= '9') {
            this.nextEvent = EventType.number;
            processNumber();
          } else {
            this.nextEvent = EventType.unknown;
          }
          break;
      }
    } catch (final IOException e) {
      this.nextEvent = EventType.endDocument;
    }
  }

  @Override
  public EventType next() {
    if (hasNext()) {
      this.currentValue = this.nextValue;
      this.currentEvent = this.nextEvent;
      moveNext();
      return this.currentEvent;
    } else {
      throw new NoSuchElementException("End of JSON");
    }
  }

  private void processNumber() throws IOException {
    final StringBuilder text = new StringBuilder();
    if (this.currentCharacter == '-') {
      text.append((char) this.currentCharacter);
      this.currentCharacter = this.reader.read();
    }
    while (this.currentCharacter >= '0' && this.currentCharacter <= '9') {
      text.append((char) this.currentCharacter);
      this.currentCharacter = this.reader.read();
    }

    if (this.currentCharacter == '.') {
      text.append((char) this.currentCharacter);
      this.currentCharacter = this.reader.read();
      while (this.currentCharacter >= '0' && this.currentCharacter <= '9') {
        text.append((char) this.currentCharacter);
        this.currentCharacter = this.reader.read();
      }
    }

    if (this.currentCharacter == 'e' || this.currentCharacter == 'E') {
      text.append((char) this.currentCharacter);
      this.currentCharacter = this.reader.read();
      if (this.currentCharacter == '-' || this.currentCharacter == '+') {
        text.append((char) this.currentCharacter);
        this.currentCharacter = this.reader.read();
      }
      while (this.currentCharacter >= '0' && this.currentCharacter <= '9') {
        text.append((char) this.currentCharacter);
        this.currentCharacter = this.reader.read();
      }
    }
    this.nextValue = new BigDecimal(text.toString());
  }

  private void processString() throws IOException {
    final StringBuilder text = new StringBuilder();
    this.currentCharacter = this.reader.read();
    while (this.currentCharacter != '"' && this.currentCharacter != -1) {
      if (this.currentCharacter == '\\') {
        this.currentCharacter = this.reader.read();
        switch (this.currentCharacter) {
          case -1:
            break;
          case 'b':
            if (text.length() > 0) {
              text.setLength(text.length() - 1);
            }
            break;
          case '"':
            text.append('"');
            break;
          case '/':
            text.append('/');
            break;
          case '\\':
            text.append('\\');
            break;
          case 'f':
            text.append('\f');
          case 'n':
            text.append('\n');
            break;
          case 'r':
            text.append('\r');
            break;
          case 't':
            text.append('\t');
            break;
          case 'u':
            final char[] buf = new char[4];
            final int readCount = this.reader.read(buf);
            final String unicodeText = String.valueOf(buf, 0, readCount);
            if (readCount == 4) {
              try {
                final int unicode = Integer.parseInt(unicodeText, 16);
                text.append((char) unicode);
              } catch (final NumberFormatException e) {
                throw e;
              }
            } else {
              throw new IllegalStateException("Unicode escape not correct " + unicodeText);
            }
            break;
          default:
            throw new IllegalStateException(
                "Invalid escape character: \\" + (char) this.currentCharacter);
        }
      } else {
        text.append((char) this.currentCharacter);
      }
      this.currentCharacter = this.reader.read();
    }
    this.nextValue = text.toString();
  }

  @Override
  public void remove() {
  }

  /** Skip to next attribute in any object. */
  public String skipToAttribute() {
    while (hasNext()) {
      final EventType eventType = next();
      if (eventType == EventType.label) {
        return getLabel();
      }
    }
    return null;
  }

  /**
   * Skip through the document until the specified object attribute name is
   * found.
   *
   * @param parser    The parser.
   * @param fieldName The name of the attribute to skip through.
   */
  public boolean skipToAttribute(final String fieldName) {
    while (hasNext()) {
      final EventType eventType = next();
      if (eventType == EventType.label) {
        final String label = getLabel();
        if (label.equals(fieldName)) {
          if (hasNext()) {
            next();
            return true;
          } else {
            return false;
          }
        }
      } else if (eventType == EventType.unknown) {
        return false;
      }
    }
    return false;
  }

  /** Skip to next attribute in the same object. */
  public String skipToNextAttribute() {
    int objectCount = 0;
    while (hasNext()) {
      final EventType eventType = next();
      if (objectCount == 0 && eventType == EventType.label) {
        return getLabel();
      } else if (eventType == EventType.startObject) {
        objectCount++;
      } else if (eventType == EventType.endObject) {
        if (objectCount == 0) {
          return null;
        } else {
          objectCount--;
        }
      }
    }
    return null;
  }

  public boolean skipToNextObjectInArray() {
    if (isEvent(EventType.startArray, EventType.comma)) {
      if (hasNext()) {
        final EventType eventType = next();
        if (eventType == EventType.startObject) {
          return true;
        } else if (eventType == EventType.endArray) {
          return false;
        } else {
          throw new IllegalArgumentException("Unexpected element: " + this);
        }
      }
    }
    return false;
  }

  private void skipWhitespace() throws IOException {
    while (Character.isWhitespace(this.currentCharacter)) {
      this.currentCharacter = this.reader.read();
    }
  }

  @Override
  public String toString() {
    return this.currentEvent + " : " + this.currentValue + " "
<<<<<<< HEAD
      + Character.toString((char)this.currentCharacter) + IoUtil.getString(this.reader, 80);
=======
        + Character.toString((char) this.currentCharacter) + IoUtil.getString(this.reader, 80);
>>>>>>> 4048e084
  }
}<|MERGE_RESOLUTION|>--- conflicted
+++ resolved
@@ -121,11 +121,7 @@
 
   @SuppressWarnings("unchecked")
   public static <V> V read(final Object source) {
-<<<<<<< HEAD
     return (V)read(JavaIo.createReader(source));
-=======
-    return (V) read(JavaIo.createReader(source));
->>>>>>> 4048e084
   }
 
   @SuppressWarnings("unchecked")
@@ -219,19 +215,11 @@
           event = (EventType) value;
           if (event == EventType.comma) {
             throw new IllegalStateException(
-<<<<<<< HEAD
-              "Missing value before ',' " + IoUtil.getString(this.reader, 80));
-          } else if (event == EventType.endArray) {
-            if (!list.isEmpty()) {
-              throw new IllegalStateException(
-                "Missing value after ',' and before ']' " + IoUtil.getString(this.reader, 80));
-=======
                 "Missing value before ',' " + IoUtil.getString(this.reader, 80));
           } else if (event == EventType.endArray) {
             if (!list.isEmpty()) {
               throw new IllegalStateException(
                   "Missing value after ',' and before ']' " + IoUtil.getString(this.reader, 80));
->>>>>>> 4048e084
             }
           }
         } else {
@@ -692,10 +680,6 @@
   @Override
   public String toString() {
     return this.currentEvent + " : " + this.currentValue + " "
-<<<<<<< HEAD
-      + Character.toString((char)this.currentCharacter) + IoUtil.getString(this.reader, 80);
-=======
         + Character.toString((char) this.currentCharacter) + IoUtil.getString(this.reader, 80);
->>>>>>> 4048e084
   }
 }