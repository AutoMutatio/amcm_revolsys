--- conflicted
+++ resolved
@@ -14,11 +14,7 @@
 import com.revolsys.data.type.DataType;
 import com.revolsys.data.type.DataTypes;
 import com.revolsys.exception.Exceptions;
-<<<<<<< HEAD
-import com.revolsys.io.map.MapSerializer;
-=======
 import com.revolsys.io.MapSerializer;
->>>>>>> 4048e084
 import com.revolsys.number.Doubles;
 import com.revolsys.number.Numbers;
 import com.revolsys.record.Record;
@@ -116,11 +112,7 @@
         this.depth = 0;
       } finally {
         if (this.closeTargetWriter) {
-<<<<<<< HEAD
-          BaseCloseable.closeSilent(out);
-=======
           BaseCloseable.closeValueSilent(out);
->>>>>>> 4048e084
         }
       }
     }
