package com.revolsys.collection.json;

import java.io.IOException;
import java.io.OutputStream;
import java.io.OutputStreamWriter;
import java.io.Writer;
import java.util.ArrayList;
import java.util.Collection;
import java.util.List;
import java.util.Map;
import java.util.Map.Entry;

import com.revolsys.collection.list.Lists;
import com.revolsys.data.type.DataType;
import com.revolsys.data.type.DataTypes;
import com.revolsys.exception.Exceptions;
import com.revolsys.io.MapSerializer;
import com.revolsys.number.Doubles;
import com.revolsys.number.Numbers;
import com.revolsys.record.Record;
import com.revolsys.record.io.format.json.JsonStringEncodingWriter;
import com.revolsys.record.schema.FieldDefinition;
import com.revolsys.record.schema.RecordDefinition;
import com.revolsys.util.BaseCloseable;
import com.revolsys.util.Property;

public class JsonWriter implements BaseCloseable {

  public static JsonWriter nullWriter() {
    final Writer nullWriter = Writer.nullWriter();
    return new JsonWriter(nullWriter);
  }

  private int depth = 0;

  private final List<JsonWriterState> depthStack = new ArrayList<>();

  private boolean indent;

  private Writer out;

  private JsonWriterState state = JsonWriterState.START_DOCUMENT;

  private final JsonStringEncodingWriter encodingOut;

  private boolean closeTargetWriter = true;

  private boolean indented = false;

  public JsonWriter(final OutputStream out, final boolean indent) {
    this(new OutputStreamWriter(out), indent);
  }

  public JsonWriter(final Writer out) {
    this(out, true);
  }

  public JsonWriter(final Writer out, final boolean indent) {
    this.out = out;
    this.indent = indent;
    this.encodingOut = new JsonStringEncodingWriter(out);

  }

  private JsonWriter blockEnd(final JsonWriterState startState, final JsonWriterState endState) {
    if (this.depth > 0) {
      this.depth--;
    }

    if (this.depth < this.depthStack.size()) {
      this.depthStack.remove(this.depth);
    }
    if (this.state != startState) {
      indent();
    }
    writeState(endState);
    return this;
  }

  private JsonWriter blockStart(final JsonWriterState state) {
    writeState(state);
    this.depth++;
    this.depthStack.add(state);
    return this;
  }

  public JsonWriter charSequence(final CharSequence string) {
    try {
      this.encodingOut.append(string);
    } catch (final Exception e) {
      throw Exceptions.toRuntimeException(e);
    }
    return this;
  }

  @Override
  public void close() {
    final Writer out = this.out;
    if (out != null) {
      this.out = null;
      try {
        try {
          for (int i = this.depth; i > 0; i--) {
            final JsonWriterState state = this.depthStack.remove(i - 1);
            final char endChar = state.getEndChar();
            out.write(endChar);
          }
          out.flush();
        } catch (final Exception e) {
          throw Exceptions.toRuntimeException(e);
        }
        this.depthStack.clear();
        this.depth = 0;
      } finally {
        if (this.closeTargetWriter) {
          BaseCloseable.closeSilent(out);
        }
      }
    }
  }

  public JsonWriter endAttribute() {
    if (this.state != JsonWriterState.END_ATTRIBUTE
      && this.state != JsonWriterState.START_DOCUMENT) {
      try {
        this.out.write(',');
        setState(JsonWriterState.END_ATTRIBUTE);
      } catch (final Exception e) {
        throw Exceptions.toRuntimeException(e);
      }
    }
    return this;
  }

  public JsonWriter endList() {
    return blockEnd(JsonWriterState.START_LIST, JsonWriterState.END_LIST);
  }

  public JsonWriter endObject() {
    return blockEnd(JsonWriterState.START_OBJECT, JsonWriterState.END_OBJECT);
  }

  public void flush() {
    try {
      this.out.flush();
    } catch (final Exception e) {
    }
  }

  public void indent() {
    if (this.indent && !this.indented) {
      this.indented = true;
      try {
        final Writer out = this.out;
        out.write('\n');
        final int depth = this.depth;
        for (int i = 0; i < depth; i++) {
          out.write("  ");
        }
      } catch (final Exception e) {
        throw Exceptions.toRuntimeException(e);
      }
    }
  }

  public boolean isCloseTargetWriter() {
    return this.closeTargetWriter;
  }

  public JsonWriter label(final String key) {
    if (this.state != JsonWriterState.START_OBJECT && this.state != JsonWriterState.END_ATTRIBUTE) {
      endAttribute();
    }
    try {
      indent();
      string(key);
      this.out.write(": ");
      return setState(JsonWriterState.LABEL);
    } catch (final Exception e) {
      throw Exceptions.toRuntimeException(e);
    }
  }

  public void labelValue(final String key, final Object value) {
    label(key);
    value(value);
  }

  public void list(final Iterable<?> values) throws IOException {
    startList();
    for (final Object value : values) {
      value(value);
    }
    endList();
  }

  public void list(final Object... values) throws IOException {
    startList();
    for (final Object value : values) {
      value(value);
    }
    endList();
  }

  public void newLineForce() {
    try {
      this.out.write('\n');
    } catch (final Exception e) {
      throw Exceptions.toRuntimeException(e);
    }
  }

  public void print(final char value) {
    try {
      this.out.write(value);
    } catch (final Exception e) {
      throw Exceptions.toRuntimeException(e);
    }
  }

  public void print(final Object value) {
    if (value != null) {
      try {
        this.out.write(value.toString());
      } catch (final Exception e) {
        throw Exceptions.toRuntimeException(e);
      }
    }
  }

  public JsonWriter setCloseTargetWriter(final boolean closeTargetWriter) {
    this.closeTargetWriter = closeTargetWriter;
    return this;
  }

  public JsonWriter setIndent(final boolean indent) {
    this.indent = indent;
    return this;
  }

  private JsonWriter setState(final JsonWriterState state) {
    this.state = state;
    this.indented = false;
    return this;
  }

  public JsonWriter startList() {
    return startList(true);
  }

  public JsonWriter startList(final boolean indent) {
    final JsonWriterState state = this.state;
    if (state == JsonWriterState.START_LIST) {
      if (this.indent) {
        indent();
      }
    } else if (state == JsonWriterState.START_DOCUMENT || state == JsonWriterState.LABEL) {
    } else {
      endAttribute();
      if (indent) {
        indent();
      }
    }
    return blockStart(JsonWriterState.START_LIST);
  }

  public JsonWriter startObject() {
    if (this.state == JsonWriterState.START_LIST) {
      if (this.indent) {
        indent();
      }
    } else if (this.state == JsonWriterState.START_DOCUMENT
      || this.state == JsonWriterState.LABEL) {
    } else {
      endAttribute();
      if (this.indent) {
        indent();
      }
    }
    blockStart(JsonWriterState.START_OBJECT);
    return this;
  }

  public JsonWriter string(final String string) {
    try {
      final Writer out = this.out;
      if (string == null) {
        out.write("null");
      } else {
        out.write('"');
        this.encodingOut.write(string);
        out.write('"');
      }
    } catch (final IOException e) {
      throw Exceptions.toRuntimeException(e);
    }
    return this;
  }

  @SuppressWarnings("unchecked")
  public JsonWriter value(final DataType dataType, final Object value) throws IOException {
    valuePre();
    final Writer out = this.out;
    if (value == null) {
      out.write("null");
    } else if (value instanceof final Boolean bool) {
      if (bool) {
        out.write("true");
      } else {
        out.write("false");
      }
    } else if (value instanceof final Number number) {
      out.write(Numbers.toString(number));
    } else if (value instanceof final List list) {
      list(list);
    } else if (value instanceof final Iterable iterable) {
      list(iterable);
    } else if (value instanceof final Map map) {
      write(map);
    } else if (value instanceof final CharSequence string) {
      string(string.toString());
    } else if (dataType == null) {
      string(value.toString());
    } else {
      final String string = dataType.toString(value);
      string(string);
    }
    setState(JsonWriterState.VALUE);
    return this;
  }

  @SuppressWarnings("unchecked")
  public JsonWriter value(final Object value) {
    valuePre();
    try {
      if (value == null) {
        this.out.write("null");
      } else if (value instanceof final Boolean bool) {
        if (bool) {
          this.out.write("true");
        } else {
          this.out.write("false");
        }
      } else if (value instanceof final Number number) {
        final double doubleValue = number.doubleValue();
        if (Double.isInfinite(doubleValue) || Double.isNaN(doubleValue)) {
          this.out.write("null");
        } else {
          this.out.write(Doubles.toString(doubleValue));
        }
      } else if (value instanceof final MapSerializer serialzer) {
        final JsonObject map = serialzer.toMap();
        write(map);
      } else if (value instanceof final Collection list) {
        list(list);
      } else if (value instanceof final Iterable list) {
        list(list);
      } else if (value instanceof final Jsonable jsonable) {
        final JsonType json = jsonable.toJson();
        if (value instanceof final JsonObject map) {
          write(map);
        } else if (value instanceof final JsonList list) {
          list(list);
        } else {
          value(json);
        }
      } else if (value instanceof final Map map) {
        write(map);
      } else if (value instanceof final String string) {
        this.out.write('"');
        this.encodingOut.write(string);
        this.out.write('"');
      } else if (value instanceof final CharSequence string) {
        this.out.write('"');
        this.encodingOut.append(string);
        this.out.write('"');
      } else if (value.getClass()
        .isArray()) {
        final List<? extends Object> list = Lists.arrayToList(value);
        list(list);
      } else {
        value(DataTypes.toString(value));
      }
    } catch (final Exception e) {
      throw Exceptions.toRuntimeException(e);
    }
    setState(JsonWriterState.VALUE);
    return this;
  }

  private void valuePre() {
    final JsonWriterState state = this.state;
    if (state == JsonWriterState.LABEL) {
    } else if (state == JsonWriterState.START_LIST) {
      if (this.indent) {
        indent();
      }
    } else {
      if (state != JsonWriterState.END_ATTRIBUTE) {
        endAttribute();
      }
      if (this.indent) {
        indent();
      }
    }
  }

  public JsonWriter write(final Collection<? extends Object> values) throws IOException {
    startList(false);
    for (final Object value : values) {
      value(value);
    }
    return endList();
  }

  public <K, V> JsonWriter write(final Map<K, V> values) {
    startObject();
    if (values != null) {
      for (final Entry<K, V> entry : values.entrySet()) {
        final K key = entry.getKey();
        final Object value = entry.getValue();
        label(key.toString());
        value(value);
      }
    }
    return endObject();
  }

  public <K, V> JsonWriter writeMap(final Map<K, V> values) {
    startObject();
    if (values != null) {
      for (final Entry<K, V> entry : values.entrySet()) {
        final K key = entry.getKey();
        final Object value = entry.getValue();
        label(key.toString());
        value(value);
      }
    }
    endObject();
    return this;
  }

<<<<<<< HEAD
  public JsonWriter writeNull() throws IOException {
    valuePre();
    this.out.write("null");
    return this;
=======
  public void writeNull() {
    valuePre();
    try {
      this.out.write("null");
    } catch (final IOException e) {
      throw Exceptions.toRuntimeException(e);
    }
>>>>>>> 1b41a922
  }

  public JsonWriter writeRecord(final Record record) {
    try {
      startObject();
      final RecordDefinition recordDefinition = record.getRecordDefinition();
      final List<FieldDefinition> fieldDefinitions = recordDefinition.getFieldDefinitions();

      for (final FieldDefinition field : fieldDefinitions) {
        final int fieldIndex = field.getIndex();
        final Object value = record.getValue(fieldIndex);
        if (Property.hasValue(value)) {
          final String name = field.getName();
          label(name);

          final DataType dataType = field.getDataType();
          value(dataType, value);
        }
      }
      return endObject();
    } catch (final IOException e) {
      throw Exceptions.toRuntimeException(e);
    }
  }

  private JsonWriter writeState(final JsonWriterState state) {
    try {
      setState(state);
      final char c = state.getChar();
      this.out.write(c);
    } catch (final Exception e) {
      throw Exceptions.toRuntimeException(e);
    }
    return this;
  }
}

enum JsonWriterState {
  START_DOCUMENT, START_OBJECT('{', '}'), END_OBJECT('}'), START_LIST('[',
    ']'), END_LIST(']'), VALUE, LABEL, END_ATTRIBUTE;

  private char c;

  private char endChar;

  private JsonWriterState() {
  }

  private JsonWriterState(final char c) {
    this.c = c;
  }

  private JsonWriterState(final char c, final char endChar) {
    this.c = c;
    this.endChar = endChar;
  }

  public char getChar() {
    return this.c;
  }

  public char getEndChar() {
    return this.endChar;
  }

}<|MERGE_RESOLUTION|>--- conflicted
+++ resolved
@@ -440,20 +440,14 @@
     return this;
   }
 
-<<<<<<< HEAD
-  public JsonWriter writeNull() throws IOException {
+  public JsonWriter writeNull() {
     valuePre();
-    this.out.write("null");
-    return this;
-=======
-  public void writeNull() {
-    valuePre();
     try {
       this.out.write("null");
+    return this;
     } catch (final IOException e) {
       throw Exceptions.toRuntimeException(e);
     }
->>>>>>> 1b41a922
   }
 
   public JsonWriter writeRecord(final Record record) {
