package com.revolsys.collection.json;

import java.io.IOException;
import java.util.Collection;
import java.util.Collections;
import java.util.List;
import java.util.Map;
import java.util.Set;
import java.util.function.Function;

import com.revolsys.collection.map.MapDefault;
import com.revolsys.collection.map.MapEx;
import com.revolsys.data.type.DataType;
import com.revolsys.data.type.DataTypeValueFactory;
import com.revolsys.exception.Exceptions;
import com.revolsys.util.Property;

public interface JsonObject extends MapEx, JsonType {
  JsonObject EMPTY = new JsonObject() {
    @Override
    public JsonObject clone() {
      return JsonObject.hash();
    }

    @Override
    public Set<Entry<String, Object>> entrySet() {
      return Collections.emptySet();
    }

    @Override
    public boolean equals(final Object object) {
      if (object instanceof Map<?, ?>) {
        final Map<?, ?> map = (Map<?, ?>)object;
        return map.isEmpty();
      } else {
        return false;
      }
    }

    @Override
    public boolean equals(final Object object,
      final Collection<? extends CharSequence> excludeFieldNames) {
      return equals(object);
    }

    @Override
    public String toString() {
      return "{}";
    }
  };

  static DataTypeValueFactory<JsonObject> HASH_FACTORY = Json.JSON_OBJECT
    .newFactory(JsonObjectHash::new);

  static DataTypeValueFactory<JsonObject> TREE_FACTORY = Json.JSON_OBJECT
    .newFactory(JsonObjectTree::new);

  static JsonObject hash() {
    return new JsonObjectHash();
  }

  static JsonObject hash(final Map<? extends String, ? extends Object> m) {
    if (m == null) {
      return new JsonObjectHash();
    } else {
      return new JsonObjectHash(m);
    }
  }

  static JsonObject hash(final String key, final Object value) {
    return new JsonObjectHash(key, value);
  }

  static <V> V mapTo(final JsonObject value, final Function<JsonObject, V> mapper) {
    if (value == null) {
      return null;
    } else {
      return mapper.apply(value);
    }
  }

  static JsonObject newItems(final List<?> items) {
    return new JsonObjectHash("items", items);
  }

  static JsonObject tree() {
    return new JsonObjectTree();
  }

  static JsonObject tree(final Map<? extends String, ? extends Object> m) {
    return new JsonObjectTree(m);
  }

  static JsonObject tree(final String key, final Object value) {
    return new JsonObjectTree(key, value);
  }

  @Override
  default JsonObject add(final CharSequence key, final Object value) {
    MapEx.super.add(key, value);
    return this;
  }

  @Override
  default JsonObject addAll(final Map<? extends CharSequence, ? extends Object> map) {
    MapEx.super.addAll(map);
    return this;
  }

  @Override
  default JsonObject addFieldValue(final CharSequence key,
    final Map<? extends CharSequence, ? extends Object> source) {
    final Object value = source.get(key);
    if (value != null || containsKey(key)) {
      addValue(key, value);
    }
    return this;
  }

  @Override
  default <SK> JsonObject addFieldValue(final CharSequence key,
    final Map<SK, ? extends Object> source, final SK sourceKey) {
    final Object value = source.get(sourceKey);
    if (value != null || containsKey(key)) {
      addValue(key, value);
    }
    return this;
  }

  default JsonObject addFieldValues(final JsonObject source, final String... fieldNames) {
    for (final String fieldName : fieldNames) {
      final Object value = source.getValue(fieldName);
      if (value == null) {
        if (source.containsKey(fieldName)) {
          removeValue(fieldName);
        }
      } else {
        addValue(fieldName, value);
      }
    }
    return this;
  }

  @Override
  default JsonObject addFieldValues(final MapDefault<?, CharSequence, ? extends Object, ?> source,
    final CharSequence... fieldNames) {
    MapEx.super.addFieldValues(source, fieldNames);
    return this;
  }

<<<<<<< HEAD
=======
  @Override
  default JsonObject addFieldValues(final MapDefault<?, CharSequence, ? extends Object, ?> source,
    final DataType dataType, final CharSequence... fieldNames) {
    // TODO Auto-generated method stub
    MapEx.super.addFieldValues(source, dataType, fieldNames);
    return this;
  }

>>>>>>> be9c71f6
  default JsonObject addNotEmpty(final String key, final Object value) {
    if (Property.hasValue(value)) {
      addValue(key, value);
    }
    return this;
  }

  default JsonObject addNotEmpty(final String key, final Object value, final DataType dataType) {
    if (Property.hasValue(value)) {
      addValue(key, dataType.toObject(value));
    }
    return this;
  }

  @Override
  default JsonObject addValue(final CharSequence key, final Object value) {
    MapEx.super.addValue(key, value);
    return this;
  }

  @Override
  default JsonObject addValue(final CharSequence key, final Object value, final DataType dataType) {
    MapEx.super.addValue(key, value, dataType);
    return this;
  }

  default JsonObject addValueClone(final String key, Object value) {
    value = JsonType.toJsonClone(value);
    return addValue(key, value);
  }

  default JsonObject addValues(final MapEx values) {
    if (values != null) {
      for (final String name : values.keySet()) {
        final Object value = values.getValue(name);
        addValue(name, value);
      }
    }
    return this;
  }

  default JsonObject addValuesClone(final MapEx values) {
    if (values != null) {
      for (final String name : values.keySet()) {
        Object value = values.getValue(name);
        if (value != null) {
          value = JsonType.toJsonClone(value);
        }
        addValue(name, value);
      }
    }
    return this;
  }

  @Override
  default Appendable appendJson(final Appendable appendable) {
    try {
      appendable.append('{');
      boolean first = true;
      for (final String key : keySet()) {
        if (first) {
          first = false;
        } else {
          appendable.append(',');
        }
        final Object value = get(key);
        appendable.append('"');
        JsonWriterUtil.charSequence(appendable, key);
        appendable.append("\":");
        JsonWriterUtil.appendValue(appendable, value);
      }
      appendable.append('}');
      return appendable;
    } catch (final IOException e) {
      throw Exceptions.toRuntimeException(e);
    }
  }

  @Override
  default JsonObject asJson() {
    return (JsonObject)JsonType.super.asJson();
  }

  @Override
  JsonObject clone();

  default Object getByPath(final String[] names) {
    return getByPath(names, 0);
  }

  default Object getByPath(final String[] names, final int offset) {
    if (offset == names.length) {
      return this;
    } else if (offset < names.length) {
      final String name = names[offset];
      Object value;
      if ("$".equals(name)) {
        value = this;
      } else {
        value = getValue(name);
      }
      if (offset + 1 == names.length) {
        return value;
      } else if (value instanceof JsonObject) {
        final JsonObject object = (JsonObject)value;
        return object.getByPath(names, offset + 1);
      }
    }
    return null;
  }

  @Override
  default boolean isEmpty() {
    return MapEx.super.isEmpty();
  }

  default <V> V mapTo(final Function<JsonObject, V> mapper) {
    return mapper.apply(this);
  }

  @Override
  default boolean removeEmptyProperties() {
    return MapEx.super.removeEmptyProperties();
  }

  default JsonObject removeEmptyValues() {
    removeEmptyProperties();
    return this;
  }

  @Override
  default JsonObject removeValues(final CharSequence... names) {
    MapEx.super.removeValues(names);
    return this;
  }

  @Override
  default JsonObject renameProperty(final CharSequence oldName, final CharSequence newName) {
    MapEx.super.renameProperty(oldName, newName);
    return this;
  }

  @Override
  default JsonObject renameProperty(final CharSequence oldName, final CharSequence newName,
    final DataType dataType) {
    MapEx.super.renameProperty(oldName, newName, dataType);
    return this;
  }

  @Override
  default JsonObject toJson() {
    return (JsonObject)JsonType.super.toJson();
  }

  @Override
  default String toJsonString() {
    return Json.toString(this);
  }

  @Override
  default String toJsonString(final boolean indent) {
    return Json.toString(this, indent);
  }

  default JsonObject withNonEmptyValues() {
    JsonObject result = this;
    for (final String key : keySet()) {
      if (!hasValue(key)) {
        if (result == this) {
          result = clone();
        }
        result.remove(key);
      }
    }
    return result;
  }
}<|MERGE_RESOLUTION|>--- conflicted
+++ resolved
@@ -148,8 +148,6 @@
     return this;
   }
 
-<<<<<<< HEAD
-=======
   @Override
   default JsonObject addFieldValues(final MapDefault<?, CharSequence, ? extends Object, ?> source,
     final DataType dataType, final CharSequence... fieldNames) {
@@ -158,7 +156,6 @@
     return this;
   }
 
->>>>>>> be9c71f6
   default JsonObject addNotEmpty(final String key, final Object value) {
     if (Property.hasValue(value)) {
       addValue(key, value);
