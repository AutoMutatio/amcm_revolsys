--- conflicted
+++ resolved
@@ -23,11 +23,7 @@
 import reactor.core.publisher.Flux;
 import reactor.netty.ByteBufFlux;
 
-<<<<<<< HEAD
-public class FileBackedOutputStreamBuffer extends OutputStream {
-=======
 public class FileBackedOutputStreamBuffer extends OutputStream implements Appendable {
->>>>>>> 4ac25a29
 
   private final class ReadChannel extends AbstractInterruptibleChannel
     implements ReadableByteChannel {
