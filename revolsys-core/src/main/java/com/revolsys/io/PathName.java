package com.revolsys.io;

import java.util.LinkedList;
import java.util.List;

public final class PathName implements Comparable<PathName>, CharSequence {
  public static final PathName ROOT = new PathName("/");

  private static String clean(final String path) {
    if (path == null) {
      return null;
    } else {
      final StringBuilder builder = new StringBuilder(path.length());
      boolean slash = true;
      builder.append('/');
      int startIndex;
      for (startIndex = 0; startIndex < path.length(); startIndex++) {
        final char c = path.charAt(startIndex);
        if (!Character.isWhitespace(c)) {
          break;
        }
      }
      for (int i = startIndex; i < path.length(); i++) {
        final char c = path.charAt(i);
        switch (c) {
          case '/':
          case '\\':
            if (!slash) {
              builder.append('/');
              slash = true;
            }
          break;

          default:
            builder.append(c);
            slash = false;
          break;
        }

      }
      for (int length = builder.length(); length > 1; length = builder.length()) {
        final char c = builder.charAt(length - 1);
        if (c == '/' || Character.isWhitespace(c)) {
          builder.deleteCharAt(length - 1);
        } else {
          break;
        }
      }
      return builder.toString();
    }
  }

  public static PathName fromDotSeparated(final String path) {
    var pathName = ROOT;
    for (var part : path.strip()
      .split("(\\.+)")) {
      part = part.strip();
      if (part.length() > 0) {
        pathName = pathName.newChild(part);
      }
    }
    return pathName;
  }

  private static String getName(final String path) {
    if (path == null) {
      return null;
    } else {
      final StringBuilder name = new StringBuilder();
      int startIndex = path.length();
      while (startIndex > 0) {
        final char c = path.charAt(startIndex - 1);
        if (c == '/' || c == '\\' || Character.isWhitespace(c)) {
          startIndex--;
        } else {
          break;
        }
      }
      while (startIndex > 0) {
        final char c = path.charAt(startIndex - 1);
        if (c == '/' || c == '\\') {
          break;
        } else {
          name.append(c);
          startIndex--;
        }
      }
      if (name.length() == 0) {
        return "/";
      } else {
        return name.reverse()
          .toString();
      }
    }
  }

  public static PathName newPathName(final Object path) {
    if (path instanceof PathName) {
      return (PathName)path;
    } else if (path != null) {
      String pathString = path.toString();
      pathString = clean(pathString);
      if ("/".equals(pathString)) {
        return ROOT;
      } else if (pathString != null) {
        return new PathName(pathString);
      }
    }
    return null;
  }

  private final String name;

  private PathName parent;

  private final String path;

  private final String upperPath;

  protected PathName(final String path) {
    this.path = path;
    this.upperPath = path.toUpperCase();
    this.name = getName(path);
  }

  @Override
  public char charAt(final int index) {
    return this.path.charAt(index);
  }

  @Override
  public int compareTo(final PathName pathName) {
    return getUpperPath().compareTo(pathName.getUpperPath());
  }

  @Override
  public boolean equals(final Object object) {
    if (object == null) {
      return false;
    } else if (object == this) {
      return true;
    } else if (object instanceof PathName) {
      return equals((PathName)object);
    } else {
      final String upperPath = object.toString()
        .toUpperCase();
      return this.upperPath.equals(upperPath);
    }
  }

  public boolean equals(final PathName pathName) {
    if (pathName != null) {
      return this.upperPath.equals(pathName.upperPath);
    }
    return false;
  }

  public boolean equalsIgnoreCase(final PathName pathName) {
    if (pathName != null) {
      return this.upperPath.equals(pathName.upperPath);
    }
    return false;
  }

  public boolean equalsPath(final String path) {
    if (path == null) {
      return false;
    } else {
      final String upperPath = getUpperPath();
      final String upperPath2 = path.toUpperCase();
      return upperPath.equals(upperPath2);
    }
  }

  /**
   * If this path is an ancestor of the other path return the path that is a direct child of this path.
   * Returns null if this path is not an ancestor of the current path.
   *
   * @param path The path to test.
   * @return True if this path is an ancestor of the other path.
   */
  public PathName getChild(PathName path) {
    if (path != null) {
      for (PathName parentPath = path.getParent(); parentPath != null; parentPath = parentPath
        .getParent()) {
        if (equals(parentPath)) {
          return path;
        }
        path = parentPath;
      }
    }
    return null;
  }

  public int getElementCount() {
    if (this.parent == null) {
      return 1;
    } else {
      return 1 + this.parent.getElementCount();
    }
  }

  public List<String> getElements() {
    final LinkedList<String> elements = new LinkedList<>();
    PathName currentPath = this;
    for (PathName parentPath = getParent(); parentPath != null; parentPath = parentPath
      .getParent()) {
      elements.addFirst(currentPath.getName());
      currentPath = parentPath;
    }
    return elements;
  }

  public PathName getLastElement() {
    return newPathName(this.name);
  }

  public String getName() {
    return this.name;
  }

  public PathName getNamePath() {
    if (this.name.length() == 0) {
      return null;
    } else {
      return new PathName("/" + this.name);
    }
  }

  public PathName getParent() {
    if (this.parent == null && this.path.length() > 1) {
      final String parentPath = getParentPath();
      this.parent = newPathName(parentPath);
    }
    return this.parent;
  }

  public String getParentPath() {
    if (this.path == null) {
      return null;
    } else if (this.path.length() > 1) {
      final int index = this.path.lastIndexOf('/');
      if (index == 0) {
        return "/";
      } else {
        return this.path.substring(0, index);
      }
    } else {
      return null;
    }
  }

  public String getPath() {
    return this.path;
  }

  public List<PathName> getPaths() {
    final LinkedList<PathName> elements = new LinkedList<>();
    elements.add(this);
    for (PathName parentPath = getParent(); parentPath != null; parentPath = parentPath
      .getParent()) {
      elements.addFirst(parentPath);
    }
    return elements;
  }

  public String getUpperPath() {
    return this.upperPath;
  }

  @Override
  public int hashCode() {
    return this.upperPath.hashCode();
  }

  /**
   * Test if that this path is an ancestor of the other path.
   *
   * @param path The path to test.
   * @return True if this path is an ancestor of the other path.
   */
  public boolean isAncestorOf(final PathName path) {
    if (path != null) {
      for (PathName parentPath = path.getParent(); parentPath != null; parentPath = parentPath
        .getParent()) {
        if (equals(parentPath)) {
          return true;
        }
      }
    }
    return false;
  }

  /**
   * Test if that this path is a child of the other path.
   *
   * @param path The path to test.
   * @return True if this path is a child of the other path.
   */
  public boolean isChildOf(final PathName path) {
    if (path != null) {
      final PathName parent = getParent();
      return path.equals(parent);
    }
    return false;
  }

  /**
   * Test if that this path is an descendant of the other path.
   *
   * @param path The path to test.
   * @return True if this path is an descendant of the other path.
   */
  public boolean isDescendantOf(final PathName path) {
    if (path != null) {
      for (PathName parentPath = getParent(); parentPath != null; parentPath = parentPath
        .getParent()) {
        if (path.equals(parentPath)) {
          return true;
        }
      }
    }
    return false;
  }

  /**
   * Test if that this path is the parent of the other path.
   *
   * @param path The path to test.
   * @return True if this path is the parent of the other path.
   */
  public boolean isParentOf(final PathName path) {
    if (path != null) {
      final PathName otherParent = path.getParent();
      return equals(otherParent);
    }
    return false;
  }

  /**
   * Test if that this path is a sibling of the other path.
   *
   * @param path The path to test.
   * @return True if this path is a sibling of the other path.
   */
  public boolean isSiblingOf(final PathName path) {
    if (path != null) {
      final PathName parent1 = getParent();
      final PathName parent2 = path.getParent();
      return parent1.equals(parent2);
    }
    return false;
  }

  @Override
  public int length() {
    return this.path.length();
  }

  public PathName newChild(final String name) {
    final String childPath = getPath() + "/" + name;
    return newPathName(childPath);
  }

  @Override
  public CharSequence subSequence(final int start, final int end) {
    return this.path.subSequence(start, end);
  }

  public String toDotSeparated() {
    if (this.path.length() <= 1) {
      return "";
    } else {
<<<<<<< HEAD
      return this.path.substring(1).replace('/', '.');
=======
      return this.path.substring(1)
        .replace('/', '.');
>>>>>>> 4048e084
    }
  }

  @Override
  public String toString() {
    return this.path;
  }
}<|MERGE_RESOLUTION|>--- conflicted
+++ resolved
@@ -371,12 +371,8 @@
     if (this.path.length() <= 1) {
       return "";
     } else {
-<<<<<<< HEAD
-      return this.path.substring(1).replace('/', '.');
-=======
       return this.path.substring(1)
         .replace('/', '.');
->>>>>>> 4048e084
     }
   }
 
