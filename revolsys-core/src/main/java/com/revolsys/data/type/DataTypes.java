package com.revolsys.data.type;

import java.awt.Color;
import java.io.File;
import java.lang.reflect.Field;
import java.lang.reflect.Modifier;
import java.lang.reflect.Type;
import java.net.MalformedURLException;
import java.net.URI;
import java.net.URISyntaxException;
import java.net.URL;
import java.nio.ByteBuffer;
import java.nio.file.Path;
import java.sql.Blob;
import java.sql.Time;
import java.sql.Timestamp;
import java.time.Duration;
import java.time.Instant;
import java.time.LocalDate;
import java.util.Base64;
import java.util.Collection;
import java.util.HashMap;
import java.util.Map;
import java.util.Set;
import java.util.UUID;

import javax.xml.namespace.QName;

import org.slf4j.LoggerFactory;

import com.revolsys.awt.WebColors;
import com.revolsys.collection.list.ListEx;
import com.revolsys.data.identifier.Identifier;
import com.revolsys.date.Dates;
import com.revolsys.exception.Exceptions;
import com.revolsys.io.PathName;
import com.revolsys.net.UrlProxy;

// TODO manage data types by classloader and allow unloading of registered classes.
public final class DataTypes {

  private static final Map<String, DataType> CLASS_TYPE_MAP = new HashMap<>();

  private static final Map<String, DataType> NAME_TYPE_MAP = new HashMap<>();

  public static final DataType ANY_URI = new FunctionDataType("anyURI", URI.class, value -> {
    try {
      if (value instanceof URL) {
        final URL url = (URL)value;
        return url.toURI();
      } else if (value instanceof UrlProxy) {
        final UrlProxy proxy = (UrlProxy)value;
        return proxy.getUri();
      } else if (value instanceof File) {
        final File file = (File)value;
        return file.toURI();
      } else if (value instanceof Path) {
        final Path path = (Path)value;
        return path.toUri();
      } else {
        final String string = DataTypes.toString(value);
        try {
          return new URI(string);
        } catch (final URISyntaxException e) {
          throw new IllegalArgumentException("Unknown URI: " + string, e);
        }
      }
    } catch (final Throwable e) {
      throw Exceptions.toRuntimeException(e);
    }
  });

  public static final DataType BASE64_BINARY = new SimpleDataType("base64Binary", byte[].class);

<<<<<<< HEAD
=======
  public static final DataType BASE64_URL_BINARY = new FunctionDataType("base64UrlBinary",
    byte[].class, s -> Base64.getUrlDecoder()
      .decode(s.toString()),
    v -> Base64.getUrlEncoder()
      .encodeToString((byte[])v));

>>>>>>> 4048e084
  public static final DataType BINARY = new SimpleDataType("binary", byte[].class);

  public static final DataType BIG_INTEGER = new BigIntegerDataType();

  public static final DataType BLOB = new SimpleDataType("blob", Blob.class);

  public static final DataType BOOLEAN = new FunctionDataType("boolean", Boolean.class, value -> {
    if (value instanceof Boolean) {
      return (Boolean)value;
    } else {
      final String string = DataTypes.toString(value);
      if ("1".equals(string)) {
        return true;
      } else if ("Y".equalsIgnoreCase(string)) {
        return true;
      } else if ("on".equals(string)) {
        return true;
      } else if ("true".equalsIgnoreCase(string)) {
        return true;
      } else if ("0".equals(string)) {
        return false;
      } else if ("N".equalsIgnoreCase(string)) {
        return false;
      } else if ("off".equals(string)) {
        return false;
      } else if ("false".equalsIgnoreCase(string)) {
        return false;
      } else {
        throw new IllegalArgumentException(string + " is not a valid boolean");
      }
    }
  });

  public static final DataType BYTE = new ByteDataType();

  public static final DataType UBYTE = new UnsignedByteDataType();

  public static final ClobDataType CLOB = new ClobDataType();

  public static final DataType CODE = new CodeDataType();

  public static final DataType COLOR = new FunctionDataType("color", Color.class,
    WebColors::toColor, WebColors::toString);

  public static final DataType BYTE_BUFFER = new FunctionDataType("byteBuffer", ByteBuffer.class,
    v -> {
      if (v instanceof final byte[] bytes) {
        return ByteBuffer.wrap(bytes);
      } else if (v instanceof final ByteBuffer buffer) {
        return buffer;
<<<<<<< HEAD
      } else if (v instanceof final String string) {
        final var bytes = Base64.getDecoder().decode(string);
        return ByteBuffer.wrap(bytes);
=======
>>>>>>> 4048e084
      } else {
        return v;
      }
    });

  public static final DataType UTIL_DATE = new FunctionDataType("utilDate", java.util.Date.class,
    Dates::getDate, Dates::toDateTimeIsoString, Dates::equalsNotNull);

  public static final DataType DATE_TIME = new FunctionDataType("dateTime", Timestamp.class,
    Dates::getTimestamp, Dates::toTimestampIsoString, Dates::equalsNotNull);

  public static final DataType DECIMAL = new BigDecimalDataType();

  public static final DataType DOUBLE = new DoubleDataType();

  public static final DataType FLOAT = new FloatDataType();

  public static final DataType IDENTIFIER = new FunctionDataType("identifier", Identifier.class,
    Identifier::newIdentifier);

  public static final IntegerDataType INT = new IntegerDataType();

  public static final LongDataType LONG = new LongDataType();

  @SuppressWarnings({
    "rawtypes",
  })
  public static final DataType MAP = new FunctionDataType("Map", Map.class, value -> {
    if (value instanceof Map) {
      return (Map)value;
    } else {
      return value;
    }
  }, FunctionDataType.MAP_EQUALS, FunctionDataType.MAP_EQUALS_EXCLUDES);

  public static final DataType OBJECT = new ObjectDataType();

  public static final DataType PATH_NAME = new FunctionDataType("pathName", PathName.class,
    PathName::newPathName);

  public static final DataType QNAME = new SimpleDataType("QName", QName.class);

  public static final DataType SHORT = new ShortDataType();

  public static final DataType SQL_DATE = new FunctionDataType("date", java.sql.Date.class,
    Dates::getSqlDate, Dates::toSqlDateString, Dates::equalsNotNull);

  public static final DataType STRING = new FunctionDataType("string", String.class,
    DataTypes::toString);

  public static final DataType DURATION = new FunctionDataType("duration", Duration.class, v -> {
    if (v instanceof final Number number) {
      return Duration.ofMillis(number.longValue());
    } else if (v instanceof final Duration duration) {
      return duration;
    } else if (v instanceof final CharSequence duration) {
      return Duration.parse(duration);
    } else {
      return Duration.parse(v.toString());
    }
  });

  public static final DataType TIME = new SimpleDataType("time", Time.class);

  public static final DataType TIMESTAMP = new FunctionDataType("timestamp", Timestamp.class,
    Dates::getTimestamp, Dates::toTimestampIsoString, Dates::equalsNotNull);

  public static final DataType INSTANT = new FunctionDataType("instant", Instant.class,
    Dates::getInstant, Dates::toInstantIsoString, Object::equals);

  public static final DataType LOCAL_DATE = new FunctionDataType("localDate", LocalDate.class,
    Dates::getLocalDate, Dates::toLocalDateIsoString, Object::equals);

  public static final DataType URL = new FunctionDataType("url", java.net.URL.class, value -> {
    if (value instanceof URL) {
      return (URL)value;
    } else if (value instanceof URI) {
      final URI uri = (URI)value;
      try {
        return uri.toURL();
      } catch (final MalformedURLException e) {
        throw new IllegalArgumentException("Cannot get url " + uri, e);
      }
    } else if (value instanceof UrlProxy) {
      final UrlProxy proxy = (UrlProxy)value;
      return proxy.getUrl();
    } else if (value instanceof File) {
      final File file = (File)value;
      try {
        final URI uri = file.toURI();
        return uri.toURL();
      } catch (final MalformedURLException e) {
        throw new IllegalArgumentException("Cannot get url " + file, e);
      }
    } else if (value instanceof Path) {
      final Path path = (Path)value;
      try {
        return path.toUri()
          .toURL();
      } catch (final MalformedURLException e) {
        throw new IllegalArgumentException("Cannot get url " + path, e);
      }
    } else {
      final String string = DataTypes.toString(value);
      try {
        return new URL(string);
      } catch (final MalformedURLException e) {
        throw new IllegalArgumentException("Unknown URL", e);
      }
    }
  });

  public static final DataType UUID = new FunctionDataType("uuid", UUID.class, value -> {
    if (value instanceof UUID) {
      return (UUID)value;
    } else {
      return java.util.UUID.fromString(value.toString());
    }
  }, Object::toString);

  public static final DataType XML = new FunctionDataType("xml", String.class, Object::toString);

  public static final DataType COLLECTION = new CollectionDataType("Collection", Collection.class,
    OBJECT);

  public static final DataType LIST = new ListDataType(ListEx.class, OBJECT);

  public static final DataType RELATION = new CollectionDataType("Relation", Collection.class,
    OBJECT);

  public static final DataType SET = new SetDataType(Set.class, OBJECT);

  static {
    registerDataTypes(DataTypes.class);

    register(Boolean.TYPE, BOOLEAN);
    register(Byte.TYPE, BYTE);
    register(Short.TYPE, SHORT);
    register(Integer.TYPE, INT);
    register(Long.TYPE, LONG);
    register(Float.TYPE, FLOAT);
    register(Double.TYPE, DOUBLE);
  }

  public static DataType getDataType(final Class<?> clazz) {
    if (clazz == null) {
      return DataTypes.OBJECT;
    } else {
      DataType dataType = CLASS_TYPE_MAP.get(clazz.getName());
      if (dataType == null) {
        final Class<?>[] interfaces = clazz.getInterfaces();
        if (interfaces != null) {
          for (final Class<?> inter : interfaces) {
            dataType = getDataType(inter);
            if (dataType != null && dataType != DataTypes.OBJECT) {
              return dataType;
            }
          }
        }
        return getDataType(clazz.getSuperclass());
      } else {
        return dataType;
      }
    }
  }

  public static DataType getDataType(final Object object) {
    if (object == null) {
      return DataTypes.OBJECT;
    } else if (object instanceof DataTypeProxy) {
      final DataTypeProxy proxy = (DataTypeProxy)object;
      return proxy.getDataType();
    } else if (object instanceof DataType) {
      final DataType type = (DataType)object;
      return type;
    } else {
      final Class<?> clazz = object.getClass();
      return getDataType(clazz);
    }
  }

  public static DataType getDataType(final String name) {
    if (name == null) {
      return DataTypes.OBJECT;
    } else {
      final DataType type = NAME_TYPE_MAP.get(name.toLowerCase());
      if (type == null) {
        if (name.endsWith("[]")) {
          final DataType elementType = getDataType(name.substring(0, name.length() - 2));
          return ListDataType.of(elementType);
        } else {
          return DataTypes.OBJECT;
        }
      } else {
        return type;
      }
    }
  }

  public static DataType getDataType(final Type type) {
    if (type instanceof Class) {
      final Class<?> clazz = (Class<?>)type;
      return getDataType(clazz);
    } else {
      throw new IllegalArgumentException("Cannot get dataType for: " + type);
    }
  }

  public static void register(final Class<?> typeClass, final DataType type) {
    final String typeClassName = typeClass.getName();
    if (!CLASS_TYPE_MAP.containsKey(typeClassName)) {
      CLASS_TYPE_MAP.put(typeClassName, type);
    }
  }

  public static void register(final DataType type) {
    final String name = type.getName()
      .toLowerCase();
    if (!NAME_TYPE_MAP.containsKey(name)) {
      NAME_TYPE_MAP.put(name, type);
    }
    final Class<?> typeClass = type.getJavaClass();
    register(typeClass, type);
  }

  public static void register(final String name, final Class<?> javaClass) {
    final DataType type = new SimpleDataType(name, javaClass);
    register(type);
  }

  /**
   * <p> Register the data types specified as public static fields (constants) on the registry class.</p>
   *
   * <pre>public static final DataType CUSTOM_DATA_TYPE = ...;</pre>
   *
   * @param registryClass The class containing the data type constants.
   */
  public static void registerDataTypes(final Class<?> registryClass) {
    final Field[] fields = registryClass.getDeclaredFields();
    for (final Field field : fields) {
      if (Modifier.isStatic(field.getModifiers())) {
        if (DataType.class.isAssignableFrom(field.getType())) {
          try {
            final DataType type = (DataType)field.get(null);
            register(type);
          } catch (final Throwable e) {
            LoggerFactory.getLogger(registryClass)
              .error("Error registering type " + field.getName(), e);
          }
        }
      }
    }
  }

  @SuppressWarnings({
    "unchecked", "rawtypes"
  })
  public static <V> V toObject(final Class<?> clazz, final Object value) {
    // TODO enum
    if (clazz == null) {
      return (V)value;
    } else if (value == null) {
      return null;
    } else if (clazz.isAssignableFrom(value.getClass())) {
      return (V)value;
    } else {
      if (clazz.isEnum()) {
        try {
          return (V)Enum.valueOf((Class<Enum>)clazz, value.toString());
        } catch (final Throwable e) {
        }
      }
      final DataType dataType = getDataType(clazz);
      if (dataType == null) {
        return (V)value;
      } else {
        return dataType.toObject(value);
      }
    }
  }

  public static String toString(final Object value) {
    if (value == null) {
      return null;
    } else if (value instanceof String) {
      return (String)value;
    } else {
      final Class<?> valueClass = value.getClass();
      final DataType dataType = getDataType(valueClass);
      if (dataType == null) {
        return value.toString();
      } else {
        return dataType.toString(value);
      }
    }
  }

  private DataTypes() {
  }
}<|MERGE_RESOLUTION|>--- conflicted
+++ resolved
@@ -72,15 +72,12 @@
 
   public static final DataType BASE64_BINARY = new SimpleDataType("base64Binary", byte[].class);
 
-<<<<<<< HEAD
-=======
   public static final DataType BASE64_URL_BINARY = new FunctionDataType("base64UrlBinary",
     byte[].class, s -> Base64.getUrlDecoder()
       .decode(s.toString()),
     v -> Base64.getUrlEncoder()
       .encodeToString((byte[])v));
 
->>>>>>> 4048e084
   public static final DataType BINARY = new SimpleDataType("binary", byte[].class);
 
   public static final DataType BIG_INTEGER = new BigIntegerDataType();
@@ -131,12 +128,6 @@
         return ByteBuffer.wrap(bytes);
       } else if (v instanceof final ByteBuffer buffer) {
         return buffer;
-<<<<<<< HEAD
-      } else if (v instanceof final String string) {
-        final var bytes = Base64.getDecoder().decode(string);
-        return ByteBuffer.wrap(bytes);
-=======
->>>>>>> 4048e084
       } else {
         return v;
       }
