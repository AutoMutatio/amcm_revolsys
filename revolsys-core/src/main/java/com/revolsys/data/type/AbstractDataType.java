package com.revolsys.data.type;

import java.util.Collection;

import com.revolsys.util.Debug;

public abstract class AbstractDataType implements DataType {

  private final Class<?> javaClass;

  private final String name;

  private final boolean requiresQuotes;

  public AbstractDataType(final String name, final Class<?> javaClass,
    final boolean requiresQuotes) {
<<<<<<< HEAD
     this.name = name;
=======
    if (name == null) {
      Debug.noOp();
    }
    this.name = name;
>>>>>>> 4048e084
    this.javaClass = javaClass;
    this.requiresQuotes = requiresQuotes;
    DataTypes.register(this);
  }

  @Override
  public boolean equals(final Object value1, final Object value2) {
    if (value1 == value2) {
      return true;
    } else if (value1 == null) {
      return value2 == null;
    } else if (value2 == null) {
      return false;
    } else {
      try {
        final Object convertedValue1 = toObject(value1);
        final Object convertedValue2 = toObject(value2);
        final boolean equal = equalsNotNull(convertedValue1, convertedValue2);
        return equal;
      } catch (final Throwable e) {
        return false;
      }
    }
  }

  @Override
  public boolean equals(final Object value1, final Object value2,
    final Collection<? extends CharSequence> excludeFieldNames) {
    if (value1 == value2) {
      return true;
    } else if (value1 == null) {
      return value2 == null;
    } else if (value2 == null) {
      return false;
    } else {
      try {
        final Object convertedValue1 = toObject(value1);
        final Object convertedValue2 = toObject(value2);
        final boolean equal = equalsNotNull(convertedValue1, convertedValue2, excludeFieldNames);
        return equal;
      } catch (final Throwable e) {
        return false;
      }
    }
  }

  protected boolean equalsNotNull(final Object value1, final Object value2) {
    return value1.equals(value2);
  }

  protected boolean equalsNotNull(final Object value1, final Object value2,
    final Collection<? extends CharSequence> excludeFieldNames) {
    return value1.equals(value2);
  }

  @Override
  public Class<?> getJavaClass() {
    return this.javaClass;
  }

  @Override
  public String getName() {
    return this.name;
  }

  @Override
  public String getValidationName() {
    if (Number.class.isAssignableFrom(this.javaClass)) {
      return "number (" + getName() + ")";
    } else {
      return getName();
    }
  }

  @Override
  public int hashCode() {
    return this.name.hashCode();
  }

  @Override
  public boolean isAssignableFrom(final Class<?> valueClass) {
    return this.javaClass.isAssignableFrom(valueClass);
  }

  @Override
  public boolean isAssignableTo(final Class<?> valueClass) {
    return valueClass.isAssignableFrom(this.javaClass);
  }

  @Override
  public boolean isRequiresQuotes() {
    return this.requiresQuotes;
  }

  @SuppressWarnings("unchecked")
  @Override
  public <V> V toObject(final Object value) {
    if (value == null) {
      return null;
    } else {
      final Class<?> javaClass = this.javaClass;
      final Class<?> valueClass = value.getClass();
      if (javaClass == valueClass || javaClass.isAssignableFrom(valueClass)) {
        return (V)value;
      } else {
        return (V)toObjectDo(value);
      }
    }
  }

  protected Object toObjectDo(final Object value) {
    throw new IllegalArgumentException(value + " is not a valid " + getValidationName());
  }

  @Override
  public String toString() {
    if (this.name == null) {
      return super.toString();
    } else {
      return this.name.toString();
    }
  }

  @Override
  public final String toString(final Object value) {
    if (value == null) {
      return null;
    } else if (value instanceof CharSequence) {
      return value.toString();
    } else {
      try {
        final Object convertedValue = toObject(value);
        return toStringDo(convertedValue);
      } catch (final Throwable e) {
        return value.toString();
      }
    }
  }

  protected String toStringDo(final Object value) {
    return value.toString();
  }
}<|MERGE_RESOLUTION|>--- conflicted
+++ resolved
@@ -14,14 +14,7 @@
 
   public AbstractDataType(final String name, final Class<?> javaClass,
     final boolean requiresQuotes) {
-<<<<<<< HEAD
-     this.name = name;
-=======
-    if (name == null) {
-      Debug.noOp();
-    }
     this.name = name;
->>>>>>> 4048e084
     this.javaClass = javaClass;
     this.requiresQuotes = requiresQuotes;
     DataTypes.register(this);
