--- conflicted
+++ resolved
@@ -34,10 +34,6 @@
 import com.revolsys.geometry.model.GeometryFactory;
 import com.revolsys.geometry.model.Point;
 import com.revolsys.geometry.model.impl.PointDoubleXY;
-<<<<<<< HEAD
-=======
-import com.revolsys.io.FileUtil;
->>>>>>> 81cd6290
 import com.revolsys.logging.Logs;
 import com.revolsys.record.io.format.xml.DomUtil;
 import com.revolsys.spring.resource.Resource;
@@ -485,7 +481,7 @@
     try {
       final Resource resource = this.imageResource;
       final Resource rgResource = resource.newResourceAddExtension("rgobject");
-      this.writeToFile(rgResource);
+      writeToFile(rgResource);
       setHasChanges(false);
       return true;
     } catch (final Throwable e) {
