--- conflicted
+++ resolved
@@ -21,12 +21,8 @@
     final JdbcRecordDefinition recordDefinition, final String dbName, final String name,
     final int sqlType, final String dbDataType, final int length, final int scale,
     final boolean required, final String description) {
-<<<<<<< HEAD
     final DataType dataType = getDataType();
-    return new JdbcStringFieldDefinition(dbName, name, dataType, sqlType, length, required,
-=======
-    return new JdbcStringFieldDefinition(dbName, name, sqlType, dbDataType, length, required,
->>>>>>> 922961c4
-      description, null);
+    return new JdbcStringFieldDefinition(dbName, name, dataType, sqlType, dbDataType, length,
+      required, description, null);
   }
 }