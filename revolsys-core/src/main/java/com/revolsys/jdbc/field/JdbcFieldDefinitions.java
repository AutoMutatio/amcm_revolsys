package com.revolsys.jdbc.field;

import java.math.BigDecimal;
import java.math.BigInteger;
import java.sql.Date;
import java.sql.Types;
import java.time.Instant;

import org.jeometry.common.data.identifier.Identifier;
import org.jeometry.common.data.identifier.TypedIdentifier;
import org.jeometry.common.data.type.DataTypes;

public class JdbcFieldDefinitions {

  public static final String UNKNOWN = "UNKNOWN";

  private static final JdbcFieldDefinition FIELD_UNKNOWN = new JdbcFieldDefinition();

  private static final JdbcBooleanFieldDefinition FIELD_BOOLEAN = new JdbcBooleanFieldDefinition(
    UNKNOWN, UNKNOWN, Types.BIT, "bit", -1, false, null, null);

  private static final JdbcTimestampFieldDefinition FIELD_TIMESTAMP = new JdbcTimestampFieldDefinition(
    UNKNOWN, UNKNOWN, -1, "timestamp", false, null, null);

  static final JdbcDateFieldDefinition FIELD_DATE = new JdbcDateFieldDefinition(UNKNOWN, UNKNOWN,
    -1, "date", false, null, null);

  private static final JdbcBigDecimalFieldDefinition FIELD_BIG_DECIMAL = new JdbcBigDecimalFieldDefinition(
    UNKNOWN, UNKNOWN, Types.NUMERIC, "numeric", -1, -1, false, null, null);

  private static final JdbcFloatFieldDefinition FIELD_FLOAT = new JdbcFloatFieldDefinition(UNKNOWN,
    UNKNOWN, Types.FLOAT, "float", false, null, null);

  private static final JdbcDoubleFieldDefinition FIELD_DOUBLE = new JdbcDoubleFieldDefinition(
    UNKNOWN, UNKNOWN, Types.DOUBLE, "double", false, null, null);

  private static final JdbcByteFieldDefinition FIELD_BYTE = new JdbcByteFieldDefinition(UNKNOWN,
    UNKNOWN, Types.TINYINT, "tinyint", false, null, null);

  private static final JdbcShortFieldDefinition FIELD_SHORT = new JdbcShortFieldDefinition(UNKNOWN,
    UNKNOWN, Types.SMALLINT, "smallint", false, null, null);

  private static final JdbcIntegerFieldDefinition FIELD_INTEGER = new JdbcIntegerFieldDefinition(
    UNKNOWN, UNKNOWN, Types.INTEGER, "int", false, null, null);

  private static final JdbcLongFieldDefinition FIELD_LONG = new JdbcLongFieldDefinition(UNKNOWN,
    UNKNOWN, Types.BIGINT, "integer", false, null, null);

  private static final JdbcStringFieldDefinition FIELD_STRING = new JdbcStringFieldDefinition(
<<<<<<< HEAD
    UNKNOWN, UNKNOWN, DataTypes.STRING, Types.CHAR, -1, false, null, null);
=======
    UNKNOWN, UNKNOWN, Types.CHAR, "char", -1, false, null, null);
>>>>>>> 922961c4

  private static final JdbcFieldDefinition FIELD_OBJECT = new JdbcFieldDefinition(UNKNOWN, UNKNOWN,
    DataTypes.OBJECT, Types.OTHER, "other", 0, 0, false, null, null);

  public static JdbcFieldDefinition newFieldDefinition(Object value) {
    if (value instanceof TypedIdentifier) {
      return FIELD_STRING;
    } else if (value instanceof Identifier) {
      final Identifier identifier = (Identifier)value;
      value = identifier.toSingleValue();
    }
    if (value == null) {
      return FIELD_OBJECT;
    } else if (value instanceof CharSequence) {
      return FIELD_STRING;
    } else if (value instanceof BigInteger) {
      return FIELD_LONG;
    } else if (value instanceof Long) {
      return FIELD_LONG;
    } else if (value instanceof Integer) {
      return FIELD_INTEGER;
    } else if (value instanceof Short) {
      return FIELD_SHORT;
    } else if (value instanceof Byte) {
      return FIELD_BYTE;
    } else if (value instanceof Double) {
      return FIELD_DOUBLE;
    } else if (value instanceof Float) {
      return FIELD_FLOAT;
    } else if (value instanceof BigDecimal) {
      return FIELD_BIG_DECIMAL;
    } else if (value instanceof Date) {
      return FIELD_DATE;
    } else if (value instanceof Instant) {
      return FIELD_TIMESTAMP;
    } else if (value instanceof java.util.Date) {
      return FIELD_TIMESTAMP;
    } else if (value instanceof Boolean) {
      return FIELD_BOOLEAN;
    } else {
      return FIELD_UNKNOWN;
    }
  }

}<|MERGE_RESOLUTION|>--- conflicted
+++ resolved
@@ -47,11 +47,7 @@
     UNKNOWN, Types.BIGINT, "integer", false, null, null);
 
   private static final JdbcStringFieldDefinition FIELD_STRING = new JdbcStringFieldDefinition(
-<<<<<<< HEAD
-    UNKNOWN, UNKNOWN, DataTypes.STRING, Types.CHAR, -1, false, null, null);
-=======
-    UNKNOWN, UNKNOWN, Types.CHAR, "char", -1, false, null, null);
->>>>>>> 922961c4
+    UNKNOWN, UNKNOWN, DataTypes.STRING, Types.CHAR, "char", -1, false, null, null);
 
   private static final JdbcFieldDefinition FIELD_OBJECT = new JdbcFieldDefinition(UNKNOWN, UNKNOWN,
     DataTypes.OBJECT, Types.OTHER, "other", 0, 0, false, null, null);
