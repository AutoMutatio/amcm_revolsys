package com.revolsys.jdbc.field;

import java.sql.Array;
import java.sql.PreparedStatement;
import java.sql.ResultSet;
import java.sql.SQLException;
import java.util.List;
import java.util.Map;

import org.jeometry.common.data.type.DataType;
import org.jeometry.common.data.type.DataTypes;

import com.revolsys.record.query.ColumnIndexes;
import com.revolsys.record.schema.RecordDefinition;
import com.revolsys.util.Property;

public class JdbcStringFieldDefinition extends JdbcFieldDefinition {
  private final boolean intern;

<<<<<<< HEAD
  public JdbcStringFieldDefinition(final String dbName, final String name, DataType dataType,
    final int sqlType, final int length, final boolean required,
    final String description, final Map<String, Object> properties) {
    super(dbName, name, dataType, sqlType, length, 0, required, description, properties);
=======
  public JdbcStringFieldDefinition(final String dbName, final String name, final int sqlType,
    final String dbDataType, final int length, final boolean required, final String description,
    final Map<String, Object> properties) {
    super(dbName, name, DataTypes.STRING, sqlType, dbDataType, length, 0, required, description,
      properties);
>>>>>>> 922961c4
    this.intern = Property.getBoolean(properties, "stringIntern");
  }

  @Override
  public JdbcStringFieldDefinition clone() {
    final JdbcStringFieldDefinition clone = new JdbcStringFieldDefinition(getDbName(), getName(),
<<<<<<< HEAD
      DataTypes.STRING, getSqlType(), getLength(), isRequired(), getDescription(), getProperties());
=======
      getSqlType(), getDbDataType(), getLength(), isRequired(), getDescription(), getProperties());
>>>>>>> 922961c4
    postClone(clone);
    return clone;
  }

  @Override
  public Object getValueFromResultSet(final RecordDefinition recordDefinition,
    final ResultSet resultSet, final ColumnIndexes indexes, final boolean internStrings)
    throws SQLException {
    String value = resultSet.getString(indexes.incrementAndGet());
    if (value != null && (this.intern || internStrings)) {
      value = value.intern();
    }
    return value;
  }

  @Override
  public int setPreparedStatementArray(final PreparedStatement statement, final int parameterIndex,
    final List<?> values) throws SQLException {
    if (values == null) {
      final int sqlType = getSqlType();
      statement.setNull(parameterIndex, sqlType);
    } else {
      final String[] array = new String[values.size()];
      int i = 0;
      for (final Object value : values) {
        array[i++] = DataTypes.STRING.toObject(value);
      }
      final Array sqlArray = getRecordStore().newArray(statement.getConnection(), getDbDataType(),
        array);
      statement.setArray(parameterIndex, sqlArray);
    }
    return parameterIndex + 1;
  }

  @Override
  public int setPreparedStatementValue(final PreparedStatement statement, final int parameterIndex,
    final Object value) throws SQLException {
    if (value == null) {
      final int sqlType = getSqlType();
      statement.setNull(parameterIndex, sqlType);
    } else {
      final String string = value.toString();
      statement.setString(parameterIndex, string);
    }
    return parameterIndex + 1;
  }

}<|MERGE_RESOLUTION|>--- conflicted
+++ resolved
@@ -17,29 +17,19 @@
 public class JdbcStringFieldDefinition extends JdbcFieldDefinition {
   private final boolean intern;
 
-<<<<<<< HEAD
-  public JdbcStringFieldDefinition(final String dbName, final String name, DataType dataType,
-    final int sqlType, final int length, final boolean required,
+  public JdbcStringFieldDefinition(final String dbName, final String name, final DataType dataType,
+    final int sqlType, final String dbDataType, final int length, final boolean required,
     final String description, final Map<String, Object> properties) {
-    super(dbName, name, dataType, sqlType, length, 0, required, description, properties);
-=======
-  public JdbcStringFieldDefinition(final String dbName, final String name, final int sqlType,
-    final String dbDataType, final int length, final boolean required, final String description,
-    final Map<String, Object> properties) {
-    super(dbName, name, DataTypes.STRING, sqlType, dbDataType, length, 0, required, description,
+    super(dbName, name, dataType, sqlType, dbDataType, length, 0, required, description,
       properties);
->>>>>>> 922961c4
     this.intern = Property.getBoolean(properties, "stringIntern");
   }
 
   @Override
   public JdbcStringFieldDefinition clone() {
     final JdbcStringFieldDefinition clone = new JdbcStringFieldDefinition(getDbName(), getName(),
-<<<<<<< HEAD
-      DataTypes.STRING, getSqlType(), getLength(), isRequired(), getDescription(), getProperties());
-=======
-      getSqlType(), getDbDataType(), getLength(), isRequired(), getDescription(), getProperties());
->>>>>>> 922961c4
+      DataTypes.STRING, getSqlType(), getDbDataType(), getLength(), isRequired(), getDescription(),
+      getProperties());
     postClone(clone);
     return clone;
   }
