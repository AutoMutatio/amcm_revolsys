--- conflicted
+++ resolved
@@ -187,13 +187,8 @@
         case Types.CLOB:
         case Types.LONGVARCHAR:
         case Types.VARCHAR:
-<<<<<<< HEAD
-          field = new JdbcStringFieldDefinition(dbName, name, DataTypes.STRING, sqlType, length,
-            required, description, null);
-=======
-          field = new JdbcStringFieldDefinition(dbName, name, sqlType, dbDataType, length, required,
-            description, null);
->>>>>>> 922961c4
+          field = new JdbcStringFieldDefinition(dbName, name, DataTypes.STRING, sqlType, dbDataType,
+            length, required, description, null);
         break;
         case Types.BIGINT:
           field = new JdbcLongFieldDefinition(dbName, name, sqlType, dbDataType, required,
