package com.revolsys.reactive;

import java.io.IOException;
import java.nio.file.Files;
import java.nio.file.Path;
import java.nio.file.StandardCopyOption;
import java.util.Comparator;
import java.util.List;
import java.util.concurrent.Callable;
import java.util.concurrent.CountDownLatch;
import java.util.concurrent.TimeUnit;
import java.util.concurrent.atomic.AtomicReference;
import java.util.function.Consumer;
import java.util.function.Function;
import java.util.function.Supplier;

import org.jeometry.common.exception.Exceptions;
import org.jeometry.common.logging.Logs;
import org.reactivestreams.Publisher;

import com.revolsys.collection.list.Lists;
import com.revolsys.io.BaseCloseable;
import com.revolsys.io.file.Paths;
import com.revolsys.util.Pair;

import reactor.core.CoreSubscriber;
import reactor.core.Disposable;
import reactor.core.publisher.BaseSubscriber;
import reactor.core.publisher.Flux;
import reactor.core.publisher.FluxOperator;
import reactor.core.publisher.FluxSink;
import reactor.core.publisher.Mono;
import reactor.core.publisher.ParallelFlux;

public class Reactive {

  private static class LatchDisposable implements Disposable {
    private final CountDownLatch latch;

    private final Disposable disposable;

    public LatchDisposable(final CountDownLatch latch, final Disposable disposable) {
      this.latch = latch;
      this.disposable = disposable;
    }

    @Override
    public void dispose() {
      this.latch.countDown();
      this.disposable.dispose();
    }

    @Override
    public boolean isDisposed() {
      return this.latch.getCount() <= 0 || this.disposable.isDisposed();
    }

  }

  private static final Consumer<Disposable> NOOPCALLBACK = d -> {
  };

  @SuppressWarnings("unchecked")
  @SafeVarargs
  public static <V> Mono<V> combineLatestFirst(final Publisher<V> resultSource,
    final Publisher<? extends Object>... sources) {
    final List<Publisher<? extends Object>> publishers = Lists.newArray(resultSource);
    Lists.addAll(publishers, sources);
    return Flux.combineLatest(publishers, results -> (V)results[0]).single();
  }

  @SuppressWarnings("unchecked")
  @SafeVarargs
  public static <V> Mono<V> combineLatestIndex(final int index,
    final Publisher<? extends Object>... sources) {
    return Flux.combineLatest(results -> (V)results[index], sources).single();
  }

  public static <V> Flux<V> concatFlux(final Flux<V> first, final Flux<V> second) {
    if (isEmpty(first)) {
      return second;
    } else if (isEmpty(second)) {
      return first;
    } else {
      return first.concatWith(second);
    }
  }

  public static <V> Flux<V> concatFlux(final Publisher<V> first, final Publisher<V> second) {
    if (isEmpty(first)) {
      return Flux.from(second);
    } else if (isEmpty(second)) {
      return Flux.from(first);
    } else if (first instanceof final Flux<V> flux) {
      return flux.concatWith(second);
    } else {
      return Flux.concat(first, second);
    }
  }

  public static <T> Flux<T> debugTime(final String message, final Flux<T> flux) {
    final AtomicReference<Long> startTime = new AtomicReference<>();
    return flux.doOnSubscribe(x -> startTime.set(System.nanoTime()))
      .doFinally(x -> System.out.println("message : "
        + TimeUnit.NANOSECONDS.toMillis(System.nanoTime() - startTime.get()) + " ms."));
  }

  public static <T> Mono<T> debugTime(final String message, final Mono<T> mono) {
    final AtomicReference<Long> startTime = new AtomicReference<>();
    return mono.doOnSubscribe(x -> {
      System.out.println("Start\t" + message);
      startTime.set(System.nanoTime());
    }).doFinally(x -> {
      System.out.println("End\t" + message + "\t"
        + TimeUnit.NANOSECONDS.toMillis(System.nanoTime() - startTime.get()) + " ms.");
    });
  }

  public static <V> Function<Throwable, Flux<V>> errorResumeEmptyFlux(final Object category,
    final Supplier<String> message) {
    return e -> {
      Logs.error(category, message.get(), e);
      return Flux.empty();
    };
  }

  public static <V> Function<Throwable, Mono<V>> errorResumeEmptyMono(final Object category,
    final Supplier<String> message) {
    return e -> {
      Logs.error(category, message.get(), e);
      return Mono.empty();
    };
  }

  public static <R extends AutoCloseable, V> Flux<V> fluxCloseable(final Callable<R> supplier,
    final Function<R, Publisher<V>> mapper) {
    return BaseCloseable.fluxUsing(supplier, mapper);
  }

  public static <IN, OUT> Flux<OUT> fluxCreate(final Publisher<IN> source,
    final Function<FluxSink<OUT>, BaseSubscriber<IN>> subscriberConstructor) {
    return Flux.create(sink -> {
      final Flux<IN> flux = Flux.from(source);
      final BaseSubscriber<IN> subscriber = subscriberConstructor.apply(sink);
      sink.onDispose(subscriber);
      flux.subscribe(subscriber);
    });
  }

  public static <I, O> Flux<O> fluxOperator(final Flux<I> source,
    final Function<I, Publisher<O>> converter) {
    return new FluxOperator<I, O>(source) {
      @Override
      public void subscribe(final CoreSubscriber<? super O> subscriber) {
        this.source.concatMap(converter).subscribe(subscriber);
      }
    };
  }

  public static <V> boolean isEmpty(final Publisher<V> publisher) {
    return publisher == null || publisher == Flux.empty() || publisher == Mono.empty();
  }

  public static <V> MergeSinkHandler<V> merge(final Publisher<V> source1,
    final Publisher<V> source2, final Comparator<V> comparator) {
    return new MergeSinkHandler<>(source1, source2, comparator);
  }

  public static <R extends AutoCloseable, V> Mono<V> monoCloseable(final Callable<R> supplier,
    final Function<R, Mono<V>> mapper) {
    return BaseCloseable.monoUsing(supplier, mapper);
  }

  public static <T> Mono<T> monoJust(final T value, final Consumer<T> discarder) {
    @SuppressWarnings({
      "rawtypes", "unchecked"
    })
    final Class<? extends T> clazz = (Class)value.getClass();
    return Mono.just(value).doOnDiscard(clazz, discarder);
  }

  /**
   * Create a function that accepts a value as an argument, applies the function on that argument, then returns the original value.
   * @param <V>
   * @param <V2>
   * @param action
   * @return
   */
  public static <V, V2> Function<V, Mono<V>> monoThen(final Function<V, Mono<V2>> action) {
    return value -> thenReturn(action.apply(value), value);
  }

  public static <T> Consumer<T> once(final Runnable action) {
    return new Consumer<>() {
      boolean first = true;

      @Override
      public void accept(final T t) {
        if (this.first) {
          this.first = false;
          action.run();
        }
      }
    };
  }

  public static <V> Flux<Pair<V, V>> pair(final Publisher<V> source1, final Publisher<V> source2,
    final Comparator<V> comparator) {
    return Flux.create(sink -> new PairSinkHandler<>(sink, source1, source2, comparator));
  }

<<<<<<< HEAD
  public static <V, V2> Mono<V> thenReturn(final Publisher<V2> source, final V returnValue) {
    if (source instanceof final Flux<?> flux) {
      return thenReturn(returnValue, flux);
    } else if (source instanceof final Mono<?> mono) {
      return thenReturn(returnValue, mono);
    } else {
      return thenReturn(Flux.from(source), returnValue);
    }
  }

  private static <V> Mono<V> thenReturn(final V returnValue, final Flux<?> flux) {
    return flux.then().thenReturn(returnValue);
  }

  private static <V> Mono<V> thenReturn(final V returnValue, final Mono<?> mono) {
    return mono.thenReturn(returnValue);
=======
  public static <V> Flux<V> processBuilder(final Consumer<ProcessBuilder> init,
    final Function<Process, Mono<V>> action) {
    return Flux.defer(() -> {
      try {
        final ProcessBuilder processBuilder = new ProcessBuilder();
        init.accept(processBuilder);
        final Process process = processBuilder.start();
        return Mono.fromFuture(process::onExit).flatMapMany(action);
      } catch (final IOException e) {
        return Flux.error(e);
      }
    });
  }

  public static <V> Mono<V> processBuilderMono(final Consumer<ProcessBuilder> init,
    final Function<Process, Mono<V>> action) {
    return Mono.defer(() -> {
      try {
        final ProcessBuilder processBuilder = new ProcessBuilder();
        init.accept(processBuilder);
        final Process process = processBuilder.start();
        return Mono.fromFuture(process::onExit).flatMap(action);
      } catch (final IOException e) {
        return Mono.error(e);
      }
    });
>>>>>>> 4ac25a29
  }

  public static void waitOn(final Flux<?> publisher) {
    waitOn(publisher, NOOPCALLBACK);
  }

  public static void waitOn(final Flux<?> publisher,
    final Consumer<Disposable> subscriptionCallback) {
    final Function<CountDownLatch, Disposable> supplier = latch -> publisher
      .doAfterTerminate(latch::countDown)
      .subscribe();
    waitOn(supplier, subscriptionCallback);
  }

  private static void waitOn(final Function<CountDownLatch, Disposable> subscriptionSupplier,
    final Consumer<? super Disposable> subscriptionCallback) {
    final CountDownLatch latch = new CountDownLatch(1);
    final Disposable subscription = subscriptionSupplier.apply(latch);
    final Disposable latchDisposable = new LatchDisposable(latch, subscription);
    subscriptionCallback.accept(latchDisposable);
    try {
      latch.await();
    } catch (final InterruptedException e) {
      throw Exceptions.wrap(e);
    }
  }

  public static void waitOn(final Mono<?> publisher) {
    waitOn(publisher, NOOPCALLBACK);
  }

  public static void waitOn(final Mono<?> publisher,
    final Consumer<Disposable> subscriptionCallback) {
    final Function<CountDownLatch, Disposable> supplier = latch -> publisher
      .doAfterTerminate(latch::countDown)
      .subscribe();
    waitOn(supplier, subscriptionCallback);
  }

  public static void waitOn(final ParallelFlux<?> publisher) {
    waitOn(publisher, NOOPCALLBACK);
  }

  public static void waitOn(final ParallelFlux<?> publisher,
    final Consumer<Disposable> subscriptionCallback) {
    final Function<CountDownLatch, Disposable> supplier = latch -> publisher
      .doAfterTerminate(latch::countDown)
      .subscribe();
    waitOn(supplier, subscriptionCallback);
  }

  public static <V> void waitOnAction(final Flux<V> publisher, final Consumer<V> action) {
    waitOnAction(publisher, action, NOOPCALLBACK);
  }

  public static <V> void waitOnAction(final Flux<V> publisher, final Consumer<V> action,
    final Consumer<Disposable> subscriptionCallback) {
    final Function<CountDownLatch, Disposable> supplier = latch -> publisher
      .doAfterTerminate(latch::countDown)
      .subscribe(action);
    waitOn(supplier, subscriptionCallback);
  }

  public static <V> void waitOnAction(final Mono<V> publisher, final Consumer<V> action) {
    waitOnAction(publisher, action, NOOPCALLBACK);
  }

  public static <V> void waitOnAction(final Mono<V> publisher, final Consumer<V> action,
    final Consumer<Disposable> subscriptionCallback) {
    final Function<CountDownLatch, Disposable> supplier = latch -> publisher
      .doAfterTerminate(latch::countDown)
      .subscribe(action);
    waitOn(supplier, subscriptionCallback);
  }

  public static <V> void waitOnAction(final ParallelFlux<V> publisher, final Consumer<V> action) {
    waitOnAction(publisher, action, NOOPCALLBACK);
  }

  public static <V> void waitOnAction(final ParallelFlux<V> publisher, final Consumer<V> action,
    final Consumer<Disposable> subscriptionCallback) {
    final Function<CountDownLatch, Disposable> supplier = latch -> publisher
      .doAfterTerminate(latch::countDown)
      .subscribe(action);
    waitOn(supplier, subscriptionCallback);
  }

  public static <R> Flux<R> withTempFileFlux(final Path file,
    final Function<Path, Flux<R>> action) {
    return withTempFileFlux(file, action, false);
  }

  public static <R> Flux<R> withTempFileFlux(final Path file, final Function<Path, Flux<R>> action,
    final boolean deleteIfEmpty) {

    final Callable<Path> resource = () -> file.getParent().resolve("_" + file.getFileName());

    Function<Path, Flux<R>> publisher = tempFile -> action.apply(tempFile)
      .doOnError(e -> Paths.deleteDirectories(tempFile));

    final Consumer<Path> closer = tempPath -> {
      try {
        if (Paths.exists(tempPath)) {
          Files.move(tempPath, file, StandardCopyOption.ATOMIC_MOVE,
            StandardCopyOption.REPLACE_EXISTING);
        }
      } catch (final IOException e) {
        throw Exceptions.wrap(e);
      }
    };
    if (deleteIfEmpty) {
      final Function<Path, Flux<R>> p = publisher;
      publisher = tempFile -> p.apply(tempFile)
        .switchIfEmpty(Mono.<R> empty().doOnTerminate(() -> Paths.deleteDirectories(tempFile)));
    }
    return Flux.using(resource, publisher, closer);
  }

  public static <R> Mono<R> withTempFileMono(final Path file,
    final Function<Path, Mono<R>> action) {

    final Callable<Path> resource = () -> file.getParent().resolve("_" + file.getFileName());

    final Function<Path, Mono<R>> publisher = tempFile -> action.apply(tempFile)
      .doOnError(e -> Paths.deleteDirectories(tempFile));

    final Consumer<Path> closer = tempPath -> {
      try {
        if (Paths.exists(tempPath)) {
          Files.move(tempPath, file, StandardCopyOption.ATOMIC_MOVE,
            StandardCopyOption.REPLACE_EXISTING);
        }
      } catch (final IOException e) {
        throw Exceptions.wrap(e);
      }
    };

    return Mono.using(resource, publisher, closer);
  }
}<|MERGE_RESOLUTION|>--- conflicted
+++ resolved
@@ -209,24 +209,6 @@
     return Flux.create(sink -> new PairSinkHandler<>(sink, source1, source2, comparator));
   }
 
-<<<<<<< HEAD
-  public static <V, V2> Mono<V> thenReturn(final Publisher<V2> source, final V returnValue) {
-    if (source instanceof final Flux<?> flux) {
-      return thenReturn(returnValue, flux);
-    } else if (source instanceof final Mono<?> mono) {
-      return thenReturn(returnValue, mono);
-    } else {
-      return thenReturn(Flux.from(source), returnValue);
-    }
-  }
-
-  private static <V> Mono<V> thenReturn(final V returnValue, final Flux<?> flux) {
-    return flux.then().thenReturn(returnValue);
-  }
-
-  private static <V> Mono<V> thenReturn(final V returnValue, final Mono<?> mono) {
-    return mono.thenReturn(returnValue);
-=======
   public static <V> Flux<V> processBuilder(final Consumer<ProcessBuilder> init,
     final Function<Process, Mono<V>> action) {
     return Flux.defer(() -> {
@@ -253,7 +235,24 @@
         return Mono.error(e);
       }
     });
->>>>>>> 4ac25a29
+  }
+
+  public static <V, V2> Mono<V> thenReturn(final Publisher<V2> source, final V returnValue) {
+    if (source instanceof final Flux<?> flux) {
+      return thenReturn(returnValue, flux);
+    } else if (source instanceof final Mono<?> mono) {
+      return thenReturn(returnValue, mono);
+    } else {
+      return thenReturn(Flux.from(source), returnValue);
+    }
+  }
+
+  private static <V> Mono<V> thenReturn(final V returnValue, final Flux<?> flux) {
+    return flux.then().thenReturn(returnValue);
+  }
+
+  private static <V> Mono<V> thenReturn(final V returnValue, final Mono<?> mono) {
+    return mono.thenReturn(returnValue);
   }
 
   public static void waitOn(final Flux<?> publisher) {
