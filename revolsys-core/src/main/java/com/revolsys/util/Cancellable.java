package com.revolsys.util;

import java.util.function.Consumer;

import com.revolsys.collection.iterator.BaseIterable;
import com.revolsys.collection.iterator.Iterables;

public interface Cancellable {
  static Cancellable FALSE = () -> false;

  default void cancel() {
  }

  default <V> BaseIterable<V> cancellable(final Iterable<V> iterable) {
    return Iterables.fromIterable(iterable).cacellable(this);
<<<<<<< HEAD
=======
  }

  default <V> BaseIterable<V> cancellable(final Iterable<V> iterable, final Predicate<V> filter) {
    return Iterables.fromIterable(iterable).cacellable(this).filter(filter);
  }

  default <V> Iterator<V> cancellable(final Iterator<V> iterator) {
    return Iterables.fromIterator(iterator).cacellable(this).iterator();
  }

  default <V> Iterator<V> cancellable(final Iterator<V> iterator, final Predicate<V> filter) {
    return Iterables.fromIterator(iterator).cacellable(this).filter(filter).iterator();
>>>>>>> 4cc51cf0
  }

  /**
   *
   * @param iterable
   * @param action
   * @return true if cancelled, false otherwise
   */
  default <V> boolean forCancel(final Iterable<V> iterable, final Consumer<V> action) {
    for (final V value : iterable) {
      if (isCancelled()) {
        return true;
      } else {
        action.accept(value);
      }
    }
    return isCancelled();
  }

  default boolean isActive() {
    return !isCancelled();
  }

  boolean isCancelled();
}<|MERGE_RESOLUTION|>--- conflicted
+++ resolved
@@ -13,21 +13,6 @@
 
   default <V> BaseIterable<V> cancellable(final Iterable<V> iterable) {
     return Iterables.fromIterable(iterable).cacellable(this);
-<<<<<<< HEAD
-=======
-  }
-
-  default <V> BaseIterable<V> cancellable(final Iterable<V> iterable, final Predicate<V> filter) {
-    return Iterables.fromIterable(iterable).cacellable(this).filter(filter);
-  }
-
-  default <V> Iterator<V> cancellable(final Iterator<V> iterator) {
-    return Iterables.fromIterator(iterator).cacellable(this).iterator();
-  }
-
-  default <V> Iterator<V> cancellable(final Iterator<V> iterator, final Predicate<V> filter) {
-    return Iterables.fromIterator(iterator).cacellable(this).filter(filter).iterator();
->>>>>>> 4cc51cf0
   }
 
   /**
