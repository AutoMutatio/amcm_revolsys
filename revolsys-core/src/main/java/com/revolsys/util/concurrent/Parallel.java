package com.revolsys.util.concurrent;

import java.util.Objects;
import java.util.Queue;
import java.util.concurrent.ConcurrentLinkedQueue;
import java.util.concurrent.Phaser;
import java.util.concurrent.Semaphore;
import java.util.concurrent.ThreadFactory;
import java.util.concurrent.atomic.AtomicBoolean;
import java.util.function.Consumer;
import java.util.function.Function;

import com.revolsys.collection.iterator.ForEachHandler;
import com.revolsys.collection.iterator.ForEachMethods;
import com.revolsys.collection.iterator.RunnableMethods;
import com.revolsys.collection.list.ListEx;
import com.revolsys.collection.list.Lists;
import com.revolsys.exception.Exceptions;
import com.revolsys.logging.Logs;
import com.revolsys.parallel.channel.Channel;
import com.revolsys.parallel.channel.ChannelOutput;
import com.revolsys.parallel.channel.store.Buffer;
import com.revolsys.util.BaseCloseable;
import com.revolsys.util.Debug;

public class Parallel
  implements BaseCloseable, ForEachMethods<Parallel>, RunnableMethods<Parallel> {
  private final ListEx<Throwable> exceptions = Lists.newArray();

  private final ThreadFactory threadFactory;

  private final Phaser phaser = new Phaser(1);

  private final Consumer<Runnable> forkAction = this::run;

  private final AtomicBoolean terminated = new AtomicBoolean(false);

  private final Queue<Thread> threads = new ConcurrentLinkedQueue<>();

  private final Thread thread = Thread.currentThread();

  public Parallel(final ThreadFactory threadFactory) {
    this.threadFactory = threadFactory;
  }

  @Override
  public void close() {
    join();
  }

  public <V> Parallel consume(final Consumer<? super V> action, final V value) {
    return run(() -> action.accept(value));
  }

  @Override
  public <V> Parallel forEach(final ForEachHandler<V> forEach, final Consumer<? super V> action) {
    forEach.forEach(value -> consume(action, value));
    return this;
  }

  @SuppressWarnings("unchecked")
  public <I> Parallel fork(final Consumer<I> task, final I... values) {
    for (final var value : values) {
      consume(task, value);
    }
    return this;
  }

  @SuppressWarnings("unchecked")
  public <U, I> Parallel fork(final Function<I, U> task, final I... values) {
    for (final var value : values) {
      run(() -> task.apply(value));
    }
    return this;
  }

  public <T> Parallel fork(final int workerCount, final Channel<T> channel,
    final Consumer<T> inputHandler) {
    for (int i = 0; i < workerCount && !channel.isClosed(); i++) {
      try {
        channel.readConnect();
      } catch (final IllegalStateException e) {
        return this;
      }
    }
    for (int i = 0; i < workerCount && !channel.isClosed(); i++) {
      run(() -> {
        try {
          while (!channel.isClosed()) {
            final T value = channel.read();
            inputHandler.accept(value);
          }
        } catch (RuntimeException | Error e) {
          if (channel.isClosed() || Exceptions.isInterruptException(e)) {
            return;
          }
          Logs.error(this, "Shutdown: Task handler error", e);
        } finally {
          channel.readDisconnect();
        }
      });
    }
    return this;
  }

  public <T> Parallel fork(final int workerCount, final Consumer<ChannelOutput<T>> source,
    final Consumer<T> inputHandler) {
    Objects.requireNonNull(source, "Source required");
    Objects.requireNonNull(inputHandler, "Input handler required");
    final var channel = new Channel<T>(new Buffer<>(workerCount));
    channel.writeConnect();

    run(() -> {
      try {
        source.accept(channel);
      } catch (RuntimeException | Error e) {
        if (channel.isClosed() || Exceptions.isInterruptException(e)) {
          return;
        }
        Logs.error(this, "Shutdown: Task source error", e);
      } finally {
        channel.writeDisconnect();
      }
    });

    return fork(workerCount, channel, inputHandler);
  }

  public <T> Parallel fork(final int workerCount, final Iterable<T> values,
    final Consumer<T> inputHandler) {
    return fork(workerCount, out -> values.forEach(out::write), inputHandler);
  }

  public <I> Parallel fork(final Iterable<I> values, final Consumer<I> task) {
    for (final var value : values) {
      consume(task, value);
    }
    return this;
  }

  public <T> void fork(final Semaphore semaphore, final ForEachHandler<T> forEach,
    final Consumer<? super T> action) {
    forEach.forEach(value -> fork(semaphore, value, action));
  }

  public <T> void fork(final Semaphore semaphore, final T value, final Consumer<? super T> action) {
    try {
      semaphore.acquire();
      run(() -> {
        try {
          action.accept(value);
        } finally {
          semaphore.release();
        }
      });
    } catch (final InterruptedException e) {
      Thread.interrupted();
      throw Exceptions.toRuntimeException(e);
    }
  }

  public <T> void forkIterable(final Semaphore semaphore, final Iterable<T> values,
    final Consumer<? super T> action) {
    if (values != null) {
      final ForEachHandler<T> handler = values::forEach;
      fork(semaphore, handler, action);
    }
  }

  private void interruptThreads() {
    this.threads.forEach(Thread::interrupt);
  }

  public boolean isAlive() {
    return !this.terminated.get();
  }

  public boolean isTerminated() {
    return this.terminated.get();
  }

  public void join() {
    try {
      try {
        this.phaser.awaitAdvanceInterruptibly(this.phaser.arrive());
        if (!this.exceptions.isEmpty()) {
          throw Exceptions.toRuntime(this.exceptions);
        }
      } catch (final InterruptedException e) {
        throw Exceptions.toRuntimeException(e);
      }
    } catch (RuntimeException | Error e) {
      interruptThreads();
      if (!this.exceptions.isEmpty()) {
        this.exceptions.forEach(suppressed -> {
<<<<<<< HEAD
          if (e == suppressed) {
            Debug.noOp();
          } else {
=======
          if (e != suppressed) {
>>>>>>> e79a4225
            e.addSuppressed(suppressed);
          }
        });
      }
      throw e;
    } finally {
      this.terminated.set(true);
    }
  }

  /**
   * Use the @{link {@link #run(Runnable)} method to for a subtask
   *
   * @param forEach The handler that loops through
   * @see RunnableMethods
   */
  @Override
  public Parallel run(final ForEachHandler<Runnable> forEach) {
    forEach.forEach(this.forkAction);
    return this;
  }

  /**
   * Use the @{link {@link #run(Runnable)} method to for a subtask
   *
   * @param forEach The handler that loops through
   * @see RunnableMethods
   */
  @Override
  public Parallel run(final Runnable... tasks) {
    for (final Runnable task : tasks) {
      run(task);
    }
    return this;
  }

  @Override
  public Parallel run(final Runnable runnable) {
    if (this.thread != Thread.currentThread()) {
      throw new IllegalStateException("Parallel can only be used in a single thread");
    }
    if (isTerminated()) {
      throw new IllegalStateException("Parallel has been terminated");
    }
    Parallel.this.phaser.register();
    this.threadFactory.newThread(() -> {
      final var thread = Thread.currentThread();
      try {
        if (isAlive()) {
          this.threads.add(thread);
          runnable.run();
        }
      } catch (final Throwable e) {
        this.exceptions.add(e);
      } finally {
        this.threads.remove(thread);
        Parallel.this.phaser.arriveAndDeregister();
      }
    })
      .start();
    return this;
  }
}<|MERGE_RESOLUTION|>--- conflicted
+++ resolved
@@ -193,13 +193,9 @@
       interruptThreads();
       if (!this.exceptions.isEmpty()) {
         this.exceptions.forEach(suppressed -> {
-<<<<<<< HEAD
           if (e == suppressed) {
             Debug.noOp();
-          } else {
-=======
-          if (e != suppressed) {
->>>>>>> e79a4225
+          } else if (e != suppressed) {
             e.addSuppressed(suppressed);
           }
         });
@@ -258,8 +254,7 @@
         this.threads.remove(thread);
         Parallel.this.phaser.arriveAndDeregister();
       }
-    })
-      .start();
+    }).start();
     return this;
   }
 }