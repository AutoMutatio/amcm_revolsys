package com.revolsys.util;

import java.io.PrintStream;
import java.lang.Character.UnicodeBlock;
import java.text.Normalizer;
import java.text.Normalizer.Form;
import java.util.ArrayList;
import java.util.Arrays;
import java.util.Collection;
import java.util.HashSet;
import java.util.Iterator;
import java.util.List;
import java.util.Set;
import java.util.regex.Matcher;
import java.util.regex.Pattern;

import com.revolsys.collection.list.ListEx;
import com.revolsys.collection.list.Lists;
import com.revolsys.collection.set.Sets;
import com.revolsys.data.type.DataType;
import com.revolsys.data.type.DataTypes;

public class Strings {

  public static String UPPERCASE_ASCII = "AEIOU" // grave
    + "AEIOUY" // acute
    + "AEIOUY" // circumflex
    + "AON" // tilde
    + "AEIOUY" // umlaut
    + "A" // ring
    + "C" // cedilla
    + "OU" // double acute
  ;

  public static String UPPERCASE_UNICODE = "\u00C0\u00C8\u00CC\u00D2\u00D9" //
    + "\u00C1\u00C9\u00CD\u00D3\u00DA\u00DD"//
    + "\u00C2\u00CA\u00CE\u00D4\u00DB\u0176"//
    + "\u00C3\u00D5\u00D1"//
    + "\u00C4\u00CB\u00CF\u00D6\u00DC\u0178"//
    + "\u00C5"//
    + "\u00C7"//
    + "\u0150\u0170"//
  ;

  private static Set<Character> ALLOWED_CHARACTERS = new HashSet<>();

  private static Set<UnicodeBlock> ALLOWED_BLOCKS = Sets.newHash(//
    UnicodeBlock.LATIN_EXTENDED_A, //
    UnicodeBlock.LATIN_EXTENDED_B, //
    UnicodeBlock.GREEK, //
    UnicodeBlock.GENERAL_PUNCTUATION, //
    UnicodeBlock.SUPERSCRIPTS_AND_SUBSCRIPTS, //
    UnicodeBlock.LETTERLIKE_SYMBOLS, //
    UnicodeBlock.MATHEMATICAL_OPERATORS, //
    UnicodeBlock.MISCELLANEOUS_SYMBOLS, //
    UnicodeBlock.DINGBATS, //
    UnicodeBlock.ALPHABETIC_PRESENTATION_FORMS, //
    UnicodeBlock.LATIN_1_SUPPLEMENT, //
    UnicodeBlock.LOW_SURROGATES, //
    UnicodeBlock.HIGH_SURROGATES, //
    UnicodeBlock.HIGH_PRIVATE_USE_SURROGATES, //
    UnicodeBlock.HIGH_SURROGATES, //
    UnicodeBlock.PRIVATE_USE_AREA, //
    UnicodeBlock.SUPPLEMENTARY_PRIVATE_USE_AREA_A, //
    UnicodeBlock.SUPPLEMENTARY_PRIVATE_USE_AREA_B, //
    UnicodeBlock.BOX_DRAWING, //
    UnicodeBlock.CYRILLIC, //
    UnicodeBlock.CYRILLIC_EXTENDED_A, //
    UnicodeBlock.CYRILLIC_EXTENDED_B, //
    UnicodeBlock.CYRILLIC_EXTENDED_C, //
    UnicodeBlock.CYRILLIC_EXTENDED_D, //
    UnicodeBlock.CYRILLIC_SUPPLEMENTARY, //
    UnicodeBlock.GEOMETRIC_SHAPES, //
    UnicodeBlock.GEOMETRIC_SHAPES_EXTENDED, //
    UnicodeBlock.SPACING_MODIFIER_LETTERS, //
    UnicodeBlock.SPECIALS, //
    UnicodeBlock.MISCELLANEOUS_TECHNICAL, //
    UnicodeBlock.MISCELLANEOUS_MATHEMATICAL_SYMBOLS_A, //
    UnicodeBlock.MISCELLANEOUS_MATHEMATICAL_SYMBOLS_B, //
    UnicodeBlock.MISCELLANEOUS_SYMBOLS_AND_ARROWS, //
    UnicodeBlock.MISCELLANEOUS_SYMBOLS_AND_PICTOGRAPHS, //
    UnicodeBlock.PHONETIC_EXTENSIONS, //
    UnicodeBlock.PHONETIC_EXTENSIONS_SUPPLEMENT, //
    UnicodeBlock.ARROWS, //
    UnicodeBlock.GREEK_EXTENDED, //
    UnicodeBlock.HEBREW, //
    UnicodeBlock.ARABIC, //
    UnicodeBlock.IPA_EXTENSIONS, //
    UnicodeBlock.GUJARATI, //
    UnicodeBlock.SINHALA, //
    UnicodeBlock.NUMBER_FORMS, //
    UnicodeBlock.SINHALA, //
    UnicodeBlock.CJK_UNIFIED_IDEOGRAPHS, //
    UnicodeBlock.HANGUL_SYLLABLES, //
    UnicodeBlock.CJK_COMPATIBILITY, //
    UnicodeBlock.CJK_COMPATIBILITY_FORMS, //
    UnicodeBlock.CJK_COMPATIBILITY_IDEOGRAPHS, //
    UnicodeBlock.CJK_COMPATIBILITY_IDEOGRAPHS_SUPPLEMENT, //
    UnicodeBlock.CURRENCY_SYMBOLS, //
    UnicodeBlock.VARIATION_SELECTORS, //
    UnicodeBlock.VARIATION_SELECTORS_SUPPLEMENT //
  // UnicodeBlock.BASIC_LATIN Done using characters as it includes control
  // characters
  );

  static {
    for (int i = '\b'; i <= '\r'; i++) {
      ALLOWED_CHARACTERS.add((char)i);
    }
    for (int i = 28; i < 0x7F; i++) {
      ALLOWED_CHARACTERS.add((char)i);
    }
  }

  private static Set<Character> UNKNOWN_CHARS = Sets.newHash();

  public static final Pattern InCombiningDiacriticalMarks = Pattern
    .compile("\\p{InCombiningDiacriticalMarks}+");

  public static final char CHAR_REPLACEMENT = '\uFFFD';

  /**
   * * Remove any control characters
   * * Replace \r with \n and have a max of 2 \n
   * * Replace multiple ' ' or \t with a single space
   * * Ignore whitespace at start/end of line
   * @param text
   * @return
   */
  public static String cleanDuplicateWhitespace(final String text) {
    final var s = new StringBuilder();
    int newLineCount = 0;
    char lastChar = '\u0000';
    for (int i = 0; i < text.length(); i++) {
      final var c = text.charAt(i);

      if (c <= 0x07 || c >= 0x0E && c <= 0x1B) {
        // Ignore control characters
      } else if (c == '\r' || c == '\n') {
        lastChar = '\n';
        newLineCount++;
      } else if (c == ' ' || c == '\t') {
        if (lastChar == '\n' || lastChar == '\u0000') {
          // skip
        } else {
          // Don't write whitespace here. The next non-whitepsace character will
          // cause a whitespace to be written
          lastChar = ' ';
        }
      } else {
        if (lastChar == ' ') {
          // Write out the whitsspace
          s.append(' ');
        } else if (lastChar == '\n') {
          // Write out max 2 new line characters
          s.append('\n');
          if (newLineCount > 1) {
            s.append('\n');
          }
        }
        newLineCount = 0;
        s.append(c);
        lastChar = c;
      }

    }
    if (lastChar != '\n') {
      // Always end with a newline
      s.append('\n');
    }
    return s.toString();
  }

  public static String cleanString(String text) {
    if (text == null) {
      return "";
    } else {
      text = normalizeNfc(text);
      int startIndex = 0;
      final int length = text.length();
      int endIndex = length;
      for (; startIndex < length && Character.isWhitespace(text.charAt(startIndex)); startIndex++) {
      }
      for (; endIndex > startIndex
        && Character.isWhitespace(text.charAt(endIndex - 1)); endIndex--) {
      }
      if (startIndex == endIndex) {
        return "";
      } else {
        StringBuilder result = null;
        if (startIndex > 0) {
          result = new StringBuilder();
        } else if (endIndex < length) {
          result = new StringBuilder();
        }
        for (int i = startIndex; i < endIndex; i++) {
          final char c = text.charAt(i);
          char replaceC = c;
          switch (c) {
            case '’':
            case '‘':
            case '‛':
              replaceC = '\'';
            break;
            case '“':
            case '”':
            case '‟':
              replaceC = '"';
            break;
            case '‐':
            case '‑':
            case '‒':
            case '–':
            case '—':
            case '―':
              replaceC = '-';
            default:
            break;
          }
          if (c == replaceC) {
            if (result != null) {
              result.append(c);
            }
          } else {
            if (result == null) {
              result = new StringBuilder(endIndex - startIndex);
              result.append(text, startIndex, i);
            }
            result.append(replaceC);
          }
        }
        if (result == null) {
          return text;
        } else {
          return result.toString();
        }
      }
    }

  }

  public static String cleanWhitespace(final String string) {
    if (string == null) {
      return null;
    } else {
      int startIndex = 0;
      final int length = string.length();
      int endIndex = length;
      for (; startIndex < length
        && Character.isWhitespace(string.charAt(startIndex)); startIndex++) {
      }
      for (; endIndex > startIndex
        && Character.isWhitespace(string.charAt(endIndex - 1)); endIndex--) {
      }
      if (startIndex == endIndex) {
        return "";
      } else {
        final StringBuilder stringBuilder = new StringBuilder();
        boolean lastWasWhitespace = false;
        for (int i = startIndex; i < endIndex; i++) {
          final char character = string.charAt(i);
          if (Character.isWhitespace(character)) {
            if (!lastWasWhitespace) {
              lastWasWhitespace = true;
              stringBuilder.append(' ');
            }
          } else {
            stringBuilder.append(character);
            lastWasWhitespace = false;
          }

        }
        return stringBuilder.toString();
      }
    }
  }

  public static boolean contains(final CharSequence text, final char character) {
    if (text != null) {
      final int length = text.length();
      for (int i = 0; i < length; i++) {
        final char currentCharacter = text.charAt(i);
        if (currentCharacter == character) {
          return true;
        }
      }
    }
    return false;
  }

  public static boolean contains(final String text, final String matchText) {
    if (text == null || matchText == null) {
      return false;
    } else {
      return text.contains(matchText);
    }
  }

  public static boolean containsWord(final String text, final String matchWord) {
    if (text == null || matchWord == null) {
      return false;
    } else {
      int startIndex = 0;
      for (int endIndex = text.indexOf(' ', startIndex); endIndex != -1; endIndex = text
        .indexOf(' ', startIndex)) {
        if (equalSubstring(text, startIndex, endIndex, matchWord)) {
          return true;
        }
        startIndex = endIndex++;
        while (text.charAt(startIndex) == ' ') {
          startIndex++;
        }
      }
      return equalSubstring(text, startIndex, text.length(), matchWord);
    }
  }

  public static boolean endsWith(final String text, final String suffix) {
    if (text != null && suffix != null) {
      return text.endsWith(suffix);
    } else {
      return false;
    }
  }

  public static boolean equalExceptOneCharacter(final String string1, final String string2) {
    final int length1 = string1.length();
    if (length1 != string2.length()) {
      return false;
    } else {
      boolean equal = true;
      for (int i = 0; i < length1; ++i) {
        if (string1.charAt(i) != string2.charAt(i)) {
          if (equal) {
            equal = false;
          } else {
            return false;
          }
        }
      }
      return true;
    }
  }

  public static boolean equalExceptOneExtraCharacter(final String string1, final String string2) {
    final int length1 = string1.length();
    final int length2 = string2.length();
    if (length1 == length2) {
      return string1.equals(string2);
    } else {
      if (length1 == length2 + 1) {
        return equalExceptOneExtraCharacter(string2, string1);
      }
      if (length2 == length1 + 1) {
        int startMatchCount = 0;
        for (int i = 0; i < length1; i++) {
          final char c1 = string1.charAt(i);
          final char c2 = string2.charAt(i);
          if (c1 == c2) {
            startMatchCount++;
          } else {
            break;
          }
        }
        int endMatchCount = 0;
        for (int i = 1; i <= length1 - startMatchCount; i++) {
          final char c1 = string1.charAt(length1 - i);
          final char c2 = string2.charAt(length2 - i);
          if (c1 == c2) {
            endMatchCount++;
          } else {
            break;
          }
        }
        return startMatchCount + endMatchCount == length1;
      } else {
        return false;
      }
    }
  }

  public static boolean equals(final String string1, final String string2) {
    if (string1 == null) {
      return string2 == null;
    } else {
      return string1.equals(string2);
    }
  }

  public static boolean equalsIgnoreCase(final String string1, final String string2) {
    if (Property.hasValue(string1)) {
      return string1.equalsIgnoreCase(string2);
    } else {
      return Property.isEmpty(string2);
    }
  }

  public static boolean equalSubstring(final String text, final int startIndex, final int endIndex,
    final String searchText) {
    final int searchLength = searchText.length();
    if (searchLength == endIndex - startIndex) {
      return text.substring(startIndex, endIndex)
        .equals(searchText);
    } else {
      return false;
    }
  }

  public static String firstPart(final String text, final char character) {
    final int index = text.indexOf(character);
    if (index == -1) {
      return "";
    } else {
      return text.substring(0, index);
    }
  }

  public static int indexOf(final CharSequence text, final char character) {
    if (text != null) {
      final int length = text.length();
      for (int i = 0; i < length; i++) {
        final char currentCharacter = text.charAt(i);
        if (currentCharacter == character) {
          return i;
        }
      }
    }
    return -1;
  }

<<<<<<< HEAD
  public static boolean isCharAllowed(final char character) {
    final var block = UnicodeBlock.of(character);
    if (ALLOWED_BLOCKS.contains(block) || ALLOWED_CHARACTERS.contains(character)) {
      return true;
    } else {

      if (UNKNOWN_CHARS.add(character)) {
        System.err.println(block + "|" + character + "|\t" + Integer.toHexString(character));
        System.err.flush();
      }
      return false;
    }
  }

  public static boolean isCharAllowed(final CharSequence s) {
    if (s == null) {
      return true;
    }

    for (int i = 0; i < s.length(); i++) {
      final var c = s.charAt(i);
      if (!isCharAllowed(c)) {
        return false;
      }
    }
    return true;
  }

  public static boolean isCharAllowedOrPrivate(final CharSequence s) {
    if (s == null) {
      return true;
    }

    for (int i = 0; i < s.length(); i++) {
      final var c = s.charAt(i);
      if (!(isCharAllowed(c) || isCharPrivate(c))) {
        return false;
      }
    }
    return true;
  }

  public static boolean isCharInBlock(final int c, final UnicodeBlock block) {
    return UnicodeBlock.of(c) == block;
  }

  public static boolean isCharPrivate(final int c) {
    return isCharInBlock(c, UnicodeBlock.PRIVATE_USE_AREA);
  }

  public static boolean isEqualTrim(final String oldValue, final String newValue) {
=======
  static boolean isBlank(final String text) {
    if (text == null) {
      return true;
    } else {
      return text.isBlank();
    }
  }

  static boolean isEqualTrim(final String oldValue, final String newValue) {
>>>>>>> 26ac302c
    final boolean oldHasValue = Property.hasValue(oldValue);
    final boolean newHasValue = Property.hasValue(newValue);
    if (oldHasValue) {
      if (newHasValue) {
        if (DataType.equal(oldValue.strip(), newValue.strip())) {
          return true;
        } else {
          return false;
        }
      } else {
        return false;
      }
    } else {
      if (newHasValue) {
        return false;
      } else {
        return true;
      }
    }
  }

<<<<<<< HEAD
  public static String lastPart(final String text, final char character) {
=======
  static boolean isNotBlank(final String text) {
    if (text == null) {
      return false;
    } else {
      return !text.isBlank();
    }
  }

  static String lastPart(final String text, final char character) {
>>>>>>> 26ac302c
    final int index = text.lastIndexOf(character);
    if (index == -1) {
      return "";
    } else {
      return text.substring(index + 1);
    }
  }

  public static String lowerCase(final String text) {
    if (text == null) {
      return null;
    } else {
      return text.toLowerCase();
    }
  }

  public static boolean matches(final String text, final String regex) {
    if (text == null || regex == null) {
      return false;
    } else {
      return text.matches(regex);
    }
  }

  // https://unicode.org/reports/tr15/
  // Normalize splitting characters into base + combining mark
  public static String normalize(final CharSequence text) {
    if (text == null) {
      return null;
    } else {
      return Normalizer.normalize(text, Form.NFD);
    }
  }

  // Normalize preferring combined characters
  public static String normalizeNfc(final CharSequence text) {
    if (text == null) {
      return null;
    } else {
      return Normalizer.normalize(text, Form.NFC);
    }
  }

  public static String normalizeNfd(final CharSequence text) {
    if (text == null) {
      return null;
    } else {
      return Normalizer.normalize(text, Form.NFD);
    }
  }

  public static String normalizeNfkc(final CharSequence text) {
    if (text == null) {
      return null;
    } else {
      return Normalizer.normalize(text, Form.NFKC);
    }
  }

  public static String normalizeNfkd(final CharSequence text) {
    if (text == null) {
      return null;
    } else {
      return Normalizer.normalize(text, Form.NFKD);
    }
  }

  public static String normalizeToUsAscii(final CharSequence cs) {
    if (cs == null) {
      return null;
    } else {
      final String s = Normalizer.normalize(cs, Normalizer.Form.NFD);
      final StringBuilder sb = new StringBuilder();
      for (int i = 0; i < s.length(); i++) {
        char c = s.charAt(i);
        if (c == '\u0141') {
          c = 'L';
        } else if (c == '\u0142') {
          c = 'l';
        } else {
          final UnicodeBlock block = UnicodeBlock.of(c);
          if (block == UnicodeBlock.COMBINING_DIACRITICAL_MARKS
            || block == UnicodeBlock.COMBINING_DIACRITICAL_MARKS_EXTENDED
            || block == UnicodeBlock.COMBINING_DIACRITICAL_MARKS_SUPPLEMENT) {
          } else if (' ' <= c && c <= '~') {
            // US ASCII Visible characters
            sb.append(c);
          } else {
            sb.append('_');
          }
        }
      }
      return sb.toString();
    }
  }

  public static String padStart(final String string, final int length,
    final char paddingCharacter) {
    if (string == null) {
      return null;
    }
    if (string.length() >= length) {
      return string;
    }
    final var sb = new StringBuilder(length);
    for (int i = string.length(); i < length; i++) {
      sb.append(paddingCharacter);
    }
    sb.append(string);
    return sb.toString();
  }

  public static void print(final PrintStream out, final char separator, final Object... values) {
    if (values != null) {
      boolean first = true;
      for (final Object value : values) {
        if (first) {
          first = false;
        } else {
          out.print(separator);
        }
        if (value == null) {
        } else {
          final String string = DataTypes.toString(value);
          if (Property.hasValue(string)) {
            out.print(string);
          }
        }
      }
    }
    out.println();
  }

  public static void printErr(final char separator, final Object... values) {
    print(System.err, separator, values);
  }

  public static void printOut(final char separator, final Object... values) {
    print(System.out, separator, values);
  }

  public static String removeFromEnd(String string, final int len) {
    final int endIndex = string.length() - len;
    string = string.substring(0, endIndex);
    return string;
  }

  public static String removeFromEnd(final String string, final String suffix) {
    final int length = suffix.length();
    return removeFromEnd(string, length);
  }

  public static String replace(final String text, final String from, final String to) {
    if (text == null) {
      return null;
    } else {
      return text.replace(from, to);
    }
  }

  public static String replaceAll(String value, final Pattern pattern, final String replacement) {
    final Matcher matcher = pattern.matcher(value);
    if (matcher.find()) {
      final StringBuilder sb = new StringBuilder();
      do {
        matcher.appendReplacement(sb, replacement);
      } while (matcher.find());
      matcher.appendTail(sb);
      value = sb.toString();
    }
    return value;
  }

  public static String replaceAll(final String text, final String from, final Object to) {
    if (text == null) {
      return null;
    } else {
      String toText;
      if (to == null) {
        toText = "";
      } else {
        toText = to.toString();
      }
      return text.replaceAll(from, toText);
    }
  }

  public static String replaceAll(final String text, final String from, final String to) {
    if (text == null) {
      return null;
    } else {
      return text.replaceAll(from, to);
    }
  }

  public static String replaceNullCharacters(final String string) {
    if (string == null) {
      return null;
    } else {
      return string.replace("\u0000", "")
        .stripTrailing();
    }
  }

  public static String replaceWord(final String text, final String oldValue, final String newValue,
    final char... separators) {
    if (Property.hasValue(oldValue)) {
      if (Property.hasValue(text)) {
        for (int index = text.indexOf(oldValue); index != -1; index = text.indexOf(text, index)) {
          if (index == 0 || Arrays.binarySearch(separators, text.charAt(index - 1)) != -1) {
            final int nextIndex = index + oldValue.length();
            if (nextIndex == text.length()
              || Arrays.binarySearch(separators, text.charAt(nextIndex)) != -1) {
              final StringBuilder newText = new StringBuilder();
              final boolean hasNewValue = Property.hasValue(newValue);
              if (index > 0) {
                String prefix;
                if (hasNewValue) {
                  prefix = text.substring(0, index);
                } else {
                  prefix = text.substring(0, index - 1);
                }
                newText.append(prefix);
              }
              if (hasNewValue) {
                newText.append(newValue);
              }
              if (nextIndex < text.length()) {
                if (hasNewValue) {
                  newText.append(text.substring(nextIndex));
                } else {
                  if (index > 0) {
                    newText.append(' ');
                  }
                  newText.append(text.substring(nextIndex + 1));
                }
              }
              return newText.toString();
            }
          }
        }
      }
    }
    return text;
  }

  public static ListEx<String> split(final String string, final String regex) {
    final String[] split = string.split(regex);
    return Lists.newArray(split);
  }

  public static boolean startsWith(final String text, final String prefix) {
    if (text != null && prefix != null) {
      return text.startsWith(prefix);
    } else {
      return false;
    }
  }

  public static String stripAccents(String s) {
    if (s == null) {
      return null;
    } else {
      s = Normalizer.normalize(s, Normalizer.Form.NFD);
      final StringBuilder sb = new StringBuilder(s);
      for (int i = 0; i < s.length(); i++) {
        char c = s.charAt(i);
        if (c == '\u0141') {
          c = 'L';
        } else if (c == '\u0142') {
          c = 'l';
        } else {
          final UnicodeBlock block = UnicodeBlock.of(c);
          if (block == UnicodeBlock.COMBINING_DIACRITICAL_MARKS
            || block == UnicodeBlock.COMBINING_DIACRITICAL_MARKS_EXTENDED
            || block == UnicodeBlock.COMBINING_DIACRITICAL_MARKS_SUPPLEMENT) {
          } else {
            sb.append(c);
          }
        }
      }
      return sb.toString();
    }
  }

  public static String substring(final String text, final char character, final int toIndex) {
    int startIndex = 0;
    for (int i = 0; i < toIndex && startIndex != -1; i++) {
      final int index = text.indexOf(character, startIndex);
      if (index == -1) {
        return "";
      }
      startIndex = index + 1;
    }
    if (startIndex == -1) {
      return text;
    } else {
      return text.substring(startIndex);
    }
  }

  public static String substring(final String text, final char character, final int fromIndex,
    final int toIndex) {
    if (fromIndex < 0) {
      throw new StringIndexOutOfBoundsException(fromIndex);
    } else if (toIndex < 0) {
      throw new StringIndexOutOfBoundsException(toIndex);
    }
    int startIndex = 0;
    for (int i = 0; i < fromIndex && startIndex != -1; i++) {
      final int index = text.indexOf(character, startIndex);
      if (index == -1) {
        return "";
      }
      startIndex = index + 1;
    }
    int endIndex = startIndex;
    for (int i = fromIndex; i < toIndex && endIndex != -1; i++) {
      if (i > fromIndex) {
        endIndex++;
      }
      final int index = text.indexOf(character, endIndex);
      if (index == -1) {
        return text.substring(startIndex);
      } else {
        endIndex = index;
      }
    }
    if (endIndex == -1) {
      return "";
    } else {
      return text.substring(startIndex, endIndex);
    }
  }

  /**
   * Construct a new string using the same style as java.util.List.toString.
   * @param iterator
   * @return
   */
  public static String toListString(final Iterable<? extends Object> iterable) {
    if (iterable == null) {
      return "[]";
    } else {
      final Iterator<? extends Object> iterator = iterable.iterator();
      return toListString(iterator);
    }
  }

  public static String toListString(final Iterator<? extends Object> iterator) {
    if (iterator == null) {
      return "[]";
    } else {
      final StringBuilder string = new StringBuilder("[");
      if (iterator.hasNext()) {
        string.append(iterator.next());
        while (iterator.hasNext()) {
          string.append(", ");
          string.append(iterator.next());
        }
      }
      string.append("]");
      return string.toString();
    }
  }

  public static String toString(final boolean skipNulls, final String separator,
    final Iterable<? extends Object> values) {
    if (values == null) {
      return null;
    } else {
      final StringBuilder string = new StringBuilder();
      StringBuilders.append(string, values, skipNulls, separator);
      return string.toString();
    }
  }

  public static String toString(final boolean skipNulls, final String separator,
    final Object... values) {
    return toString(skipNulls, separator, Arrays.asList(values));
  }

  /**
   * Convert the collection to a string, using the "," separator between each
   * value. Nulls will be the empty string "".
   *
   * @param values The values.
   * @param separator The separator.
   * @return The string.
   */
  public static String toString(final Collection<? extends Object> values) {
    return toString(",", values);
  }

  public static String toString(final Object value) {
    if (value == null) {
      return null;
    } else {
      return value.toString();
    }
  }

  /**
   * Convert the collection to a string, using the separator between each value.
   * Nulls will be the empty string "".
   *
   * @param separator The separator.
   * @param values The values.
   * @return The string.
   */
  public static String toString(final String separator, final Collection<? extends Object> values) {
    if (values == null) {
      return null;
    } else {
      final StringBuilder string = new StringBuilder();
      StringBuilders.append(string, values, separator);
      return string.toString();
    }
  }

  public static String toString(final String separator, final int... values) {
    if (values == null) {
      return null;
    } else {
      final StringBuilder string = new StringBuilder();
      boolean first = true;
      for (final int value : values) {
        if (first) {
          first = false;
        } else {
          string.append(separator);
        }
        string.append(value);
      }
      return string.toString();
    }
  }

  public static String toString(final String separator, final Object... values) {
    if (values == null) {
      return null;
    } else {
      StringBuilder stringBuilder = null;
      String string = null;
      for (final Object value : values) {
        if (value != null) {
          final String newString = DataTypes.toString(value);
          if (Property.hasValue(newString)) {
            if (stringBuilder == null) {
              if (string == null) {
                string = newString;
              } else {
                stringBuilder = new StringBuilder(string);
                stringBuilder.append(separator);
                stringBuilder.append(newString);
              }
            } else {
              stringBuilder.append(separator);
              stringBuilder.append(newString);
            }

          }
        }
      }
      if (stringBuilder == null) {
        return string;
      } else {
        return stringBuilder.toString();
      }
    }
  }

  public static String toString(final String separator, final String... values) {
    return toString(separator, Arrays.asList(values));
  }

  public static List<String> toStringList(final Collection<?> values) {
    final List<String> strings = new ArrayList<>();
    if (values != null) {
      for (final Object value : values) {
        strings.add(DataTypes.toString(value));
      }
    }
    return strings;
  }

  public static String toUpperCaseSansAccent(final String text) {
    if (text == null) {
      return null;
    } else {
      final String txtUpper = text.toUpperCase();
      final StringBuilder sb = new StringBuilder();
      final int n = txtUpper.length();
      for (int i = 0; i < n; i++) {
        final char c = txtUpper.charAt(i);
        final int pos = UPPERCASE_UNICODE.indexOf(c);
        if (pos > -1) {
          sb.append(UPPERCASE_ASCII.charAt(pos));
        } else {
          sb.append(c);
        }
      }
      return sb.toString();
    }
  }

  public static String trim(final String text) {
    if (text == null) {
      return null;
    } else {
      return text.strip();
    }
  }

  public static int trimLength(final String text) {
    if (text == null) {
      return 0;
    } else {
      return text.strip()
        .length();
    }
  }

  public static String upperCase(final String text) {
    if (text == null) {
      return null;
    } else {
      return text.toUpperCase();
    }
  }
}<|MERGE_RESOLUTION|>--- conflicted
+++ resolved
@@ -428,7 +428,22 @@
     return -1;
   }
 
-<<<<<<< HEAD
+  static boolean isBlank(final String text) {
+    if (text == null) {
+      return true;
+    } else {
+      return text.isBlank();
+    }
+  }
+
+  static boolean isBlank(final String text) {
+    if (text == null) {
+      return true;
+    } else {
+      return text.isBlank();
+    }
+  }
+
   public static boolean isCharAllowed(final char character) {
     final var block = UnicodeBlock.of(character);
     if (ALLOWED_BLOCKS.contains(block) || ALLOWED_CHARACTERS.contains(character)) {
@@ -480,17 +495,6 @@
   }
 
   public static boolean isEqualTrim(final String oldValue, final String newValue) {
-=======
-  static boolean isBlank(final String text) {
-    if (text == null) {
-      return true;
-    } else {
-      return text.isBlank();
-    }
-  }
-
-  static boolean isEqualTrim(final String oldValue, final String newValue) {
->>>>>>> 26ac302c
     final boolean oldHasValue = Property.hasValue(oldValue);
     final boolean newHasValue = Property.hasValue(newValue);
     if (oldHasValue) {
@@ -512,19 +516,23 @@
     }
   }
 
-<<<<<<< HEAD
+  static boolean isNotBlank(final String text) {
+    if (text == null) {
+      return false;
+    } else {
+      return !text.isBlank();
+    }
+  }
+
+  static boolean isNotBlank(final String text) {
+    if (text == null) {
+      return false;
+    } else {
+      return !text.isBlank();
+    }
+  }
+
   public static String lastPart(final String text, final char character) {
-=======
-  static boolean isNotBlank(final String text) {
-    if (text == null) {
-      return false;
-    } else {
-      return !text.isBlank();
-    }
-  }
-
-  static String lastPart(final String text, final char character) {
->>>>>>> 26ac302c
     final int index = text.lastIndexOf(character);
     if (index == -1) {
       return "";
