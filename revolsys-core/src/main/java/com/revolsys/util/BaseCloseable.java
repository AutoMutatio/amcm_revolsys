--- conflicted
+++ resolved
@@ -69,7 +69,6 @@
         closeable.close();
       } catch (final Exception e) {
         throw Exceptions.toRuntimeException(e);
-<<<<<<< HEAD
       }
     }
   }
@@ -82,8 +81,6 @@
         closeable.close();
       } catch (final Exception e) {
 
-=======
->>>>>>> af1efae8
       }
     }
   }
