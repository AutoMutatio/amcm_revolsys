package com.revolsys.net.oauth;

import com.revolsys.collection.json.JsonObject;

public class OpenIdBearerToken extends BearerToken {

  private JsonWebToken jwt;

  private final String refreshToken;

  private final String idToken;

  private final OpenIdConnectClient client;

  public OpenIdBearerToken(final OpenIdConnectClient client, final JsonObject config,
    final OpenIdResource resource) {
    super(config, resource.getResource());
    this.client = client;
    this.refreshToken = config.getString("refresh_token");
    this.idToken = config.getString("id_token");
    final Integer expiresIn = config.getInteger("expires_in");
    final long expireTime = System.currentTimeMillis() + expiresIn * 1000;
    setExpireTime(expireTime);
    final String returnedScope = config.getString("scope");
    setScope(resource.getResource(), returnedScope);
  }

  public OpenIdBearerToken(final OpenIdConnectClient client, final JsonObject config,
    final String scope) {
    super(config, scope);
    this.client = client;
    this.refreshToken = config.getString("refresh_token");
    this.idToken = config.getString("id_token");
    final Integer expiresIn = config.getInteger("expires_in");
    final long expireTime = System.currentTimeMillis() + expiresIn * 1000;
    setExpireTime(expireTime);
    final String returnedScope = config.getString("scope");
    setScope(scope, returnedScope);
  }

  public OpenIdConnectClient getClient() {
    return this.client;
  }

  public String getIdToken() {
    return this.idToken;
  }

  protected JsonWebToken getJwt() {
    if (this.jwt == null) {
      this.jwt = new JsonWebToken(this.idToken);
    }
    return this.jwt;
  }

  public String getRefreshToken() {
    return this.refreshToken;
  }

  public String getStringClaim(final String name) {
    return getJwt().getString(name);
  }

  public OpenIdBearerToken getValid() {
    if (isExpired()) {
      return refreshToken();
    } else {
      return this;
    }
  }

  public OpenIdBearerToken refreshToken() {
    if (this.refreshToken == null || this.client == null) {
      return null;
    } else {
      final String scope = getScope();
      return this.client.tokenRefresh(this.refreshToken, scope);
    }
  }

  public String toStringDump() {
    return this.jwt.toStringDump();
  }
<<<<<<< HEAD
=======

  public String toStringJwt() {
    return this.jwt.toString();
  }
>>>>>>> 6c687cb5
}<|MERGE_RESOLUTION|>--- conflicted
+++ resolved
@@ -81,11 +81,8 @@
   public String toStringDump() {
     return this.jwt.toStringDump();
   }
-<<<<<<< HEAD
-=======
 
   public String toStringJwt() {
     return this.jwt.toString();
   }
->>>>>>> 6c687cb5
 }