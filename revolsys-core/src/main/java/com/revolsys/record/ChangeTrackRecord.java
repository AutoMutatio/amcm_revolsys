package com.revolsys.record;

public interface ChangeTrackRecord extends Record {

  <T> T getOriginalValue(int fieldIndex);

  default <T> T getOriginalValue(final String fieldName) {
    final int fieldIndex = getFieldIndex(fieldName);
    return getOriginalValue(fieldIndex);
  }

<<<<<<< HEAD
  /*
   * Create a shallow clone of this record. The ChangeTrackRecord shouldn't be
   * used after this.
   */
  Record newRecord();
=======
  boolean isModified(int fieldIndex);

  default boolean isModified(final String fieldName) {
    final int fieldIndex = getFieldIndex(fieldName);
    return isModified(fieldIndex);
  }
>>>>>>> 71f670b2
}<|MERGE_RESOLUTION|>--- conflicted
+++ resolved
@@ -9,18 +9,16 @@
     return getOriginalValue(fieldIndex);
   }
 
-<<<<<<< HEAD
-  /*
-   * Create a shallow clone of this record. The ChangeTrackRecord shouldn't be
-   * used after this.
-   */
-  Record newRecord();
-=======
   boolean isModified(int fieldIndex);
 
   default boolean isModified(final String fieldName) {
     final int fieldIndex = getFieldIndex(fieldName);
     return isModified(fieldIndex);
   }
->>>>>>> 71f670b2
+
+  /*
+   * Create a shallow clone of this record. The ChangeTrackRecord shouldn't be
+   * used after this.
+   */
+  Record newRecord();
 }