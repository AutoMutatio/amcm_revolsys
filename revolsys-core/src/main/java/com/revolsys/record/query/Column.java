--- conflicted
+++ resolved
@@ -167,10 +167,6 @@
     if (this.alias != null) {
       name = this.alias;
     }
-<<<<<<< HEAD
-    return QueryValue.getValueFromResultSet(recordDefinition, name, resultSet, indexes,
-      internStrings);
-=======
     final FieldDefinition field = recordDefinition.getField(name);
     if (field == null) {
       return recordDefinition.getField(fieldIndex)
@@ -179,7 +175,6 @@
       return field.getValueFromResultSet(recordDefinition, fieldIndex, resultSet, indexes,
         internStrings);
     }
->>>>>>> e79a4225
   }
 
   @Override
