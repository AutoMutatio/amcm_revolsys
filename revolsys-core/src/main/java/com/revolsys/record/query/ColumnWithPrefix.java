package com.revolsys.record.query;

import java.sql.PreparedStatement;
import java.sql.ResultSet;
import java.sql.SQLException;

import com.revolsys.collection.map.MapEx;
import com.revolsys.data.type.DataType;
import com.revolsys.record.RecordState;
import com.revolsys.record.schema.FieldDefinition;
import com.revolsys.record.schema.RecordDefinition;
import com.revolsys.record.schema.RecordStore;

public class ColumnWithPrefix implements QueryValue, ColumnReference {

  private final String columnPrefix;

  private final QueryValue column;

  public ColumnWithPrefix(final CharSequence columnPrefix, final QueryValue column) {
    if (columnPrefix == null) {
      this.columnPrefix = null;
    } else {
      this.columnPrefix = columnPrefix.toString();
    }
    this.column = column;
  }

  @Override
  public void appendColumnName(final SqlAppendable string) {
    getColumn().appendColumnName(string);
  }

  @Override
  public void appendColumnPrefix(final SqlAppendable string) {
    if (this.columnPrefix != null) {
      string.append('"');
      string.append(this.columnPrefix);
      string.append('"');
      string.append(".");
    }
  }

  @Override
  public void appendDefaultSelect(final QueryStatement statement, final RecordStore recordStore,
    final SqlAppendable sql) {
    appendColumnNameWithPrefix(sql);
  }

  @Override
  public void appendDefaultSql(final QueryStatement statement, final RecordStore recordStore,
    final SqlAppendable sql) {
    appendColumnNameWithPrefix(sql);
  }

  @Override
  public int appendParameters(final int index, final PreparedStatement statement) {
    return this.column.appendParameters(index, statement);
  }

  @Override
  public ColumnWithPrefix clone() {
    try {
      return (ColumnWithPrefix)super.clone();
    } catch (final CloneNotSupportedException e) {
      return null;
    }
  }

  @Override
  public ColumnWithPrefix clone(final TableReference oldTable, final TableReference newTable) {
    if (oldTable != newTable) {
      final QueryValue clonedColumn = this.column.clone(oldTable, newTable);
      return new ColumnWithPrefix(this.columnPrefix, clonedColumn);
    }
    return clone();
  }

  @Override
  public boolean equals(final Object obj) {
    if (obj instanceof ColumnWithPrefix) {
      final ColumnWithPrefix columnWithPrefix = (ColumnWithPrefix)obj;
      if (this.column.equals(columnWithPrefix.column)) {
        return DataType.equal(columnWithPrefix.getName(), getName());
      }
    }
    return false;
  }

  @Override
  public ColumnReference getColumn() {
    return this.column.getColumn();
  }

  @Override
  public FieldDefinition getFieldDefinition() {
    return getColumn().getFieldDefinition();
  }

  @Override
  public int getFieldIndex() {
    return getColumn().getFieldIndex();
  }

  @Override
  public String getName() {
    return getColumn().getName();
  }

  @Override
  public String getStringValue(final MapEx record) {
    final Object value = getValue(record);
    return getColumn().toString(value);
  }

  @Override
  public TableReferenceProxy getTable() {
    return getColumn().getTable();
  }

  @Override
  @SuppressWarnings("unchecked")
  public <V> V getValue(final MapEx record) {
    if (record == null) {
      return null;
    } else {
      final String name = getName();
      return (V)record.getValue(name);
    }
  }

  @Override
  public Object getValueFromResultSet(final RecordDefinition recordDefinition,
    int fieldIndex, final ResultSet resultSet, final ColumnIndexes indexes, final boolean internStrings)
    throws SQLException {
<<<<<<< HEAD
    return getColumn().getValueFromResultSet(recordDefinition, resultSet, indexes, internStrings,
      null);
=======
    return this.column.getValueFromResultSet(recordDefinition, fieldIndex, resultSet, indexes,
      internStrings, null);
>>>>>>> e79a4225
  }

  @Override
  public QueryValue toAlias(final String alias) {
    // Make sure the column knows the alias
    this.column.toAlias(alias);
    return ColumnReference.super.toAlias(alias);
  }

  @Override
  public <V> V toColumnTypeException(final Object value) {
    if (value == null) {
      return null;
    } else {
      return getColumn().toColumnTypeException(value);
    }
  }

  @Override
  public <V> V toFieldValueException(final Object value) {
    if (value == null) {
      return null;
    } else {
      return getColumn().toFieldValueException(value);
    }
  }

  @Override
  public <V> V toFieldValueException(final RecordState state, final Object value) {
    if (value == null) {
      return null;
    } else {
      return getColumn().toFieldValueException(state, value);
    }
  }

  @Override
  public String toString() {
    final StringBuilderSqlAppendable sql = SqlAppendable.stringBuilder();
    appendColumnNameWithPrefix(sql);
    return sql.toSqlString();
  }

  @Override
  public String toString(final Object value) {
    return getColumn().toString(value);
  }
}<|MERGE_RESOLUTION|>--- conflicted
+++ resolved
@@ -133,13 +133,8 @@
   public Object getValueFromResultSet(final RecordDefinition recordDefinition,
     int fieldIndex, final ResultSet resultSet, final ColumnIndexes indexes, final boolean internStrings)
     throws SQLException {
-<<<<<<< HEAD
-    return getColumn().getValueFromResultSet(recordDefinition, resultSet, indexes, internStrings,
-      null);
-=======
-    return this.column.getValueFromResultSet(recordDefinition, fieldIndex, resultSet, indexes,
+    return getColumn().getValueFromResultSet(recordDefinition, fieldIndex, resultSet, indexes,
       internStrings, null);
->>>>>>> e79a4225
   }
 
   @Override
