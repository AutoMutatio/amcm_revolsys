package com.revolsys.record.query;

import java.util.ArrayList;
import java.util.Arrays;
import java.util.Collection;
import java.util.Collections;
import java.util.Comparator;
import java.util.HashMap;
import java.util.LinkedHashMap;
import java.util.List;
import java.util.Map;
import java.util.Map.Entry;
import java.util.function.BiFunction;
import java.util.function.Consumer;
import java.util.function.Predicate;

import org.jeometry.common.io.PathName;

import com.revolsys.collection.list.Lists;
import com.revolsys.geometry.model.BoundingBox;
import com.revolsys.jdbc.JdbcUtils;
import com.revolsys.predicate.Predicates;
import com.revolsys.properties.BaseObjectWithProperties;
import com.revolsys.record.Record;
import com.revolsys.record.RecordFactory;
import com.revolsys.record.Records;
import com.revolsys.record.query.functions.EnvelopeIntersects;
import com.revolsys.record.query.functions.F;
import com.revolsys.record.schema.FieldDefinition;
import com.revolsys.record.schema.LockMode;
import com.revolsys.record.schema.RecordDefinition;
import com.revolsys.record.schema.RecordDefinitionProxy;
import com.revolsys.record.schema.RecordStore;
import com.revolsys.util.Cancellable;
import com.revolsys.util.CancellableProxy;
import com.revolsys.util.Property;
import com.revolsys.util.count.LabelCounters;

public class Query extends BaseObjectWithProperties implements Cloneable, CancellableProxy {

  private static void addFilter(final Query query, final RecordDefinition recordDefinition,
    final Map<String, ?> filter, final AbstractMultiCondition multipleCondition) {
    if (filter != null && !filter.isEmpty()) {
      for (final Entry<String, ?> entry : filter.entrySet()) {
        final String name = entry.getKey();
        final FieldDefinition fieldDefinition = recordDefinition.getField(name);
        if (fieldDefinition == null) {
          final Object value = entry.getValue();
          if (value == null) {
            multipleCondition.addCondition(Q.isNull(name));
          } else if (value instanceof Collection) {
            final Collection<?> values = (Collection<?>)value;
            multipleCondition.addCondition(new In(name, values));
          } else {
            multipleCondition.addCondition(Q.equal(name, value));
          }
        } else {
          final Object value = entry.getValue();
          if (value == null) {
            multipleCondition.addCondition(Q.isNull(name));
          } else if (value instanceof Collection) {
            final Collection<?> values = (Collection<?>)value;
            multipleCondition.addCondition(new In(fieldDefinition, values));
          } else {
            multipleCondition.addCondition(Q.equal(fieldDefinition, value));
          }
        }
      }
      query.setWhereCondition(multipleCondition);
    }
  }

  public static Query and(final RecordDefinition recordDefinition, final Map<String, ?> filter) {
    final Query query = new Query(recordDefinition);
    final And and = new And();
    addFilter(query, recordDefinition, filter, and);
    return query;
  }

  public static Query equal(final FieldDefinition field, final Object value) {
    final RecordDefinition recordDefinition = field.getRecordDefinition();
    final Query query = new Query(recordDefinition);
    final Value valueCondition = Value.newValue(field, value);
    final BinaryCondition equal = Q.equal(field, valueCondition);
    query.setWhereCondition(equal);
    return query;
  }

  public static Query equal(final RecordDefinitionProxy recordDefinition, final String name,
    final Object value) {
    final FieldDefinition fieldDefinition = recordDefinition.getFieldDefinition(name);
    if (fieldDefinition == null) {
      return null;
    } else {
      final Query query = Query.newQuery(recordDefinition);
      final Value valueCondition = Value.newValue(fieldDefinition, value);
      final BinaryCondition equal = Q.equal(name, valueCondition);
      query.setWhereCondition(equal);
      return query;
    }
  }

  public static Query intersects(final RecordDefinition recordDefinition,
    final BoundingBox boundingBox) {
    final FieldDefinition geometryField = recordDefinition.getGeometryField();
    if (geometryField == null) {
      return null;
    } else {
      final EnvelopeIntersects intersects = F.envelopeIntersects(geometryField, boundingBox);
      final Query query = new Query(recordDefinition, intersects);
      return query;
    }

  }

  public static Query intersects(final RecordStore recordStore, final PathName path,
    final BoundingBox boundingBox) {
    final RecordDefinition recordDefinition = recordStore.getRecordDefinition(path);
    final FieldDefinition geometryField = recordDefinition.getGeometryField();
    if (geometryField == null) {
      return null;
    } else {
      final EnvelopeIntersects intersects = F.envelopeIntersects(geometryField, boundingBox);
      final Query query = new Query(recordDefinition, intersects);
      return query;
    }

  }

  public static Query newQuery(final RecordDefinitionProxy recordDefinition) {
    return newQuery(recordDefinition, null);
  }

  public static Query newQuery(final RecordDefinitionProxy recordDefinition,
    final Condition whereCondition) {
    final TableReference table = TableReference.getTableReference(recordDefinition);
    return new Query(table, whereCondition);
  }

  public static Query or(final RecordDefinition recordDefinition, final Map<String, ?> filter) {
    final Query query = new Query(recordDefinition);
    final Or or = new Or();
    addFilter(query, recordDefinition, filter, or);
    return query;
  }

  public static Query orderBy(final PathName pathName, final String... orderBy) {
    final Query query = new Query(pathName);
    query.setOrderByFieldNames(orderBy);
    return query;
  }

  public static Query where(
    final BiFunction<FieldDefinition, Object, BinaryCondition> whereFunction,
    final FieldDefinition field, final Object value) {
    final RecordDefinition recordDefinition = field.getRecordDefinition();
    final Query query = new Query(recordDefinition);
    final Value valueCondition = Value.newValue(field, value);
    final BinaryCondition equal = whereFunction.apply(field, valueCondition);
    query.setWhereCondition(equal);
    return query;
  }

  private List<Join> joins = new ArrayList<>();

  private boolean distinct = false;

  private Cancellable cancellable;

  private RecordFactory<Record> recordFactory;

  private List<String> fieldNames = new ArrayList<>();

  private List<QueryValue> selectExpressions = new ArrayList<>();

  private final List<QueryValue> groupBy = new ArrayList<>();

  private String fromClause;

  private int limit = Integer.MAX_VALUE;

  private LockMode lockMode = LockMode.NONE;

  private int offset = 0;

  private Map<QueryValue, Boolean> orderBy = new LinkedHashMap<>();

  private List<Object> parameters = new ArrayList<>();

  private TableReference table;

  private String sql;

  private LabelCounters labelCountMap;

  private Condition whereCondition = Condition.ALL;

  public Query() {
    this("/Record");
  }

  public Query(final PathName typePath) {
    this(typePath, null);
  }

  public Query(final PathName typePath, final Condition whereCondition) {
    this(new TableReferenceImpl(typePath), whereCondition);
  }

  public Query(final String typePath) {
    this(typePath, null);
  }

<<<<<<< HEAD
  public Query(final RecordDefinitionProxy recordDefinition, final Condition whereCondition) {
    this(recordDefinition == null ? null : recordDefinition.getPathName());
    if (recordDefinition != null) {
      this.recordDefinition = recordDefinition.getRecordDefinition();
    }
    setWhereCondition(whereCondition);
=======
  public Query(final String typePath, final Condition whereCondition) {
    this(PathName.newPathName(typePath), whereCondition);
>>>>>>> e0c66b2c
  }

  public Query(final TableReference table) {
    this(table, null);
  }

  public Query(final TableReference table, final Condition whereCondition) {
    this.table = table;
    setWhereCondition(whereCondition);
  }

  public Query addFieldName(final String fieldName) {
    if (this.fieldNames == null) {
      this.fieldNames = new ArrayList<>();
    }
    if (!this.fieldNames.contains(fieldName)) {
      this.fieldNames.add(fieldName);
      final ColumnReference column = this.table.getColumn(fieldName);
      this.selectExpressions.add(column);
    }
    return this;
  }

  public Query addGroupBy(final Object groupByItem) {
    if (groupByItem instanceof QueryValue) {
      final QueryValue queryValue = (QueryValue)groupByItem;
      this.groupBy.add(queryValue);
    } else if (groupByItem instanceof CharSequence) {
      final CharSequence fieldName = (CharSequence)groupByItem;
      final ColumnReference column = this.table.getColumn(fieldName);
      this.groupBy.add(column);
    } else if (groupByItem instanceof Integer) {
      final Integer index = (Integer)groupByItem;
      final ColumnIndex columnIndex = new ColumnIndex(index);
      this.groupBy.add(columnIndex);
    } else {
      throw new IllegalArgumentException(groupByItem.toString());
    }
    return this;
  }

  public Query addJoin(final Join join) {
    this.joins.add(join);
    return this;
  }

  public Query addOrderBy(final CharSequence field) {
    return addOrderBy(field, true);
  }

  public Query addOrderBy(final Map<?, Boolean> orderBy) {
    for (final Entry<?, Boolean> entry : orderBy.entrySet()) {
      final Object field = entry.getKey();
      final Boolean ascending = entry.getValue();
      addOrderBy(field, ascending);
    }
    return this;
  }

  public Query addOrderBy(final Object field) {
    return addOrderBy(field, true);
  }

  public Query addOrderBy(final Object field, final boolean ascending) {
    QueryValue queryValue;
    if (field instanceof QueryValue) {
      queryValue = (QueryValue)field;
    } else if (field instanceof CharSequence) {
      final CharSequence name = (CharSequence)field;
      try {
        queryValue = this.table.getColumn(name);
      } catch (final IllegalArgumentException e) {
        queryValue = new Column(name);
      }
    } else if (field instanceof Integer) {
      final Integer index = (Integer)field;
      queryValue = new ColumnIndex(index);
    } else {
      throw new IllegalArgumentException("Not a field name: " + field);
    }

    if (!this.orderBy.containsKey(queryValue)) {
      this.orderBy.put(queryValue, ascending);
    }
    return this;
  }

  public Query addOrderById() {
    final RecordDefinition recordDefinition = getRecordDefinition();
    if (recordDefinition != null) {
      for (final FieldDefinition idField : recordDefinition.getIdFields()) {
        addOrderBy(idField);
      }
    }
    return this;
  }

  @Deprecated
  public Query addParameter(final Object value) {
    this.parameters.add(value);
    return this;
  }

  public Query and(final Condition condition) {
    if (!Property.isEmpty(condition)) {
      Condition whereCondition = getWhereCondition();
      whereCondition = whereCondition.and(condition);
      setWhereCondition(whereCondition);
    }
    return this;
  }

  public Query and(final Condition... conditions) {
    if (conditions != null) {
      Condition whereCondition = getWhereCondition();
      for (final Condition condition : conditions) {
        if (Property.hasValue(condition)) {
          whereCondition = whereCondition.and(condition);
        }
      }
      setWhereCondition(whereCondition);
    }
    return this;
  }

  public Query and(final Iterable<? extends Condition> conditions) {
    if (conditions != null) {
      Condition whereCondition = getWhereCondition();
      for (final Condition condition : conditions) {
        if (Property.hasValue(condition)) {
          whereCondition = whereCondition.and(condition);
        }
      }
      setWhereCondition(whereCondition);
    }
    return this;
  }

  public void clearOrderBy() {
    this.orderBy.clear();
  }

  @Override
  public Query clone() {
    final Query clone = (Query)super.clone();
    clone.table = this.table;
    clone.selectExpressions = new ArrayList<>(clone.selectExpressions);
    clone.fieldNames = new ArrayList<>(clone.fieldNames);
    clone.joins = new ArrayList<>(clone.joins);
    clone.selectExpressions = new ArrayList<>(clone.selectExpressions);
    clone.parameters = new ArrayList<>(this.parameters);
    clone.orderBy = new HashMap<>(this.orderBy);
    if (this.whereCondition != null) {
      clone.whereCondition = this.whereCondition.clone();
    }
    if (!clone.getFieldNames().isEmpty() || clone.whereCondition != null) {
      clone.sql = null;
    }
    return clone;
  }

  @SuppressWarnings("unchecked")
  public <R extends Record> void forEachRecord(final Iterable<R> records,
    final Consumer<? super R> consumer) {
    final Map<QueryValue, Boolean> orderBy = getOrderBy();
    final Predicate<R> filter = (Predicate<R>)getWhereCondition();
    if (orderBy.isEmpty()) {
      if (filter == null) {
        records.forEach(consumer);
      } else {
        records.forEach((record) -> {
          if (filter.test(record)) {
            consumer.accept(record);
          }
        });
      }
    } else {
      final Comparator<R> comparator = Records.newComparatorOrderBy(orderBy);
      final List<R> results = Predicates.filter(records, filter);
      results.sort(comparator);
      results.forEach(consumer);
    }
  }

  @Override
  public Cancellable getCancellable() {
    return this.cancellable;
  }

  public List<String> getFieldNames() {
    return this.fieldNames;
  }

  public List<FieldDefinition> getFields(final RecordDefinition recordDefinition) {
    if (this.fieldNames.isEmpty()) {
      if (recordDefinition == null) {
        return Collections.emptyList();
      } else {
        return recordDefinition.getFields();
      }
    } else {
      final List<FieldDefinition> fields = new ArrayList<>();
      for (String fieldName : this.fieldNames) {
        if (fieldName.equals("*")) {
          fields.addAll(recordDefinition.getFields());
        } else {
          final int dotIndex = fieldName.lastIndexOf('.');
          if (dotIndex != -1) {
            fieldName = fieldName.substring(dotIndex + 1);
          }
          if (fieldName.endsWith("\"")) {
            if (fieldName.startsWith("\"")) {
              fieldName = fieldName.substring(1, fieldName.length() - 1);
            } else {
              final int index = fieldName.indexOf('"');
              if (index > 0 && fieldName.charAt(index - 1) == ' ') {
                fieldName = fieldName.substring(index + 1, fieldName.length() - 1);
              }
            }
          }
          if (fieldName.startsWith("count(")) {
            fieldName = "count"; // TODO make query use columns
          }
          final FieldDefinition field = recordDefinition.getField(fieldName);
          if (field != null) {
            fields.add(field);
          }
        }
      }
      return fields;
    }
  }

  public String getFromClause() {
    return this.fromClause;
  }

  public FieldDefinition getGeometryField() {
    return getRecordDefinition().getGeometryField();
  }

  public List<QueryValue> getGroupBy() {
    return this.groupBy;
  }

  public List<Join> getJoins() {
    return this.joins;
  }

  public int getLimit() {
    return this.limit;
  }

  public LockMode getLockMode() {
    return this.lockMode;
  }

  public int getOffset() {
    return this.offset;
  }

  public Map<QueryValue, Boolean> getOrderBy() {
    return this.orderBy;
  }

  public List<Object> getParameters() {
    return this.parameters;
  }

  public String getQualifiedTableName() {
    if (this.table == null) {
      return null;
    } else {
      return this.table.getQualifiedTableName();
    }
  }

  public RecordDefinition getRecordDefinition() {
    return this.table.getRecordDefinition();
  }

  @SuppressWarnings("unchecked")
  public <V extends Record> RecordFactory<V> getRecordFactory() {
    return (RecordFactory<V>)this.recordFactory;
  }

  public List<QueryValue> getSelect() {
    return this.selectExpressions;
  }

  @SuppressWarnings({
    "unchecked", "rawtypes"
  })
  public List<QueryValue> getSelectExpressions() {
    if (this.selectExpressions.isEmpty() && this.table != null) {
      return (List)this.table.getRecordDefinition().getFieldDefinitions();
    } else {
      return this.selectExpressions;
    }
  }

  public String getSql() {
    return this.sql;
  }

  public LabelCounters getStatistics() {
    return this.labelCountMap;
  }

  public TableReference getTable() {
    return this.table;
  }

  public PathName getTablePath() {
    return this.table.getTablePath();
  }

  public String getWhere() {
    return this.whereCondition.toFormattedString();
  }

  public Condition getWhereCondition() {
    return this.whereCondition;
  }

  public Query groupBy(final Object... groupBy) {
    this.groupBy.clear();
    if (groupBy != null) {
      for (final Object groupByItem : groupBy) {
        addGroupBy(groupByItem);
      }
    }
    return this;
  }

  public boolean hasOrderBy(final Object fieldName) {
    return this.orderBy.containsKey(fieldName);
  }

  public boolean hasSelect() {
    return !this.selectExpressions.isEmpty();
  }

  public boolean isCustomResult() {
    if (!getJoins().isEmpty()) {
      return true;
    } else if (!getGroupBy().isEmpty()) {
      return true;
    } else if (this.selectExpressions.isEmpty()) {
      return false;
    } else if (this.selectExpressions.size() == 1
      && this.selectExpressions.get(0) instanceof AllColumns) {
      return false;
    } else {
      return true;
    }
  }

  public boolean isDistinct() {
    return this.distinct;
  }

  public Join join(final TableReference table) {
    final Join join = JoinType.JOIN.build(table);
    this.joins.add(join);
    return join;

  }

  public Query newQuery(final RecordDefinition recordDefinition) {
    final Query query = clone();
    query.setRecordDefinition(recordDefinition);
    return query;
  }

  public void or(final Condition condition) {
    final Condition whereCondition = getWhereCondition();
    if (whereCondition.isEmpty()) {
      setWhereCondition(condition);
    } else if (whereCondition instanceof Or) {
      final Or or = (Or)whereCondition;
      or.or(condition);
    } else {
      setWhereCondition(new Or(whereCondition, condition));
    }
  }

  public Query orderBy(final Object... orderBy) {
    this.orderBy.clear();
    for (final Object orderByItem : orderBy) {
      addOrderBy(orderByItem);
    }
    return this;
  }

  public Query select(final Object select) {
    QueryValue selectExpression;
    if (select instanceof QueryValue) {
      selectExpression = (QueryValue)select;
    } else if (select instanceof CharSequence) {
      final CharSequence name = (CharSequence)select;
      selectExpression = this.table.getColumn(name);
    } else {
      throw new IllegalArgumentException("Not a valid select expression :" + select);
    }
    return select(selectExpression);
  }

  public Query select(final Object... select) {
    this.selectExpressions.clear();
    for (final Object selectItem : select) {
      select(selectItem);
    }
    return this;
  }

  public Query select(final QueryValue select) {
    this.selectExpressions.add(select);
    return this;
  }

  public Query select(final TableReference table, final String fieldName) {
    final ColumnReference column = table.getColumn(fieldName);
    this.selectExpressions.add(column);
    return this;
  }

  public void setCancellable(final Cancellable cancellable) {
    this.cancellable = cancellable;
  }

  public Query setDistinct(final boolean distinct) {
    this.distinct = distinct;
    return this;
  }

  public Query setFieldNames(final Collection<String> fieldNames) {
    this.fieldNames = Lists.toArray(fieldNames);
    this.selectExpressions.clear();
    for (final String fieldName : fieldNames) {
      final ColumnReference column = this.table.getColumn(fieldName);
      this.selectExpressions.add(column);
    }
    return this;
  }

  public Query setFieldNames(final String... fieldNames) {
    setFieldNames(Arrays.asList(fieldNames));
    return this;
  }

  public Query setFromClause(final String fromClause) {
    this.fromClause = fromClause;
    return this;
  }

  public Query setGroupBy(final List<?> groupBy) {
    this.groupBy.clear();
    if (groupBy != null) {
      for (final Object groupByItem : groupBy) {
        addGroupBy(groupByItem);

      }
    }
    return this;
  }

  public Query setGroupBy(final String... fieldNames) {
    final List<String> groupBy = Arrays.asList(fieldNames);
    return setGroupBy(groupBy);
  }

  public Query setLimit(final int limit) {
    if (limit < 0) {
      this.limit = Integer.MAX_VALUE;
    } else {
      this.limit = limit;
    }
    return this;
  }

  public Query setLockMode(final LockMode lockMode) {
    if (lockMode == null) {
      this.lockMode = LockMode.NONE;
    } else {
      this.lockMode = lockMode;
    }
    return this;
  }

  public Query setOffset(final int offset) {
    this.offset = offset;
    return this;
  }

  public Query setOrderBy(final CharSequence field) {
    this.orderBy.clear();
    return addOrderBy(field);
  }

  public Query setOrderBy(final Map<?, Boolean> orderBy) {
    if (orderBy != this.orderBy) {
      this.orderBy.clear();
      if (orderBy != null) {
        for (final Entry<?, Boolean> entry : orderBy.entrySet()) {
          final Object field = entry.getKey();
          final Boolean ascending = entry.getValue();
          addOrderBy(field, ascending);
        }
      }
    }
    return this;
  }

  public Query setOrderByFieldNames(final List<? extends CharSequence> orderBy) {
    this.orderBy.clear();
    for (final CharSequence field : orderBy) {
      addOrderBy(field);
    }
    return this;
  }

  public Query setOrderByFieldNames(final String... orderBy) {
    this.orderBy.clear();
    for (final CharSequence field : orderBy) {
      addOrderBy(field);
    }
    return this;
  }

  public Query setRecordDefinition(final RecordDefinition recordDefinition) {
    this.table = recordDefinition;
    if (this.whereCondition != null) {
      this.whereCondition.setRecordDefinition(recordDefinition);
    }
    return this;
  }

  @SuppressWarnings("unchecked")
  public Query setRecordFactory(final RecordFactory<?> recordFactory) {
    this.recordFactory = (RecordFactory<Record>)recordFactory;
    return this;
  }

  public Query setSelect(final Object... selectExpressions) {
    this.selectExpressions.clear();
    for (final Object selectExpression : selectExpressions) {
      select(selectExpression);
    }
    return this;
  }

  public Query setSql(final String sql) {
    this.sql = sql;
    return this;
  }

  public Query setStatistics(final LabelCounters labelCountMap) {
    this.labelCountMap = labelCountMap;
    return this;
  }

  public Query setWhere(final String where) {
    final RecordDefinition recordDefinition = getRecordDefinition();
    final Condition whereCondition = QueryValue.parseWhere(recordDefinition, where);
    return setWhereCondition(whereCondition);
  }

  public Query setWhereCondition(final Condition whereCondition) {
    if (whereCondition == null) {
      this.whereCondition = Condition.ALL;
    } else {
      this.whereCondition = whereCondition;
      final RecordDefinition recordDefinition = getRecordDefinition();
      if (recordDefinition != null) {
        whereCondition.setRecordDefinition(recordDefinition);
      }
    }
    return this;
  }

  public <V extends Record> void sort(final List<V> records) {
    final Map<QueryValue, Boolean> orderBy = getOrderBy();
    if (Property.hasValue(orderBy)) {
      final Comparator<Record> comparator = Records.newComparatorOrderBy(orderBy);
      records.sort(comparator);
    }
  }

  @Override
  public String toString() {
    try {
      final StringBuilder string = new StringBuilder();
      if (this.sql == null) {
        string.append(JdbcUtils.getSelectSql(this));
      } else {
        string.append(this.sql);
      }
      if (!this.parameters.isEmpty()) {
        string.append(" ");
        string.append(this.parameters);
      }
      return string.toString();
    } catch (final Throwable t) {
      t.printStackTrace();
      return "";
    }
  }
}<|MERGE_RESOLUTION|>--- conflicted
+++ resolved
@@ -3,7 +3,6 @@
 import java.util.ArrayList;
 import java.util.Arrays;
 import java.util.Collection;
-import java.util.Collections;
 import java.util.Comparator;
 import java.util.HashMap;
 import java.util.LinkedHashMap;
@@ -16,7 +15,6 @@
 
 import org.jeometry.common.io.PathName;
 
-import com.revolsys.collection.list.Lists;
 import com.revolsys.geometry.model.BoundingBox;
 import com.revolsys.jdbc.JdbcUtils;
 import com.revolsys.predicate.Predicates;
@@ -24,7 +22,6 @@
 import com.revolsys.record.Record;
 import com.revolsys.record.RecordFactory;
 import com.revolsys.record.Records;
-import com.revolsys.record.query.functions.EnvelopeIntersects;
 import com.revolsys.record.query.functions.F;
 import com.revolsys.record.schema.FieldDefinition;
 import com.revolsys.record.schema.LockMode;
@@ -106,8 +103,8 @@
     if (geometryField == null) {
       return null;
     } else {
-      final EnvelopeIntersects intersects = F.envelopeIntersects(geometryField, boundingBox);
-      final Query query = new Query(recordDefinition, intersects);
+      final Query query = recordDefinition.newQuery();
+      F.envelopeIntersects(query, boundingBox);
       return query;
     }
 
@@ -116,15 +113,7 @@
   public static Query intersects(final RecordStore recordStore, final PathName path,
     final BoundingBox boundingBox) {
     final RecordDefinition recordDefinition = recordStore.getRecordDefinition(path);
-    final FieldDefinition geometryField = recordDefinition.getGeometryField();
-    if (geometryField == null) {
-      return null;
-    } else {
-      final EnvelopeIntersects intersects = F.envelopeIntersects(geometryField, boundingBox);
-      final Query query = new Query(recordDefinition, intersects);
-      return query;
-    }
-
+    return intersects(recordDefinition, boundingBox);
   }
 
   public static Query newQuery(final RecordDefinitionProxy recordDefinition) {
@@ -169,8 +158,6 @@
 
   private RecordFactory<Record> recordFactory;
 
-  private List<String> fieldNames = new ArrayList<>();
-
   private List<QueryValue> selectExpressions = new ArrayList<>();
 
   private final List<QueryValue> groupBy = new ArrayList<>();
@@ -211,17 +198,8 @@
     this(typePath, null);
   }
 
-<<<<<<< HEAD
-  public Query(final RecordDefinitionProxy recordDefinition, final Condition whereCondition) {
-    this(recordDefinition == null ? null : recordDefinition.getPathName());
-    if (recordDefinition != null) {
-      this.recordDefinition = recordDefinition.getRecordDefinition();
-    }
-    setWhereCondition(whereCondition);
-=======
   public Query(final String typePath, final Condition whereCondition) {
     this(PathName.newPathName(typePath), whereCondition);
->>>>>>> e0c66b2c
   }
 
   public Query(final TableReference table) {
@@ -231,18 +209,6 @@
   public Query(final TableReference table, final Condition whereCondition) {
     this.table = table;
     setWhereCondition(whereCondition);
-  }
-
-  public Query addFieldName(final String fieldName) {
-    if (this.fieldNames == null) {
-      this.fieldNames = new ArrayList<>();
-    }
-    if (!this.fieldNames.contains(fieldName)) {
-      this.fieldNames.add(fieldName);
-      final ColumnReference column = this.table.getColumn(fieldName);
-      this.selectExpressions.add(column);
-    }
-    return this;
   }
 
   public Query addGroupBy(final Object groupByItem) {
@@ -360,6 +326,24 @@
     return this;
   }
 
+  public void appendSelect(final StringBuilder sql) {
+    final TableReference table = this.table;
+    final List<QueryValue> select = getSelect();
+    if (select.isEmpty()) {
+      table.appendSelectAll(this, sql);
+    } else {
+      boolean first = true;
+      for (final QueryValue selectItem : select) {
+        if (first) {
+          first = false;
+        } else {
+          sql.append(", ");
+        }
+        table.appendSelect(this, sql, selectItem);
+      }
+    }
+  }
+
   public void clearOrderBy() {
     this.orderBy.clear();
   }
@@ -369,7 +353,6 @@
     final Query clone = (Query)super.clone();
     clone.table = this.table;
     clone.selectExpressions = new ArrayList<>(clone.selectExpressions);
-    clone.fieldNames = new ArrayList<>(clone.fieldNames);
     clone.joins = new ArrayList<>(clone.joins);
     clone.selectExpressions = new ArrayList<>(clone.selectExpressions);
     clone.parameters = new ArrayList<>(this.parameters);
@@ -377,7 +360,24 @@
     if (this.whereCondition != null) {
       clone.whereCondition = this.whereCondition.clone();
     }
-    if (!clone.getFieldNames().isEmpty() || clone.whereCondition != null) {
+    if (!clone.getSelect().isEmpty() || clone.whereCondition != null) {
+      clone.sql = null;
+    }
+    return clone;
+  }
+
+  public Query clone(final TableReference oldTable, final TableReference newTable) {
+    final Query clone = (Query)super.clone();
+    clone.table = this.table;
+    clone.selectExpressions = QueryValue.cloneQueryValues(oldTable, newTable,
+      clone.selectExpressions);
+    clone.joins = QueryValue.cloneQueryValues(oldTable, newTable, this.joins);
+    clone.parameters = new ArrayList<>(this.parameters);
+    clone.orderBy = new HashMap<>(this.orderBy);
+    if (this.whereCondition != null) {
+      clone.whereCondition = this.whereCondition.clone(oldTable, newTable);
+    }
+    if (!clone.getSelect().isEmpty() || clone.whereCondition != null) {
       clone.sql = null;
     }
     return clone;
@@ -411,50 +411,6 @@
     return this.cancellable;
   }
 
-  public List<String> getFieldNames() {
-    return this.fieldNames;
-  }
-
-  public List<FieldDefinition> getFields(final RecordDefinition recordDefinition) {
-    if (this.fieldNames.isEmpty()) {
-      if (recordDefinition == null) {
-        return Collections.emptyList();
-      } else {
-        return recordDefinition.getFields();
-      }
-    } else {
-      final List<FieldDefinition> fields = new ArrayList<>();
-      for (String fieldName : this.fieldNames) {
-        if (fieldName.equals("*")) {
-          fields.addAll(recordDefinition.getFields());
-        } else {
-          final int dotIndex = fieldName.lastIndexOf('.');
-          if (dotIndex != -1) {
-            fieldName = fieldName.substring(dotIndex + 1);
-          }
-          if (fieldName.endsWith("\"")) {
-            if (fieldName.startsWith("\"")) {
-              fieldName = fieldName.substring(1, fieldName.length() - 1);
-            } else {
-              final int index = fieldName.indexOf('"');
-              if (index > 0 && fieldName.charAt(index - 1) == ' ') {
-                fieldName = fieldName.substring(index + 1, fieldName.length() - 1);
-              }
-            }
-          }
-          if (fieldName.startsWith("count(")) {
-            fieldName = "count"; // TODO make query use columns
-          }
-          final FieldDefinition field = recordDefinition.getField(fieldName);
-          if (field != null) {
-            fields.add(field);
-          }
-        }
-      }
-      return fields;
-    }
-  }
-
   public String getFromClause() {
     return this.fromClause;
   }
@@ -521,6 +477,34 @@
     } else {
       return this.selectExpressions;
     }
+  }
+
+  public String getSelectSql() {
+    String sql = getSql();
+    final Map<QueryValue, Boolean> orderBy = getOrderBy();
+    final TableReference table = getTable();
+    final RecordDefinition recordDefinition = getRecordDefinition();
+    if (sql == null) {
+      sql = newSelectSql(orderBy, table);
+    } else {
+      if (sql.toUpperCase().startsWith("SELECT * FROM ")) {
+        final StringBuilder newSql = new StringBuilder("SELECT ");
+        if (recordDefinition == null) {
+          newSql.append("*");
+        } else {
+          recordDefinition.appendSelectAll(this, newSql);
+        }
+        newSql.append(" FROM ");
+        newSql.append(sql.substring(14));
+        sql = newSql.toString();
+      }
+      if (!orderBy.isEmpty()) {
+        final StringBuilder buffer = new StringBuilder(sql);
+        JdbcUtils.addOrderBy(this, buffer, table, orderBy);
+        sql = buffer.toString();
+      }
+    }
+    return sql;
   }
 
   public String getSql() {
@@ -597,6 +581,49 @@
     return query;
   }
 
+  public String newSelectSql(final Map<QueryValue, Boolean> orderBy, final TableReference table) {
+
+    final String fromClause = getFromClause();
+    final List<Join> joins = getJoins();
+    final LockMode lockMode = getLockMode();
+    final boolean distinct = isDistinct();
+    final List<QueryValue> groupBy = getGroupBy();
+    final StringBuilder sql = new StringBuilder();
+    sql.append("SELECT ");
+    if (distinct) {
+      sql.append("DISTINCT ");
+    }
+    appendSelect(sql);
+    sql.append(" FROM ");
+    if (Property.hasValue(fromClause)) {
+      sql.append(fromClause);
+    } else {
+      table.appendNameWithAlias(sql);
+    }
+    for (final Join join : joins) {
+      JdbcUtils.appendQueryValue(sql, this, join);
+    }
+    JdbcUtils.appendWhere(sql, this);
+
+    if (groupBy != null) {
+      boolean hasGroupBy = false;
+      for (final QueryValue groupByItem : groupBy) {
+        if (hasGroupBy) {
+          sql.append(", ");
+        } else {
+          sql.append(" GROUP BY ");
+          hasGroupBy = true;
+        }
+        table.appendQueryValue(this, sql, groupByItem);
+      }
+    }
+
+    JdbcUtils.addOrderBy(this, sql, table, orderBy);
+
+    lockMode.append(sql);
+    return sql.toString();
+  }
+
   public void or(final Condition condition) {
     final Condition whereCondition = getWhereCondition();
     if (whereCondition.isEmpty()) {
@@ -617,6 +644,14 @@
     return this;
   }
 
+  public Query select(final Collection<?> selectExpressions) {
+    this.selectExpressions.clear();
+    for (final Object selectExpression : selectExpressions) {
+      select(selectExpression);
+    }
+    return this;
+  }
+
   public Query select(final Object select) {
     QueryValue selectExpression;
     if (select instanceof QueryValue) {
@@ -643,33 +678,31 @@
     return this;
   }
 
+  public Query select(final String name) {
+    final QueryValue selectExpression = this.table.getColumn(name);
+    return select(selectExpression);
+  }
+
   public Query select(final TableReference table, final String fieldName) {
     final ColumnReference column = table.getColumn(fieldName);
     this.selectExpressions.add(column);
     return this;
   }
 
+  public Query select(final TableReference table, final String... fieldNames) {
+    for (final String fieldName : fieldNames) {
+      final ColumnReference column = table.getColumn(fieldName);
+      this.selectExpressions.add(column);
+    }
+    return this;
+  }
+
   public void setCancellable(final Cancellable cancellable) {
     this.cancellable = cancellable;
   }
 
   public Query setDistinct(final boolean distinct) {
     this.distinct = distinct;
-    return this;
-  }
-
-  public Query setFieldNames(final Collection<String> fieldNames) {
-    this.fieldNames = Lists.toArray(fieldNames);
-    this.selectExpressions.clear();
-    for (final String fieldName : fieldNames) {
-      final ColumnReference column = this.table.getColumn(fieldName);
-      this.selectExpressions.add(column);
-    }
-    return this;
-  }
-
-  public Query setFieldNames(final String... fieldNames) {
-    setFieldNames(Arrays.asList(fieldNames));
     return this;
   }
 
@@ -755,7 +788,7 @@
   public Query setRecordDefinition(final RecordDefinition recordDefinition) {
     this.table = recordDefinition;
     if (this.whereCondition != null) {
-      this.whereCondition.setRecordDefinition(recordDefinition);
+      this.whereCondition.changeRecordDefinition(getRecordDefinition(), recordDefinition);
     }
     return this;
   }
@@ -763,6 +796,14 @@
   @SuppressWarnings("unchecked")
   public Query setRecordFactory(final RecordFactory<?> recordFactory) {
     this.recordFactory = (RecordFactory<Record>)recordFactory;
+    return this;
+  }
+
+  public Query setSelect(final Collection<?> selectExpressions) {
+    this.selectExpressions.clear();
+    for (final Object selectExpression : selectExpressions) {
+      select(selectExpression);
+    }
     return this;
   }
 
@@ -774,6 +815,11 @@
     return this;
   }
 
+  public Query setSelect(final TableReference table, final String... fieldNames) {
+    this.selectExpressions.clear();
+    return select(table, fieldNames);
+  }
+
   public Query setSql(final String sql) {
     this.sql = sql;
     return this;
@@ -797,7 +843,7 @@
       this.whereCondition = whereCondition;
       final RecordDefinition recordDefinition = getRecordDefinition();
       if (recordDefinition != null) {
-        whereCondition.setRecordDefinition(recordDefinition);
+        whereCondition.changeRecordDefinition(recordDefinition, recordDefinition);
       }
     }
     return this;
@@ -816,7 +862,8 @@
     try {
       final StringBuilder string = new StringBuilder();
       if (this.sql == null) {
-        string.append(JdbcUtils.getSelectSql(this));
+        final String sql = getSelectSql();
+        string.append(sql);
       } else {
         string.append(this.sql);
       }
