--- conflicted
+++ resolved
@@ -739,30 +739,6 @@
     return !this.selectExpressions.isEmpty();
   }
 
-<<<<<<< HEAD
-  public Record insertOrUpdateRecord(final Consumer<Record> insertAndUpdateAction) {
-    return insertOrUpdateRecord(insertAndUpdateAction, insertAndUpdateAction);
-  }
-=======
-  public Record insertOrUpdateRecord(final Consumer<Record> insertAction,
-    final Consumer<Record> updateAction) {
-
-    final Record record = getRecord();
-    if (record == null) {
-      final Record newRecord = newRecord();
-      insertAction.accept(newRecord);
-      getRecordDefinition().getRecordStore().insertRecord(newRecord);
-      return newRecord;
-    } else {
-      updateAction.accept(record);
-      getRecordDefinition().getRecordStore().updateRecord(record);
-      return record;
-    }
-  }
-
-  public Record insertOrUpdateRecord(final InsertUpdateAction action) {
->>>>>>> 285496f4
-
   public Record insertOrUpdateRecord(final Consumer<Record> insertAction,
     final Consumer<Record> updateAction) {
     Record record = getRecord();
