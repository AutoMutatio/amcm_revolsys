package com.revolsys.record.io;

import java.io.File;
import java.nio.file.Path;
import java.util.Map;
import java.util.function.Function;

import com.revolsys.collection.list.ListEx;
import com.revolsys.collection.list.Lists;
import com.revolsys.geometry.model.ClockDirection;
import com.revolsys.geometry.model.Geometry;
import com.revolsys.geometry.model.GeometryFactory;
import com.revolsys.io.FileUtil;
import com.revolsys.io.IoFactory;
import com.revolsys.io.MultiRecordWriter;
import com.revolsys.io.Writer;
import com.revolsys.io.file.Paths;
import com.revolsys.record.ArrayRecord;
import com.revolsys.record.Record;
import com.revolsys.record.schema.RecordDefinition;
import com.revolsys.record.schema.RecordDefinitionProxy;
import com.revolsys.spring.resource.Resource;

public interface RecordWriter extends Writer<Record>, RecordDefinitionProxy {
  static boolean isWritable(final File file) {
    for (final String fileNameExtension : FileUtil.getFileNameExtensions(file)) {
      if (isWritable(fileNameExtension)) {
        return true;
      }
    }
    return false;
  }

  static boolean isWritable(final String fileNameExtension) {
    return IoFactory.isAvailable(RecordWriterFactory.class, fileNameExtension);
  }

  public static RecordWriter newMultiFormat(final Path parent, final String baseName,
    final RecordDefinition recordDefinition, final Iterable<String> formats) {
    final ListEx<RecordWriter> writers = Lists.newArray();
    Paths.createDirectories(parent);
    for (final var format : formats) {
      final var path = parent.resolve(baseName + "." + format);
      final var writer = newRecordWriter(recordDefinition, path);
<<<<<<< HEAD
      if (writer == null) {
        throw new IllegalArgumentException("Writer not supported: " + format);
      }
=======
>>>>>>> 4048e084
      writers.add(writer);
    }
    return new MultiRecordWriter(recordDefinition, writers);
  }

  public static RecordWriter newMultiFormat(final Path parent, final String baseName,
    final RecordDefinition recordDefinition, final String... formats) {
    final ListEx<RecordWriter> writers = Lists.newArray();
    for (final var format : formats) {
      final var path = parent.resolve(baseName + "." + format);
      final var writer = newRecordWriter(recordDefinition, path);
<<<<<<< HEAD
      if (writer == null) {
        throw new IllegalArgumentException("Writer not supported: " + format);
      }
=======
>>>>>>> 4048e084
      writers.add(writer);
    }
    return new MultiRecordWriter(recordDefinition, writers);
  }

  static RecordWriter newRecordWriter(final RecordDefinitionProxy recordDefinition,
    final Object target) {
    if (recordDefinition != null) {
      final RecordDefinition definition = recordDefinition.getRecordDefinition();
      if (definition != null) {
        final Resource resource = Resource.getResource(target);
        final RecordWriterFactory writerFactory = IoFactory.factory(RecordWriterFactory.class,
          resource);
        if (writerFactory != null) {
          final RecordWriter writer = writerFactory.newRecordWriter(definition, resource);
          return writer;
        }
      }
    }
    return null;
  }

  @SuppressWarnings("unchecked")
  static <R extends RecordWriter> R newRecordWriter(final String fileExtension,
    final RecordDefinitionProxy recordDefinition, final Object target) {
    if (recordDefinition != null) {
      final RecordDefinition definition = recordDefinition.getRecordDefinition();
      if (definition != null) {
        final Resource resource = Resource.getResource(target);
        final RecordWriterFactory writerFactory = IoFactory
          .factoryByFileExtension(RecordWriterFactory.class, fileExtension);
        if (writerFactory != null) {
          final RecordWriter writer = writerFactory.newRecordWriter(definition, resource);
          return (R)writer;
        }
      }
    }
    return null;
  }

  default RecordWriter composeWith(final RecordWriter writer) {
    return new MultiRecordWriter(this, this, writer);
  }

  @Override
  default GeometryFactory getGeometryFactory() {
    final RecordDefinition recordDefinition = getRecordDefinition();
    if (recordDefinition == null) {
      return GeometryFactory.DEFAULT_2D;
    } else {
      return recordDefinition.getGeometryFactory();
    }
  }

  default ClockDirection getPolygonRingDirection() {
    return ClockDirection.NONE;
  }

  @Override
  default RecordDefinition getRecordDefinition() {
    return null;
  }

  boolean isIndent();

  default boolean isValueWritable(final Object value) {
    return value != null || isWriteNulls() || value instanceof Geometry;
  }

  boolean isWriteCodeValues();

  boolean isWriteNulls();

  default Record newRecord() {
    final RecordDefinition recordDefinition = getRecordDefinition();
    return new ArrayRecord(recordDefinition);
  }

  default Record newRecord(final Iterable<? extends Object> values) {
    final RecordDefinition recordDefinition = getRecordDefinition();
    return new ArrayRecord(recordDefinition, values);
  }

  default Record newRecord(final Map<String, ? extends Object> values) {
    final RecordDefinition recordDefinition = getRecordDefinition();
    return new ArrayRecord(recordDefinition, values);
  }

  default Record newRecord(final Object... values) {
    final RecordDefinition recordDefinition = getRecordDefinition();
    return new ArrayRecord(recordDefinition, values);
  }

  void setIndent(final boolean indent);

  void setWriteCodeValues(boolean writeCodeValues);

  void setWriteNulls(boolean writeNulls);

  default void write(final Iterable<? extends Object> values) {
    final Record record = newRecord(values);
    write(record);
  }

  default void write(final Map<String, ? extends Object> map) {
    final Record record = newRecord(map);
    write(record);
  }

  default void write(final Object... values) {
    final Record record = newRecord(values);
    write(record);
  }

  default int writeAll(final Iterable<? extends Record> records) {
    int i = 0;
    for (final Record record : records) {
      write(record);
      i++;
    }
    return i;
  }

  default <I, R extends Record> int writeAll(final Iterable<I> values,
    final Function<I, R> mapper) {
    int i = 0;
    for (final I value : values) {
      final R record = mapper.apply(value);
      write(record);
      i++;
    }
    return i;
  }

  default void writeNewRecord(final Record record) {
    final Record writeRecord = newRecord(record);
    write(writeRecord);
  }

  default void writeNewRecords(final Iterable<? extends Record> records) {
    for (final Record record : records) {
      writeNewRecord(record);
    }
  }
}<|MERGE_RESOLUTION|>--- conflicted
+++ resolved
@@ -42,12 +42,6 @@
     for (final var format : formats) {
       final var path = parent.resolve(baseName + "." + format);
       final var writer = newRecordWriter(recordDefinition, path);
-<<<<<<< HEAD
-      if (writer == null) {
-        throw new IllegalArgumentException("Writer not supported: " + format);
-      }
-=======
->>>>>>> 4048e084
       writers.add(writer);
     }
     return new MultiRecordWriter(recordDefinition, writers);
@@ -59,12 +53,6 @@
     for (final var format : formats) {
       final var path = parent.resolve(baseName + "." + format);
       final var writer = newRecordWriter(recordDefinition, path);
-<<<<<<< HEAD
-      if (writer == null) {
-        throw new IllegalArgumentException("Writer not supported: " + format);
-      }
-=======
->>>>>>> 4048e084
       writers.add(writer);
     }
     return new MultiRecordWriter(recordDefinition, writers);
