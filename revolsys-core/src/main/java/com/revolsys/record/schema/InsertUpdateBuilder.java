package com.revolsys.record.schema;

import java.util.function.Consumer;
import java.util.function.Supplier;

import com.revolsys.collection.json.JsonObject;
import com.revolsys.collection.map.MapEx;
import com.revolsys.record.Record;
import com.revolsys.record.query.Query;
import com.revolsys.transaction.Transactionable;

public abstract class InsertUpdateBuilder<R extends Record> {

  public record Result<R2 extends Record>(boolean inserted, R2 record) {
  }

  private final Query query;

  private final JsonObject searchValues = JsonObject.hash();

  private Consumer<Record> commonAction = r -> {
  };

  private Consumer<Query> queryAction;

  private Consumer<Record> insertAction = r -> {
  };

  private Consumer<Record> updateAction = r -> {
  };

  private Supplier<Record> newRecordSupplier;

  private boolean insert = true;

  private boolean update = true;

  public InsertUpdateBuilder(final Query query) {
    this.query = query;
    this.newRecordSupplier = query::newRecord;
  }

  /**
   * Callback to be applied for both insert and updated records. This will be
   * applied after the search values and insert action. It is recommended not
   * to use the same fields in all 3 locations.
   *
   * @param commonAction
   * @return
   */
  public InsertUpdateBuilder<R> common(final Consumer<Record> commonAction) {
    this.commonAction = commonAction;
    return this;
  }

  public InsertUpdateBuilder<R> common(final MapEx values) {
    this.commonAction = r -> r.addValues(values);
    return this;
  }

  public final Record execute() {
    return getTransactionable().transactionCall(() -> {
      preExecute();
      return executeDo();
    });
  }

  public abstract Record executeDo();

  public Query getQuery() {
    return this.query;
  }

  public Transactionable getTransactionable() {
    return this.query;
  }

  /**
   * Callback to be applied for inserted records.
   *
   * @param insertAction
   * @return
   */
  public InsertUpdateBuilder<R> insert(final Consumer<Record> insertAction) {
    this.insertAction = insertAction;
    return this;
  }

  public InsertUpdateBuilder<R> insert(final MapEx values) {
    this.insertAction = r -> r.addValues(values);
    return this;
  }

  /**
  * Insert the record in the database, applying the search values, insert action and common action.
  *
  * @param record The record to insert.
  * @return The record;
  */
  protected Record insertRecord(final Record record) {
    record.addValues(this.searchValues);
    this.insertAction.accept(record);
    this.commonAction.accept(record);
    return record;
  }

  public boolean isInsert() {
    return this.insert;
  }

  public boolean isUpdate() {
    return this.update;
  }

  protected Record newRecord() {
    return this.newRecordSupplier.get();
  }

  public InsertUpdateBuilder<R> newRecord(final Supplier<Record> newRecordSupplier) {
    this.newRecordSupplier = newRecordSupplier;
    return this;
  }

  protected void preExecute() {
    if (this.searchValues.isEmpty() && this.queryAction == null) {
      throw new IllegalStateException(
        "At least one search value or query modifier must be specfied");
    }
    if (this.queryAction != null) {
      this.queryAction.accept(this.query);
    }
    for (final String key : this.searchValues.keySet()) {
      final Object value = this.searchValues.getValue(key);
      this.query.and(key, value);

    }
  }

  /**
   * Full customization of query to find the record to update. {@link #search(Consumer)} is preferred
   * if it works as it also applies the values to an inserted record.
   *
   * @param queryAction
   * @return
   */
  public InsertUpdateBuilder<R> query(final Consumer<Query> queryAction) {
    this.queryAction = queryAction;
    return this;
  }

  /**
   * Configurer to be able to specify the fields and values to use in the search
   * for records. These values will also be added to inserted records.
   *
   * @param configurer
   * @return
   */
  public InsertUpdateBuilder<R> search(final Consumer<JsonObject> configurer) {
    configurer.accept(this.searchValues);
    return this;
  }

<<<<<<< HEAD
  public InsertUpdateBuilder<R> setInsert(final boolean insert) {
    this.insert = insert;
    return this;
  }

  public InsertUpdateBuilder<R> setUpdate(final boolean update) {
    this.update = update;
=======
  public InsertUpdateBuilder search(final String key, final Object value) {
    this.searchValues.addValue(key, value);
>>>>>>> cac53f7f
    return this;
  }

  /**
   * Callback to be applied for both updated records.
   *
   * @param commonAction
   * @return
   */
  public InsertUpdateBuilder<R> update(final Consumer<Record> updateAction) {
    this.updateAction = updateAction;
    return this;
  }

  public InsertUpdateBuilder<R> update(final MapEx values) {
    this.updateAction = r -> r.addValues(values);
    return this;
  }

  /**
   * Update the record in the database, applying the update action and common action.
   *
   * @param record The record to insert.
   * @return The record;
   */
  public Record updateRecord(final Record record) {
    this.updateAction.accept(record);
    this.commonAction.accept(record);
    return record;
  }
}<|MERGE_RESOLUTION|>--- conflicted
+++ resolved
@@ -160,7 +160,11 @@
     return this;
   }
 
-<<<<<<< HEAD
+  public InsertUpdateBuilder<R> search(final String key, final Object value) {
+    this.searchValues.addValue(key, value);
+    return this;
+  }
+
   public InsertUpdateBuilder<R> setInsert(final boolean insert) {
     this.insert = insert;
     return this;
@@ -168,10 +172,6 @@
 
   public InsertUpdateBuilder<R> setUpdate(final boolean update) {
     this.update = update;
-=======
-  public InsertUpdateBuilder search(final String key, final Object value) {
-    this.searchValues.addValue(key, value);
->>>>>>> cac53f7f
     return this;
   }
 
