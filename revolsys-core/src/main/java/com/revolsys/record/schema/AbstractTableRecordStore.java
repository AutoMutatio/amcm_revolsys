--- conflicted
+++ resolved
@@ -390,16 +390,9 @@
     }
   }
 
-<<<<<<< HEAD
   public Condition newODataFilter(String filter) {
     if (Property.hasValue(filter)) {
       filter = filter.replace("%2B", "+");
-
-=======
-  public Condition newODataFilter( String filter) {
-    if (Property.hasValue(filter)) {
-        filter = filter.replace("%2B", "+");
->>>>>>> 8d48d6b4
       final TableReference table = getTable();
       return (Condition)ODataParser.parseFilter(table, filter);
     } else {
