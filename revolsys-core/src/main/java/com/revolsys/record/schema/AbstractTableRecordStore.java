package com.revolsys.record.schema;

import java.util.Collection;
import java.util.LinkedHashMap;
import java.util.LinkedHashSet;
import java.util.Map;
import java.util.Map.Entry;
import java.util.Set;
import java.util.UUID;
import java.util.function.Consumer;
import java.util.function.Supplier;

import jakarta.servlet.http.HttpServletRequest;

import org.slf4j.LoggerFactory;

import com.revolsys.collection.json.JsonList;
import com.revolsys.collection.json.JsonObject;
import com.revolsys.collection.json.JsonType;
import com.revolsys.collection.list.ListEx;
import com.revolsys.collection.list.Lists;
import com.revolsys.collection.map.MapEx;
import com.revolsys.collection.value.ValueHolder;
import com.revolsys.data.identifier.Identifier;
import com.revolsys.data.type.CollectionDataType;
import com.revolsys.data.type.DataType;
import com.revolsys.data.type.DataTypes;
import com.revolsys.exception.ExceptionWithProperties;
import com.revolsys.exception.Exceptions;
import com.revolsys.function.Function3;
import com.revolsys.geometry.model.GeometryFactory;
import com.revolsys.io.PathName;
import com.revolsys.jdbc.JdbcConnection;
import com.revolsys.jdbc.field.JdbcFieldDefinition;
import com.revolsys.jdbc.io.JdbcRecordStore;
import com.revolsys.record.ArrayChangeTrackRecord;
import com.revolsys.record.ChangeTrackRecord;
import com.revolsys.record.ODataParser;
import com.revolsys.record.Record;
import com.revolsys.record.code.CodeTable;
import com.revolsys.record.io.RecordReader;
import com.revolsys.record.io.RecordWriter;
import com.revolsys.record.query.Cast;
import com.revolsys.record.query.Column;
import com.revolsys.record.query.ColumnReference;
import com.revolsys.record.query.Condition;
import com.revolsys.record.query.Count;
import com.revolsys.record.query.DeleteStatement;
import com.revolsys.record.query.InsertStatement;
import com.revolsys.record.query.Join;
import com.revolsys.record.query.JoinType;
import com.revolsys.record.query.Or;
import com.revolsys.record.query.Parenthesis;
import com.revolsys.record.query.Q;
import com.revolsys.record.query.Query;
import com.revolsys.record.query.QueryValue;
import com.revolsys.record.query.TableReference;
import com.revolsys.record.query.TableReferenceProxy;
import com.revolsys.record.query.UpdateStatement;
import com.revolsys.record.query.Value;
import com.revolsys.record.query.functions.ArrayElements;
import com.revolsys.record.query.functions.F;
import com.revolsys.util.Property;

public class AbstractTableRecordStore implements RecordDefinitionProxy {
  public record VirtualField(AbstractTableRecordStore recordStore, String name,
    Consumer<RecordDefinitionBuilder> addToSchema,
    Function3<Query, VirtualField, String[], QueryValue> newQueryValue) {

    public void addToSchema(final RecordDefinitionBuilder builder) {
      this.addToSchema.accept(builder);
    }

    public QueryValue newQueryValue(final Query query, final String... path) {
      return this.newQueryValue.apply(query, this, path);
    }
  }

  public static JsonObject schemaToJson(final RecordDefinition recordDefinition) {
    if (recordDefinition == null) {
      return JsonObject.EMPTY;
    }
    final JsonList jsonFields = JsonList.array();
    final String idFieldName = recordDefinition.getIdFieldName();
    final JsonObject jsonSchema = JsonObject.hash()
      .addValue("typeName", recordDefinition.getPathName())
      .addValue("title", recordDefinition.getTitle())
      .addValue("idFieldName", idFieldName)
      .addValue("geometryFieldName", recordDefinition.getGeometryFieldName())
      .addValue("fields", jsonFields);
    final GeometryFactory geometryFactory = recordDefinition.getGeometryFactory();
    if (geometryFactory != null) {
      final int coordinateSystemId = geometryFactory.getHorizontalCoordinateSystemId();
      if (coordinateSystemId > 0) {
        jsonSchema.addValue("srid", coordinateSystemId);
      }
    }
    for (final FieldDefinition field : recordDefinition.getFields()) {
      final String fieldName = field.getName();
      final DataType dataType = field.getDataType();
      String dataTypeString = dataType.toString();
      if (dataTypeString.startsWith("List")) {
        dataTypeString = dataTypeString.substring(4) + "[]";
      }
      final JsonObject jsonField = JsonObject.hash()
        .addValue("name", fieldName)
        .addNotEmpty("title", field.getTitle()
          .replace(" Ind", "")
          .replace(" Code", ""))
        .addNotEmpty("description", field.getDescription())
        .addValue("dataType", dataTypeString)
        .addValue("required", field.isRequired());
      if (recordDefinition.isIdField(fieldName)) {
        jsonField.addValue("readonly", true);
      }
      final int length = field.getLength();
      if (length > 0) {
        jsonField.addValue("length", length);
      }
      final int scale = field.getScale();
      if (scale > 0) {
        jsonField.addValue("scale", scale);
      }
      jsonField//
        .addNotEmpty("default", field.getDefaultValue())
        .addNotEmpty("allowedValues", field.getAllowedValues())
        .addNotEmpty("min", field.getMinValue())
        .addNotEmpty("max", field.getMaxValue());
      final CodeTable codeTable = field.getCodeTable();
      if (codeTable != null) {
        jsonField.addNotEmpty("codeTable", codeTable.getName());
      }
      jsonFields.add(jsonField);
    }
    return jsonSchema;
  }

  private static QueryValue toQueryValue(final TableReferenceProxy table,
    final Object valueOrFieldName) {
    if (valueOrFieldName instanceof final QueryValue queryValue) {
      return queryValue;
    } else if (valueOrFieldName instanceof final String fieldName) {
      return table.getColumn(fieldName);
    } else {
      throw new IllegalArgumentException(
        "Must be a QueryValue or String: " + valueOrFieldName.getClass());
    }
  }

  private final ValueHolder<JsonObject> schema = ValueHolder.lazy(this::schemaToJson);

  private final Map<String, VirtualField> virtualFieldByName = new LinkedHashMap<>();

  private RecordStore recordStore;

  private final PathName tablePath;

  private final String typeName;

  private RecordDefinition recordDefinition;

  protected Map<QueryValue, Boolean> defaultSortOrder = new LinkedHashMap<>();

  private final Set<String> searchFieldNames = new LinkedHashSet<>();

  private String tableAlias;

  public AbstractTableRecordStore(final PathName typePath) {
    this.tablePath = typePath;
    this.typeName = typePath.getName();
  }

  public AbstractTableRecordStore(final PathName typePath, final JdbcRecordStore recordStore) {
    this(typePath);
    setRecordStore(recordStore);
  }

  protected void addDefaultSortOrder(final String fieldName) {
    addDefaultSortOrder(fieldName, true);
  }

  protected void addDefaultSortOrder(final String fieldName, final boolean ascending) {
    final RecordDefinition recordDefinition = getRecordDefinition();
    if (recordDefinition != null) {
      final FieldDefinition field = recordDefinition.getFieldDefinition(fieldName);
      if (field != null) {
        this.defaultSortOrder.put(field, ascending);
      }
    }
  }

  public Join addJoin(final Query query, final AbstractTableRecordStore joinRs,
    final String joinAlias, final String joinFieldName, final QueryValue sourceIdField) {
    var join = query.getJoin(joinAlias, joinRs);
    if (join == null) {
      join = query.join(JoinType.LEFT_OUTER_JOIN)
        .table(joinRs)//
        .setAlias(joinAlias)
        .on(joinFieldName, sourceIdField);
    }
    return join;
  }

  public Join addJoin(final Query query, final AbstractTableRecordStore joinRs,
    final String joinAlias, final String joinFieldName, final TableReferenceProxy sourceTable,
    final String sourceFieldName) {
    final var sourceField = sourceTable.getColumn(sourceFieldName);
    return addJoin(query, joinRs, joinAlias, joinFieldName, sourceField);
  }

  public void addQueryOrderBy(final Query query, final String orderBy) {
    if (Property.hasValue(orderBy)) {
      for (String orderClause : orderBy.split(",")) {
        orderClause = orderClause.strip();
        String fieldName;
        boolean ascending = true;
        final int spaceIndex = orderClause.indexOf(' ');
        if (spaceIndex == -1) {
          fieldName = orderClause;
        } else {
          fieldName = orderClause.substring(0, spaceIndex);
          if ("desc".equalsIgnoreCase(orderClause.substring(spaceIndex + 1))) {
            ascending = false;
          }
        }
        Object orderField;
        if (hasField(fieldName)) {
          orderField = getColumn(fieldName);
        } else {
          try {
            orderField = Integer.parseInt(fieldName);
          } catch (final NumberFormatException e) {
            orderField = fieldName;
          }
        }
        query.addOrderBy(orderField, ascending);
      }
    }
  }

  protected void addSearchConditions(final Query query, final Or or, String search) {
    final String searchText = search.strip()
      .toLowerCase();
    search = '%' + searchText + '%';
    for (final String fieldName : this.searchFieldNames) {
      final var column = getTable().getColumn(fieldName);
      if (column != null && column.getDataType() instanceof CollectionDataType) {
        or.addCondition(newQuery().select(Value.newValue(1))
          .setFrom(ArrayElements.unnest(column)
            .toFromAlias(fieldName + "A"))
          .and(new Column(fieldName + "A"), Q.ILIKE, Value.toValue(search))
          .asExists());

      } else {
        final QueryValue left = getSearchColumn(fieldName, searchText);
        if (left != null) {
          final Condition condition = query.newCondition(left, Q.ILIKE, search);
          or.addCondition(condition);
        }
      }
    }
  }

  protected void addSelect(final TableRecordStoreConnection connection, final Query query,
    final Object selectItem) {
    QueryValue selectClause;
    if (selectItem instanceof final QueryValue queryValue) {
      selectClause = queryValue;
    } else if (selectItem instanceof final CharSequence fieldName) {
      selectClause = fieldPathToSelect(query, fieldName.toString());
    } else {
      throw new ExceptionWithProperties("Invalid select item").property("field", selectItem);
    }
    query.select(selectClause);
  }

  protected void addSelect(final TableRecordStoreConnection connection, final Query query,
    final String selectItem) {
    final QueryValue selectClause = fieldPathToSelect(query, selectItem);
    query.select(selectClause);
  }

  public void addStringVirtualField(final String name,
    final Function3<Query, VirtualField, String[], QueryValue> newQueryValue) {
    final var field = new VirtualField(this, name, rd -> rd.addField(name), newQueryValue);
    addVirtualField(field);
  }

  public void addVirtualField(final String name, final DataType dataType,
    final Function3<Query, VirtualField, String[], QueryValue> newQueryValue) {
    final var field = new VirtualField(this, name, rd -> rd.addField(name, dataType),
      newQueryValue);
    addVirtualField(field);
  }

  public void addVirtualField(final VirtualField field) {
    this.virtualFieldByName.put(field.name(), field);
  }

  protected Condition alterCondition(final HttpServletRequest request,
    final TableRecordStoreConnection connection, final Query query, final Condition condition) {
    return condition;
  }

  public void applyDefaultSortOrder(final Query query) {
    for (final Entry<QueryValue, Boolean> entry : this.defaultSortOrder.entrySet()) {
      final QueryValue field = entry.getKey();
      if (!query.hasOrderBy(field)) {
        final Boolean ascending = entry.getValue();
        query.addOrderBy(field, ascending);
      }
    }
  }

  public Query applySearchCondition(final Query query, final String search) {
    if (search != null && search.strip()
      .length() > 0) {
      final Or or = new Or();
      addSearchConditions(query, or, search);
      if (!or.isEmpty()) {
        query.and(or);
      }
    }
    return query;
  }

  public boolean canEditField(final String fieldName) {
    if (!this.recordDefinition.hasField(fieldName) || this.recordDefinition.isIdField(fieldName)) {
      return false;
    }
    return true;
  }

  public boolean deleteRecord(final TableRecordStoreConnection connection, final Record record) {
    return connection.transactionCall(() -> this.recordStore.deleteRecord(record));
  }

  public DeleteStatement deleteStatement(final TableRecordStoreConnection connection) {
    final var table = getTable();
    return new TableRecordStoreDeleteStatement(connection).from(table);
  }

  protected void executeUpdate(final TableRecordStoreConnection connection, final String sql,
    final Object... parameters) {
    if (this.recordStore instanceof JdbcRecordStore) {
      connection.transactionNewRun(() -> this.recordStore.<JdbcRecordStore> getRecordStore()
        .executeUpdate(sql, parameters));
    }
    throw new UnsupportedOperationException("Must be a JDBC connection");

  }

  public boolean exists(final TableRecordStoreConnection connection,
    final TableRecordStoreQuery query) {
    return connection.transactionCall(() -> getRecordStore().exists(query));
  }

  public QueryValue fieldPathToQueryValue(final Query query, String path) {
    String wrapFunction = null;
    final int tildeIndex = path.lastIndexOf('~');
    if (tildeIndex != -1) {
      wrapFunction = path.substring(tildeIndex + 1);
      path = path.substring(0, tildeIndex);
    }
    var queryValue = fieldPathToQueryValueDo(query, path);
    if (queryValue == null) {
      queryValue = Q.sql("NULL");
    }
    if (wrapFunction != null) {
      queryValue = pathToQueryValueWrap(queryValue, wrapFunction);
    }
    return queryValue;
  }

  protected QueryValue fieldPathToQueryValueDo(final Query query, final String path) {
    final var parts = path.split("\\.");
    final var virtualField = this.virtualFieldByName.get(parts[0]);
    if (virtualField != null) {
      return virtualField.newQueryValue(query, parts);
    }
    return getTable().columnByPath(path);
  }

<<<<<<< HEAD
  protected QueryValue fieldPathToQueryValueJoin(final Query query, final String sourceFieldName,
    final AbstractTableRecordStore joinRs, final String joinAlias, final String joinFieldName,
    final String lookupFieldName, final String[] path) {
    final var join = addJoin(query, joinRs, joinAlias, joinFieldName, query, sourceFieldName);

=======
  protected QueryValue fieldPathToQueryValueJoin(final Query query,
    final AbstractTableRecordStore joinRs, final String joinAlias, final String queryJoinFieldName,
    final String lookupFieldName, final String[] path) {
    final var join = requireJoin(query, queryJoinFieldName, joinRs, joinAlias, "id");
>>>>>>> 6171545e
    final var column = join.getColumn(lookupFieldName);
    QueryValue selectField = column;
    if (path.length > 1) {
      for (int i = 1; i < path.length; i++) {
        final var part = path[i];
        selectField = Q.jsonRawValue(selectField, part);
      }
    }
    return selectField;
  }

  protected QueryValue fieldPathToQueryValueSubQuery(final Query query,
    final AbstractTableRecordStore otherRs, final String joinFieldName,
    final String lookupFieldName, final String[] path) {
    final var otherField = otherRs.getField(lookupFieldName);
    QueryValue selectField = otherField;
    if (path.length > 1) {
      for (int i = 1; i < path.length; i++) {
        final var part = path[i];
        selectField = Q.jsonRawValue(selectField, part);
      }
    }

    final var joinColumn = query.getColumn(joinFieldName);
    final var otherQuery = otherRs.newQuery()
      .select(selectField)
      .and("id", joinColumn);
    return new Parenthesis(otherQuery);
  }

  public QueryValue fieldPathToSelect(final Query query, final String path) {
    var queryValue = fieldPathToQueryValue(query, path);
    // Add alias if needed
    if (queryValue instanceof final ColumnReference column) {
      if (!column.getName()
        .equals(path)) {
        queryValue = queryValue.toAlias(path);
      }
    } else {
      queryValue = queryValue.toAlias(path);
    }
    return queryValue;

  }

  public Map<QueryValue, Boolean> getDefaultSortOrder() {
    return this.defaultSortOrder;
  }

  protected JdbcConnection getJdbcConnection() {
    final RecordStore recordStore = this.recordStore.getRecordStore();
    if (recordStore instanceof JdbcRecordStore) {
      return ((JdbcRecordStore)recordStore).getJdbcConnection();
    }
    throw new UnsupportedOperationException("Must be a JDBC connection");
  }

  @SuppressWarnings("unchecked")
  protected <R extends Record> R getRecord(final TableRecordStoreConnection connection,
    final Query query) {
    return connection.transactionCall(() -> (R)this.recordStore.getRecord(query));
  }

  public Record getRecord(final TableRecordStoreConnection connection, final String fieldName,
    final Object value) {
    return newQuery(connection).and(fieldName, value)
      .getRecord();
  }

  public Record getRecordById(final TableRecordStoreConnection connection, final Object id) {
    return getRecord(connection, "id", id);
  }

  public Record getRecordById(final TableRecordStoreConnection connection, final UUID id) {
    return getRecord(connection, "id", id);
  }

  protected long getRecordCount(final TableRecordStoreConnection connection, final Query query) {
    return connection.transactionCall(() -> this.recordStore.getRecordCount(query));
  }

  @Override
  public RecordDefinition getRecordDefinition() {
    return this.recordDefinition;
  }

  protected RecordReader getRecordReader(final TableRecordStoreConnection connection,
    final Query query) {
    return this.recordStore.getRecords(query);
  }

  @Override
  @SuppressWarnings("unchecked")
  public <R extends RecordStore> R getRecordStore() {
    return (R)this.recordStore;
  }

  protected JsonObject getSchema() {
    return this.schema.get();
  }

  protected QueryValue getSearchColumn(final String fieldName, final String searchText) {
    final ColumnReference column = getTable().getColumn(fieldName);
    final DataType dataType = column.getDataType();
    if (dataType != null) {
      if (dataType instanceof CollectionDataType) {
        return new Cast(new Column(column.getName()), "text");
      } else if (dataType != DataTypes.STRING) {
        if (!dataType.isNumeric() || dataType.isValid(searchText)) {
          return new Cast(column, "text");
        } else {
          return null;
        }
      }
    }
    return column;
  }

  public TableReference getTable() {
    return getRecordDefinition();
  }

  @Override
  public String getTableAlias() {
    return this.tableAlias;
  }

  public PathName getTablePath() {
    return this.tablePath;
  }

  protected String getTypeName() {
    return this.typeName;
  }

  public boolean hasRecord(final TableRecordStoreConnection connection, final Query query) {
    return connection.transactionCall(() -> query.getRecordCount() > 0);
  }

  public boolean hasRecord(final TableRecordStoreConnection connection, final String fieldName,
    final Object value) {
    final Query query = newQuery(connection).and(fieldName, value);
    return hasRecord(connection, query);
  }

  protected Record insertRecord(final TableRecordStoreConnection connection, final Query query,
    final Supplier<Record> newRecordSupplier) {
    query.setRecordFactory(ArrayChangeTrackRecord.FACTORY);
    final ChangeTrackRecord changeTrackRecord = query.getRecord();
    if (changeTrackRecord == null) {
      final Record newRecord = newRecordSupplier.get();
      if (newRecord == null) {
        return null;
      } else {
        return insertRecord(connection, newRecord);
      }
    } else {
      return changeTrackRecord.newRecord();
    }
  }

  public Record insertRecord(final TableRecordStoreConnection connection, final Record record) {
    return connection.transactionCall(() -> {
      insertRecordBefore(connection, record);
      validateRecord(record);
      this.recordStore.insertRecord(record);
      insertRecordAfter(connection, record);
      return record;
    });
  }

  protected void insertRecordAfter(final TableRecordStoreConnection connection,
    final Record record) {
  }

  protected void insertRecordBefore(final TableRecordStoreConnection connection,
    final Record record) {
  }

  public InsertStatement insertStatement(final TableRecordStoreConnection connection) {
    return new TableRecordStoreInsertStatement(this, connection).into(getTable());
  }

  protected void insertStatementRecordAfter(final TableRecordStoreConnection connection,
    final Record record) {
  }

  protected boolean isFieldReadonly(final String fieldName) {
    return this.recordDefinition.isIdField(fieldName);
  }

  public void lockTable(final TableRecordStoreConnection connection) {
    if (this.recordStore instanceof JdbcRecordStore) {
      connection.transactionRun(() -> this.recordStore.<JdbcRecordStore> getRecordStore()
        .lockTable(this.tablePath));
    }
  }

  public <R extends Record> InsertUpdateBuilder<R> newInsert(
    final TableRecordStoreConnection connection) {
    return this.<R> newInsertUpdate(connection)
      .setUpdate(false);
  }

  public <R extends Record> InsertUpdateBuilder<R> newInsertUpdate(
    final TableRecordStoreConnection connection) {
    return new TableRecordStoreInsertUpdateBuilder<>(this, connection);
  }

  public Condition newODataFilter(final Query query, String filter) {
    if (Property.hasValue(filter)) {
      filter = filter.replace("%2B", "+");
      return (Condition)ODataParser.parseFilter(path -> fieldPathToQueryValue(query, path), filter);
    } else {
      return null;
    }
  }

  public TableRecordStoreQuery newQuery(final TableRecordStoreConnection connection) {
    final var query = new TableRecordStoreQuery(this, connection);
    query.setBaseFileName(this.typeName);
    return query;
  }

  public TableRecordStoreQuery newQuery(final TableRecordStoreConnection connection,
    final Consumer<Query> configurer) {
    final var query = newQuery(connection);
    query.accept(configurer);
    return query;
  }

  public TableRecordStoreQuery newQuery(final TableRecordStoreConnection connection,
    final HttpServletRequest request, final int maxSize) {
    final String select = request.getParameter("$select");
    final String filter = request.getParameter("$filter");
    final String search = request.getParameter("$search");
    final String orderBy = request.getParameter("$orderby");
    final String aggregate = request.getParameter("$aggregate");
    final boolean distinct = "true".equals(request.getParameter("$distinct"));

    final boolean count = "true".equals(request.getParameter("$count"));
    int skip = 0;
    try {
      final String value = request.getParameter("$skip");
      if (value != null) {
        skip = Integer.parseInt(value);
      }
    } catch (final Exception e) {
    }
    int top = maxSize;
    try {
      final String value = request.getParameter("$top");
      if (value != null) {
        top = Math.min(Integer.parseInt(value), maxSize);
        if (top <= 0) {
          throw new IllegalArgumentException("$top must be > 1: " + top);
        }
      }
    } catch (final Exception e) {
    }

    final var query = newQuery(connection);
    query.setOffset(skip)
      .setLimit(top)
      .setReturnCount(count)
      .setDistinct(distinct);

    if (Property.hasValue(select)) {
      for (String selectItem : select.split(",")) {
        selectItem = selectItem.strip();
        addSelect(connection, query, selectItem);
      }
    }

    boolean hasAggregate = false;
    if (Property.hasValue(aggregate)) {

      final ListEx<QueryValue> aggregates = Lists.split(aggregate, ",")
        .map(element -> parseAggregate(query, element))
        .toList();
      if (aggregates.isEmpty()) {
        return null;
      }
      final int selectCount = query.getSelect()
        .size();
      for (int i = 1; i <= selectCount; i++) {
        // Group by all the non-aggregate functions
        query.addGroupBy(i);
      }
      aggregates.forEach(query::select);
      hasAggregate = true;
    }

    Condition filterCondition = newODataFilter(query, filter);
    if (filterCondition != null) {
      filterCondition = alterCondition(request, connection, query, filterCondition);
      if (filterCondition != null) {
        query.and(filterCondition.clone(null, query.getTable()));
      }
    }
    applySearchCondition(query, search);
    addQueryOrderBy(query, orderBy);
    if (!hasAggregate && !distinct) {
      applyDefaultSortOrder(query);
    }
    return query;
  }

  protected void newQueryFilterConditionSearch(final Query query, final String search) {
    applySearchCondition(query, search);
  }

  public Record newRecord(final TableRecordStoreConnection connection) {
    return getRecordDefinition().newRecord();
  }

  public Record newRecord(final TableRecordStoreConnection connection, final MapEx values) {
    if (values == null) {
      return null;
    } else {
      final Record record = newRecord(connection);
      for (final String fieldName : values.keySet()) {
        final Object value = values.getValue(fieldName);
        if (Property.hasValue(value)) {
          record.setValue(fieldName, value);
        }
      }
      return record;
    }
  }

  protected RecordDefinition newSchema() {
    RecordDefinition schema = getRecordDefinition();
    if (!this.virtualFieldByName.isEmpty()) {
      final var builder = new RecordDefinitionBuilder(schema);
      this.virtualFieldByName.values()
        .forEach(field -> field.addToSchema(builder));
      schema = builder.getRecordDefinition();
    }
    return schema;
  }

  public <R extends Record> InsertUpdateBuilder<R> newUpdate(
    final TableRecordStoreConnection connection) {
    return this.<R> newInsertUpdate(connection)
      .setInsert(false);
  }

  public UUID newUUID() {
    return UUID.randomUUID();
  }

  protected QueryValue parseAggregate(final Query query, final String element) {
    final var parts = element.split(":");
    final var functionName = parts[0];
    final var fieldName = parts[1];
    final var table = getTable();
    QueryValue field = fieldPathToQueryValue(query, fieldName);
    if (field == null) {
      return null;
    }
    String alias = functionName;
    if (parts.length > 2) {
      alias = parts[2];
    }

    return switch (functionName) {
      case "count": {
        yield Count.STAR.toAlias(alias);
      }
      case "countDistinct": {
        yield Count.distinct(table, fieldName)
          .toAlias(alias);
      }

      case "min":
      case "max":
      case "sum":
      case "avg": {
        Class<?> columnClass = Object.class;
        final var baseColumn = field.getColumn();
        if (baseColumn instanceof final FieldDefinition fieldDefinition) {
          columnClass = fieldDefinition.getTypeClass();
        }
        if (JsonType.class.isAssignableFrom(columnClass)) {
          query.and(Q.equal(F.function("jsonb_typeof", field), "number"));
          field = field.toCast("decimal");
        } else if (!Number.class.isAssignableFrom(columnClass)) {
          query
            .and(Q.equal(F.function("pg_input_is_valid", field, Value.newValue("decimal")), true));
          field = field.toCast("decimal");
        }
        yield F.function(functionName, field)
          .toAlias(alias);
      }
      default:
      yield null;
    };
  }

  protected QueryValue pathToQueryValueWrap(final QueryValue value, final String function) {
    throw new IllegalArgumentException("Function " + function + "  not supported");
  }

  /**
   * Get or create a join between the query and the target record store with the specified alias.
   *
   * @param query The query to create the join for.
   * @param queryFieldOrValue The field name or query value to create the on condition for the query.
   * @param targetRs The target record store to join to.
   * @param targetAlias The alias for the join.
   * @param targetFieldOrValue The field name or query value to create the on condition for the target.
   * @return
   */
  protected Join requireJoin(final Query query, final Object queryFieldOrValue,
    final AbstractTableRecordStore targetRs, final String targetAlias,
    final Object targetFieldOrValue) {
    var join = query.getJoin(targetRs, targetAlias);
    if (join == null) {
      final QueryValue queryCondition = toQueryValue(query, queryFieldOrValue);

      join = query.join(JoinType.LEFT_OUTER_JOIN)
        .table(targetRs)//
        .setAlias(targetAlias);
      final QueryValue targetCondition = toQueryValue(join, targetFieldOrValue);
      join.on(targetCondition, queryCondition);
    }
    return join;
  }

  public JsonObject schemaToJson() {
    final RecordDefinition schema = newSchema();
    return schemaToJson(schema);
  }

  protected void setDefaultSortOrder(final Collection<String> fieldNames) {
    this.defaultSortOrder.clear();
    for (final String fieldName : fieldNames) {
      addDefaultSortOrder(fieldName);
    }

  }

  public void setDefaultSortOrder(final String... fieldNames) {
    this.defaultSortOrder.clear();
    for (final String fieldName : fieldNames) {
      addDefaultSortOrder(fieldName);
    }
  }

  protected void setDefaultSortOrder(final String fieldName, final boolean ascending) {
    this.defaultSortOrder.clear();
    addDefaultSortOrder(fieldName, ascending);
  }

  protected void setFieldsGenerated(final boolean generated, final String... fieldNames) {
    if (getRecordDefinition() != null) {
      for (final String fieldName : fieldNames) {
        final JdbcFieldDefinition field = (JdbcFieldDefinition)getRecordDefinition()
          .getField(fieldName);
        if (field != null) {
          field.setGenerated(generated);
        }
      }
    }
  }

  protected void setRecordDefinition(final RecordDefinition recordDefinition) {
    this.recordDefinition = recordDefinition;
    if (recordDefinition == null) {
      LoggerFactory.getLogger(getClass())
        .atError()
        .setMessage("Table doesn't exist")
        .addKeyValue("name", getTypeName())
        .log();
    } else {
      setRecordDefinitionPost(recordDefinition);
      this.tableAlias = recordDefinition.getTableAlias();
    }
  }

  protected void setRecordDefinitionPost(final RecordDefinition recordDefinition) {
  }

  protected void setRecordStore(final RecordStore recordStore) {
    this.recordStore = recordStore;
    final RecordDefinition recordDefinition = this.recordStore.getRecordDefinition(this.tablePath);
    setRecordDefinition(recordDefinition);
  }

  public AbstractTableRecordStore setSearchFieldNames(final Collection<String> searchFieldNames) {
    this.searchFieldNames.addAll(searchFieldNames);
    return this;
  }

  public AbstractTableRecordStore setSearchFieldNames(final String... searchFieldNames) {
    for (final String searchFieldName : searchFieldNames) {
      this.searchFieldNames.add(searchFieldName);
    }
    return this;
  }

  public Record updateRecord(final TableRecordStoreConnection connection, final Identifier id,
    final Consumer<Record> updateAction) {
    final Query query = newQuery(connection)
      .and(Q.equalId(getRecordDefinition().getIdFieldNames(), id));
    return query.updateRecord(updateAction);
  }

  public Record updateRecord(final TableRecordStoreConnection connection, final Identifier id,
    final JsonObject values) {
    return updateRecord(connection, id, record -> record.setValues(values));
  }

  public Record updateRecord(final TableRecordStoreConnection connection, final Object id,
    final Consumer<Record> updateAction) {
    final Query query = newQuery(connection);
    query.and(getRecordDefinition().getIdFieldName(), id);
    return query.updateRecord(updateAction);
  }

  protected Record updateRecord(final TableRecordStoreConnection connection, final Query query,
    final Consumer<Record> updateAction) {
    return connection.transactionCall(() -> {
      query.setRecordFactory(ArrayChangeTrackRecord.FACTORY);
      final ChangeTrackRecord record = query.getRecord();
      if (record == null) {
        return null;
      } else {
        updateAction.accept(record);
        updateRecordDo(connection, record);
        return record.newRecord();
      }
    });
  }

  protected void updateRecordAfter(final TableRecordStoreConnection connection,
    final ChangeTrackRecord record) {
  }

  /**
   * Make changes to the record checked to see if it was modified but before saving to the database
   *
   * @param connection
   * @param record
   */
  protected void updateRecordBefore(final TableRecordStoreConnection connection,
    final ChangeTrackRecord record) {
  }

  protected final Record updateRecordDo(final TableRecordStoreConnection connection,
    final ChangeTrackRecord record) {
    try {
      updateRecordPre(connection, record);
      if (record.isModified()) {
        updateRecordBefore(connection, record);
        this.recordStore.updateRecord(record);
        updateRecordAfter(connection, record);
      }
      return record.newRecord();
    } catch (final Exception e) {
      throw Exceptions.toWrapped(e)
        .property("record", record);
    }
  }

  /**
   * Make changes to the record before it was checked to see if it was modified
   *
   * @param connection
   * @param record
   */
  protected void updateRecordPre(final TableRecordStoreConnection connection,
    final ChangeTrackRecord record) {
  }

  public int updateRecords(final TableRecordStoreConnection connection, final Query query,
    final Consumer<? super ChangeTrackRecord> updateAction) {
    return connection.transactionCall(() -> {
      int i = 0;
      final RecordDefinition recordDefinition = getRecordDefinition();
      final RecordStore recordStore = this.recordStore;
      query.setRecordFactory(ArrayChangeTrackRecord.FACTORY);
      try (
        RecordReader reader = getRecordReader(connection, query);
        RecordWriter writer = recordStore.newRecordWriter(recordDefinition)) {
        for (final Record queryRecord : reader) {
          final ChangeTrackRecord record = (ChangeTrackRecord)queryRecord;
          updateAction.accept(record);
          updateRecordPre(connection, record);
          if (record.isModified()) {
            updateRecordBefore(connection, record);
            writer.write(record);
            updateRecordAfter(connection, record);
            i++;
          }
        }
      }
      return i;
    });
  }

  public UpdateStatement updateStatement(final TableRecordStoreConnection connection) {
    return new TableRecordStoreUpdateStatement(connection).table(getTable());
  }

  public UpdateStatement updateStatement(final TableRecordStoreConnection connection,
    final Consumer<UpdateStatement> action) {
    final var statement = new TableRecordStoreUpdateStatement(connection).table(getTable());
    action.accept(statement);
    return statement;
  }

  public void validateRecord(final MapEx record) {
    getRecordDefinition().validateRecord(record);
  }

}<|MERGE_RESOLUTION|>--- conflicted
+++ resolved
@@ -104,9 +104,7 @@
       }
       final JsonObject jsonField = JsonObject.hash()
         .addValue("name", fieldName)
-        .addNotEmpty("title", field.getTitle()
-          .replace(" Ind", "")
-          .replace(" Code", ""))
+        .addNotEmpty("title", field.getTitle().replace(" Ind", "").replace(" Code", ""))
         .addNotEmpty("description", field.getDescription())
         .addValue("dataType", dataTypeString)
         .addValue("required", field.isRequired());
@@ -239,15 +237,13 @@
   }
 
   protected void addSearchConditions(final Query query, final Or or, String search) {
-    final String searchText = search.strip()
-      .toLowerCase();
+    final String searchText = search.strip().toLowerCase();
     search = '%' + searchText + '%';
     for (final String fieldName : this.searchFieldNames) {
       final var column = getTable().getColumn(fieldName);
       if (column != null && column.getDataType() instanceof CollectionDataType) {
         or.addCondition(newQuery().select(Value.newValue(1))
-          .setFrom(ArrayElements.unnest(column)
-            .toFromAlias(fieldName + "A"))
+          .setFrom(ArrayElements.unnest(column).toFromAlias(fieldName + "A"))
           .and(new Column(fieldName + "A"), Q.ILIKE, Value.toValue(search))
           .asExists());
 
@@ -313,8 +309,7 @@
   }
 
   public Query applySearchCondition(final Query query, final String search) {
-    if (search != null && search.strip()
-      .length() > 0) {
+    if (search != null && search.strip().length() > 0) {
       final Or or = new Or();
       addSearchConditions(query, or, search);
       if (!or.isEmpty()) {
@@ -343,8 +338,8 @@
   protected void executeUpdate(final TableRecordStoreConnection connection, final String sql,
     final Object... parameters) {
     if (this.recordStore instanceof JdbcRecordStore) {
-      connection.transactionNewRun(() -> this.recordStore.<JdbcRecordStore> getRecordStore()
-        .executeUpdate(sql, parameters));
+      connection.transactionNewRun(
+        () -> this.recordStore.<JdbcRecordStore> getRecordStore().executeUpdate(sql, parameters));
     }
     throw new UnsupportedOperationException("Must be a JDBC connection");
 
@@ -381,18 +376,10 @@
     return getTable().columnByPath(path);
   }
 
-<<<<<<< HEAD
   protected QueryValue fieldPathToQueryValueJoin(final Query query, final String sourceFieldName,
-    final AbstractTableRecordStore joinRs, final String joinAlias, final String joinFieldName,
-    final String lookupFieldName, final String[] path) {
-    final var join = addJoin(query, joinRs, joinAlias, joinFieldName, query, sourceFieldName);
-
-=======
-  protected QueryValue fieldPathToQueryValueJoin(final Query query,
     final AbstractTableRecordStore joinRs, final String joinAlias, final String queryJoinFieldName,
     final String lookupFieldName, final String[] path) {
     final var join = requireJoin(query, queryJoinFieldName, joinRs, joinAlias, "id");
->>>>>>> 6171545e
     final var column = join.getColumn(lookupFieldName);
     QueryValue selectField = column;
     if (path.length > 1) {
@@ -417,9 +404,7 @@
     }
 
     final var joinColumn = query.getColumn(joinFieldName);
-    final var otherQuery = otherRs.newQuery()
-      .select(selectField)
-      .and("id", joinColumn);
+    final var otherQuery = otherRs.newQuery().select(selectField).and("id", joinColumn);
     return new Parenthesis(otherQuery);
   }
 
@@ -427,8 +412,7 @@
     var queryValue = fieldPathToQueryValue(query, path);
     // Add alias if needed
     if (queryValue instanceof final ColumnReference column) {
-      if (!column.getName()
-        .equals(path)) {
+      if (!column.getName().equals(path)) {
         queryValue = queryValue.toAlias(path);
       }
     } else {
@@ -458,8 +442,7 @@
 
   public Record getRecord(final TableRecordStoreConnection connection, final String fieldName,
     final Object value) {
-    return newQuery(connection).and(fieldName, value)
-      .getRecord();
+    return newQuery(connection).and(fieldName, value).getRecord();
   }
 
   public Record getRecordById(final TableRecordStoreConnection connection, final Object id) {
@@ -586,15 +569,14 @@
 
   public void lockTable(final TableRecordStoreConnection connection) {
     if (this.recordStore instanceof JdbcRecordStore) {
-      connection.transactionRun(() -> this.recordStore.<JdbcRecordStore> getRecordStore()
-        .lockTable(this.tablePath));
+      connection.transactionRun(
+        () -> this.recordStore.<JdbcRecordStore> getRecordStore().lockTable(this.tablePath));
     }
   }
 
   public <R extends Record> InsertUpdateBuilder<R> newInsert(
     final TableRecordStoreConnection connection) {
-    return this.<R> newInsertUpdate(connection)
-      .setUpdate(false);
+    return this.<R> newInsertUpdate(connection).setUpdate(false);
   }
 
   public <R extends Record> InsertUpdateBuilder<R> newInsertUpdate(
@@ -655,10 +637,7 @@
     }
 
     final var query = newQuery(connection);
-    query.setOffset(skip)
-      .setLimit(top)
-      .setReturnCount(count)
-      .setDistinct(distinct);
+    query.setOffset(skip).setLimit(top).setReturnCount(count).setDistinct(distinct);
 
     if (Property.hasValue(select)) {
       for (String selectItem : select.split(",")) {
@@ -676,8 +655,7 @@
       if (aggregates.isEmpty()) {
         return null;
       }
-      final int selectCount = query.getSelect()
-        .size();
+      final int selectCount = query.getSelect().size();
       for (int i = 1; i <= selectCount; i++) {
         // Group by all the non-aggregate functions
         query.addGroupBy(i);
@@ -728,8 +706,7 @@
     RecordDefinition schema = getRecordDefinition();
     if (!this.virtualFieldByName.isEmpty()) {
       final var builder = new RecordDefinitionBuilder(schema);
-      this.virtualFieldByName.values()
-        .forEach(field -> field.addToSchema(builder));
+      this.virtualFieldByName.values().forEach(field -> field.addToSchema(builder));
       schema = builder.getRecordDefinition();
     }
     return schema;
@@ -737,8 +714,7 @@
 
   public <R extends Record> InsertUpdateBuilder<R> newUpdate(
     final TableRecordStoreConnection connection) {
-    return this.<R> newInsertUpdate(connection)
-      .setInsert(false);
+    return this.<R> newInsertUpdate(connection).setInsert(false);
   }
 
   public UUID newUUID() {
@@ -764,8 +740,7 @@
         yield Count.STAR.toAlias(alias);
       }
       case "countDistinct": {
-        yield Count.distinct(table, fieldName)
-          .toAlias(alias);
+        yield Count.distinct(table, fieldName).toAlias(alias);
       }
 
       case "min":
@@ -785,8 +760,7 @@
             .and(Q.equal(F.function("pg_input_is_valid", field, Value.newValue("decimal")), true));
           field = field.toCast("decimal");
         }
-        yield F.function(functionName, field)
-          .toAlias(alias);
+        yield F.function(functionName, field).toAlias(alias);
       }
       default:
       yield null;
@@ -954,8 +928,7 @@
       }
       return record.newRecord();
     } catch (final Exception e) {
-      throw Exceptions.toWrapped(e)
-        .property("record", record);
+      throw Exceptions.toWrapped(e).property("record", record);
     }
   }
 
