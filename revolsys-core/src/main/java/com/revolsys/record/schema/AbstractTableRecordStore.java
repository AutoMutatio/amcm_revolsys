package com.revolsys.record.schema;

import java.util.Collection;
import java.util.LinkedHashMap;
import java.util.LinkedHashSet;
import java.util.Map;
import java.util.Set;
import java.util.UUID;
import java.util.function.Consumer;

import javax.servlet.http.HttpServletRequest;

import org.jeometry.common.data.identifier.Identifier;
import org.jeometry.common.data.type.DataType;
import org.jeometry.common.data.type.DataTypes;
import org.jeometry.common.io.PathName;
import org.jeometry.common.logging.Logs;
import org.springframework.dao.PermissionDeniedDataAccessException;

import com.revolsys.collection.map.MapEx;
import com.revolsys.geometry.model.GeometryFactory;
import com.revolsys.io.BaseCloseable;
import com.revolsys.jdbc.JdbcConnection;
import com.revolsys.jdbc.field.JdbcFieldDefinition;
import com.revolsys.jdbc.io.JdbcRecordStore;
import com.revolsys.record.ArrayChangeTrackRecord;
import com.revolsys.record.ChangeTrackRecord;
import com.revolsys.record.ODataParser;
import com.revolsys.record.Record;
import com.revolsys.record.RecordFactory;
import com.revolsys.record.code.CodeTable;
import com.revolsys.record.io.RecordReader;
import com.revolsys.record.io.RecordWriter;
import com.revolsys.record.io.format.json.JsonList;
import com.revolsys.record.io.format.json.JsonObject;
import com.revolsys.record.query.Cast;
import com.revolsys.record.query.ColumnReference;
import com.revolsys.record.query.Condition;
import com.revolsys.record.query.Or;
import com.revolsys.record.query.Q;
import com.revolsys.record.query.Query;
import com.revolsys.record.query.QueryValue;
import com.revolsys.record.query.TableReference;
import com.revolsys.transaction.Transaction;
import com.revolsys.transaction.TransactionOptions;
import com.revolsys.transaction.TransactionRecordReader;
import com.revolsys.util.Property;

public class AbstractTableRecordStore implements RecordDefinitionProxy {
  protected static String DEFAULT = "Default_" + UUID.randomUUID();

  public static JsonObject schemaToJson(final RecordDefinition recordDefinition) {
    final JsonList jsonFields = JsonList.array();
    final String idFieldName = recordDefinition.getIdFieldName();
    final JsonObject jsonSchema = JsonObject.hash()
      .addValue("typeName", recordDefinition.getPathName())
      .addValue("title", recordDefinition.getTitle())
      .addValue("idFieldName", idFieldName)
      .addValue("geometryFieldName", recordDefinition.getGeometryFieldName())
      .addValue("fields", jsonFields);
    final GeometryFactory geometryFactory = recordDefinition.getGeometryFactory();
    if (geometryFactory != null) {
      final int coordinateSystemId = geometryFactory.getHorizontalCoordinateSystemId();
      if (coordinateSystemId > 0) {
        jsonSchema.addValue("srid", coordinateSystemId);
      }
    }
    for (final FieldDefinition field : recordDefinition.getFields()) {
      final String fieldName = field.getName();
      final DataType dataType = field.getDataType();
      String dataTypeString = dataType.toString();
      if (dataTypeString.startsWith("List")) {
        dataTypeString = dataTypeString.substring(4) + "[]";
      }
      final JsonObject jsonField = JsonObject.hash()
        .addValue("name", fieldName)
        .addNotEmpty("title", field.getTitle().replace(" Ind", ""))
        .addNotEmpty("description", field.getDescription())
        .addValue("dataType", dataTypeString)
        .addValue("required", field.isRequired());
      final int length = field.getLength();
      if (length > 0) {
        jsonField.addValue("length", length);
      }
      final int scale = field.getScale();
      if (scale > 0) {
        jsonField.addValue("scale", scale);
      }
      jsonField//
        .addNotEmpty("default", field.getDefaultValue())
        .addNotEmpty("allowedValues", field.getAllowedValues())
        .addNotEmpty("min", field.getMinValue())
        .addNotEmpty("max", field.getMaxValue());
      final CodeTable codeTable = field.getCodeTable();
      if (codeTable != null) {
        jsonField.addNotEmpty("codeTable", codeTable.getName());
      }
      jsonFields.add(jsonField);
    }
    return jsonSchema;
  }

  private RecordStore recordStore;

  private final PathName tablePath;

  private final String typeName;

  private RecordDefinition recordDefinition;

  protected Map<QueryValue, Boolean> defaultSortOrder = new LinkedHashMap<>();

  private final Set<String> searchFieldNames = new LinkedHashSet<>();

  protected Map<String, RecordStoreSecurityPolicies> securityPolicyByGroup = new LinkedHashMap<>();

  private String tableAlias;

  protected final RecordFactory<RecordStoreChangeTrackRecord> changeTrackRecordFactory = recordDefinition -> new RecordStoreChangeTrackRecord(
    this);

  public AbstractTableRecordStore(final PathName typePath) {
    this.tablePath = typePath;
    this.typeName = typePath.getName();
  }

  public AbstractTableRecordStore(final PathName typePath, final JdbcRecordStore recordStore) {
    this(typePath);
    setRecordStore(recordStore);
  }

  protected void addDefaultSortOrder(final String fieldName) {
    addDefaultSortOrder(fieldName, true);
  }

  protected void addDefaultSortOrder(final String fieldName, final boolean ascending) {
    final RecordDefinition recordDefinition = getRecordDefinition();
    if (recordDefinition != null) {
      final FieldDefinition field = recordDefinition.getFieldDefinition(fieldName);
      if (field != null) {
        this.defaultSortOrder.put(field, ascending);
      }
    }
  }

  public void addQueryOrderBy(final Query query, final String orderBy) {
    if (Property.hasValue(orderBy)) {
      for (String orderClause : orderBy.split(",")) {
        orderClause = orderClause.trim();
        String fieldName;
        boolean ascending = true;
        final int spaceIndex = orderClause.indexOf(' ');
        if (spaceIndex == -1) {
          fieldName = orderClause;
        } else {
          fieldName = orderClause.substring(0, spaceIndex);
          if ("desc".equalsIgnoreCase(orderClause.substring(spaceIndex + 1))) {
            ascending = false;
          }
        }
        query.addOrderBy(fieldName, ascending);
      }
    }
    applyDefaultSortOrder(query);
  }

  protected void addSearchConditions(final Query query, final Or or, String search) {
    final String searchText = search.trim().toLowerCase();
    search = '%' + searchText + '%';
    for (final String fieldName : this.searchFieldNames) {
      final ColumnReference column = getTable().getColumn(fieldName);
      QueryValue left = column;
      final DataType dataType = column.getDataType();
      if (dataType != DataTypes.STRING) {
        if (!dataType.isNumeric() || dataType.isValid(searchText)) {
          left = new Cast(left, "text");
        } else {
          left = null;
        }
      }
      if (left != null) {
        final Condition condition = query.newCondition(left, Q.ILIKE, search);
        or.addCondition(condition);
      }
    }
  }

  protected void addSelect(final Query query, final String selectItem) {
    final QueryValue selectClause = newSelectClause(query, selectItem);
    query.select(selectClause);
  }

  protected Condition alterCondition(final HttpServletRequest request,
    final TableRecordStoreConnection connection, final Query query, final Condition condition) {
    return condition;
  }

  public void applyDefaultSortOrder(final Query query) {
    query.addOrderBy(this.defaultSortOrder);
  }

  public Query applySearchCondition(final Query query, final String search) {
    if (search != null && search.trim().length() > 0) {
      final Or or = new Or();
      addSearchConditions(query, or, search);
      if (!or.isEmpty()) {
        query.and(or);
      }
    }
    return query;
  }

  protected void applyUpdates(final TableRecordStoreConnection connection,
    final RecordStoreChangeTrackRecord record, final RecordAccessType accessType,
    final Consumer<Record> action) {
    final RecordStoreSecurityPolicyForField policy = getSecurityPolicyForField(connection,
      accessType);
    try (
      BaseCloseable c = record.startUpdates(policy)) {
      action.accept(record);
    }
  }

  public boolean canEditField(final String fieldName) {
    if (!this.recordDefinition.hasField(fieldName)) {
      return false;
    }
    if (this.recordDefinition.isIdField(fieldName)) {
      return false;
    }
    return true;
  }

  public boolean deleteRecord(final TableRecordStoreConnection connection, final Object id) {
    try (
      Transaction transaction = connection.newTransaction(TransactionOptions.REQUIRED)) {
      return newQuery(connection).andEqualId(id).deleteRecords() == 1;
    }
  }

  public boolean deleteRecord(final TableRecordStoreConnection connection, final Record record) {
    try (
      Transaction transaction = connection.newTransaction(TransactionOptions.REQUIRED)) {
      return this.recordStore.deleteRecord(record);
    }
  }

  protected int deleteRecords(final TableRecordStoreConnection connection, final Query query) {
    try (
      Transaction transaction = connection.newTransaction(TransactionOptions.REQUIRED)) {
      return this.recordStore.deleteRecords(query);
    }
  }

  public void enforceAccessTypeSecurityPolicy(final TableRecordStoreConnection connection,
    final RecordAccessType accessType) {
    getSecurityPolicyForField(connection, accessType)//
      .enforceAccessAllowed();
  }

  protected void executeUpdate(final TableRecordStoreConnection connection, final String sql,
    final Object... parameters) {
    if (this.recordStore instanceof JdbcRecordStore) {
      try (
        Transaction transaction = connection.newTransaction()) {
        this.recordStore.<JdbcRecordStore> getRecordStore().executeUpdate(sql, parameters);
      }
    }
    throw new UnsupportedOperationException("Must be a JDBC connection");

  }

  public Map<QueryValue, Boolean> getDefaultSortOrder() {
    return this.defaultSortOrder;
  }

  protected RecordStoreSecurityPolicies getGroupSecurityPolicy(final String groupName) {
    final RecordDefinition recordDefinition = getRecordDefinition();
    RecordStoreSecurityPolicies policy = this.securityPolicyByGroup.get(groupName);
    if (policy == null) {
      policy = new RecordStoreSecurityPolicies().setRecordDefinition(recordDefinition)
        .setLabel(groupName);
      this.securityPolicyByGroup.put(groupName, policy);
    }
    return policy;
  }

  protected JdbcConnection getJdbcConnection() {
    final RecordStore recordStore = this.recordStore.getRecordStore();
    if (recordStore instanceof JdbcRecordStore) {
      return ((JdbcRecordStore)recordStore).getJdbcConnection();
    }
    throw new UnsupportedOperationException("Must be a JDBC connection");
  }

  @SuppressWarnings("unchecked")
  protected <R extends Record> R getRecord(final TableRecordStoreConnection connection,
    final Query query) {
    try (
      Transaction transaction = connection.newTransaction(TransactionOptions.REQUIRED)) {
      return (R)this.recordStore.getRecord(query);
    }
  }

  public Record getRecord(final TableRecordStoreConnection connection, final String fieldName,
    final Object value) {
    return newQuery(connection).and(fieldName, value).getRecord();
  }

  public Record getRecordById(final TableRecordStoreConnection connection, final Object id) {
    return getRecord(connection, "id", id);
  }

  public Record getRecordById(final TableRecordStoreConnection connection, final UUID id) {
    return getRecord(connection, "id", id);
  }

  protected long getRecordCount(final TableRecordStoreConnection connection, final Query query) {
    try (
      Transaction transaction = connection.newTransaction(TransactionOptions.REQUIRED)) {
      return this.recordStore.getRecordCount(query);
    }
  }

  @Override
  public RecordDefinition getRecordDefinition() {
    return this.recordDefinition;
  }

  protected RecordReader getRecordReader(final TableRecordStoreConnection connection,
    final Query query) {
    final Transaction transaction = connection.newTransaction(TransactionOptions.REQUIRED);
    final RecordReader reader = this.recordStore.getRecords(query);
    return new TransactionRecordReader(reader, transaction);
  }

  protected RecordReader getRecordReader(final TableRecordStoreConnection connection,
    final Query query, final Transaction transaction) {
    if (transaction == null) {
      return getRecordReader(connection, query);
    } else {
      return this.recordStore.getRecords(query);
    }
  }

  @Override
  @SuppressWarnings("unchecked")
  public <R extends RecordStore> R getRecordStore() {
    return (R)this.recordStore;
  }

  public Set<RecordStoreSecurityPolicies> getSecurityPolicies(
    final TableRecordStoreConnection connection, final RecordAccessType accessType) {
    if (this.securityPolicyByGroup.isEmpty()) {
      return null;
    } else {
      final Set<RecordStoreSecurityPolicies> policies = new LinkedHashSet<>();
      for (final String groupName : connection.getGroupNames()) {
        final RecordStoreSecurityPolicies policy = this.securityPolicyByGroup.get(groupName);
        if (policy != null && policy.isRecordChangeAllowed(accessType)) {
          policies.add(policy);
        }
      }
      if (policies.isEmpty()) {
        throw new PermissionDeniedDataAccessException(
          "No " + accessType + " permission on " + getRecordDefinition(), null);
      }
      return policies;
    }
  }

  public RecordStoreSecurityPolicyForField getSecurityPolicyForField(
    final TableRecordStoreConnection connection, final RecordAccessType accessType) {
    final Set<RecordStoreSecurityPolicies> policies = getSecurityPolicies(connection, accessType);
    return RecordStoreSecurityPolicyForField.create(this.recordDefinition, policies, accessType);
  }

  public TableReference getTable() {
    return getRecordDefinition();
  }

  @Override
  public String getTableAlias() {
    return this.tableAlias;
  }

  public PathName getTablePath() {
    return this.tablePath;
  }

  protected String getTypeName() {
    return this.typeName;
  }

  public boolean hasRecord(final TableRecordStoreConnection connection, final Query query) {
    return query.getRecordCount() > 0;
  }

  public boolean hasRecord(final TableRecordStoreConnection connection, final String fieldName,
    final Object value) {
    final Query query = newQuery(connection).and(fieldName, value);
    return hasRecord(connection, query);
  }

  protected Record initNewRecord(final TableRecordStoreConnection connection,
    final Record newRecord) {
    return newRecord;
  }

  protected void initSecurityPolicies() {
    withGroupSecurityPolicy(DEFAULT, policy -> policy.setLabel("Default"));
  }

  protected Record insertOrUpdateRecord(final TableRecordStoreConnection connection,
<<<<<<< HEAD
    final TableRecordStoreQuery query, final Consumer<Record> insertAction,
=======
    final Query query, final Consumer<Record> insertAction, final Consumer<Record> updateAction) {
    query.setRecordFactory(ArrayChangeTrackRecord.FACTORY);

    try (
      Transaction transaction = connection.newTransaction(TransactionOptions.REQUIRED)) {
      final ChangeTrackRecord changeTrackRecord = query.getRecord();
      if (changeTrackRecord == null) {
        final Record newRecord = newRecord();
        insertAction.accept(newRecord);
        return insertRecord(connection, newRecord);
      } else {
        updateAction.accept(changeTrackRecord);
        updateRecordDo(connection, changeTrackRecord);
        return changeTrackRecord.newRecord();
      }
    }
  }

  protected Record insertOrUpdateRecord(final TableRecordStoreConnection connection,
    final Query query, final Supplier<Record> newRecordSupplier,
>>>>>>> 285496f4
    final Consumer<Record> updateAction) {
    query.setRecordFactory(ArrayChangeTrackRecord.FACTORY);
    try (
      Transaction transaction = connection.newTransaction(TransactionOptions.REQUIRED)) {
      final ChangeTrackRecord record = query.getRecord();
      if (record == null) {
        return insertRecord(connection, insertAction);
      } else {
        updateAction.accept(record);
        updateRecordDo(connection, record);
        return record.newRecord();
      }
    }
  }

  protected Record insertRecord(final TableRecordStoreConnection connection,
    final ChangeTrackRecord record) {
    try (
      Transaction transaction = connection.newTransaction(TransactionOptions.REQUIRED)) {
      insertRecordBefore(connection, record);
      validateRecord(record);
      this.recordStore.insertRecord(record);
      insertRecordAfter(connection, record);
    }
    return record;
  }

  public Record insertRecord(final TableRecordStoreConnection connection,
    final Consumer<Record> action) {
    final RecordStoreChangeTrackRecord record = new RecordStoreChangeTrackRecord(this);
    initNewRecord(connection, record);
    applyUpdates(connection, record, RecordAccessType.INSERT, action);
    try (
      Transaction transaction = connection.newTransaction(TransactionOptions.REQUIRED)) {
      insertRecordBefore(connection, record);
      validateRecord(record);
      this.recordStore.insertRecord(record);
      insertRecordAfter(connection, record);
    }
    return record.newRecord();
  }

  protected Record insertRecord(final TableRecordStoreConnection connection, final Query query,
    final Consumer<Record> insertAction) {
    query.setRecordFactory(ArrayChangeTrackRecord.FACTORY);
    final ChangeTrackRecord changeTrackRecord = query.getRecord();
    if (changeTrackRecord == null) {
      return insertRecord(connection, insertAction);
    } else {
      return changeTrackRecord.newRecord();
    }
  }

  protected void insertRecordAfter(final TableRecordStoreConnection connection,
    final Record record) {
  }

  protected void insertRecordBefore(final TableRecordStoreConnection connection,
    final ChangeTrackRecord record) {
  }

  protected boolean isFieldReadonly(final String fieldName) {
    return this.recordDefinition.isIdField(fieldName);
  }

  public void lockTable() {
    if (this.recordStore instanceof JdbcRecordStore) {
      this.recordStore.<JdbcRecordStore> getRecordStore().lockTable(this.tablePath);
    }
  }

  protected Condition newODataFilter(final RecordDefinition recordDefinition, String filter) {
    if (Property.hasValue(filter)) {
      filter = filter.replace("%2B", "+");
      return (Condition)ODataParser.parseFilter(recordDefinition, filter);
    } else {
      return null;
    }
  }

  public Condition newODataFilter(final String filter) {
    final RecordDefinition recordDefinition = getRecordDefinition();
    return newODataFilter(recordDefinition, filter);
  }

  public Query newQuery(final TableRecordStoreConnection connection) {
    return new TableRecordStoreQuery(connection, this);
  }

  public Query newQuery(final TableRecordStoreConnection connection,
    final HttpServletRequest request, final int maxSize) {
    final String select = request.getParameter("$select");
    final String filter = request.getParameter("$filter");
    final String search = request.getParameter("$search");
    final String orderBy = request.getParameter("$orderby");
    int skip = 0;
    try {
      final String value = request.getParameter("$skip");
      skip = Integer.parseInt(value);
    } catch (final Exception e) {
    }
    int top = maxSize;
    try {
      final String value = request.getParameter("$top");
      top = Math.min(Integer.parseInt(value), maxSize);
      if (top <= 0) {
        throw new IllegalArgumentException("$top must be > 1: " + top);
      }
    } catch (final Exception e) {
    }

    final Query query = newQuery(connection, RecordAccessType.READ).setOffset(skip).setLimit(top);

    if (Property.hasValue(select)) {
      for (String selectItem : select.split(",")) {
        selectItem = selectItem.trim();
        addSelect(query, selectItem);
      }
    }

    final RecordDefinition recordDefinition = query.getRecordDefinition();
    Condition filterCondition = newODataFilter(recordDefinition, filter);
    if (filterCondition != null) {
      filterCondition = alterCondition(request, connection, query, filterCondition);
      query.and(filterCondition.clone(null, recordDefinition));
    }
    applySearchCondition(query, search);
    addQueryOrderBy(query, orderBy);
    return query;
  }

  public Query newQuery(final TableRecordStoreConnection connection,
    final RecordAccessType accessType) {
    return TableRecordStoreQuery.create(connection, this, accessType);
  }

  protected void newQueryFilterConditionSearch(final Query query, final String search) {
    applySearchCondition(query, search);
  }

  public Record newRecord(final TableRecordStoreConnection connection) {
    final Record newRecord = getRecordDefinition().newRecord();
    return initNewRecord(connection, newRecord);
  }

  public QueryValue newSelectClause(final Query query, final String selectItem) {
    return query.newSelectClause(selectItem);
  }

  public Transaction newTransaction() {
    return this.recordStore.newTransaction();
  }

  public UUID newUUID() {
    return UUID.randomUUID();
  }

  public JsonObject schemaToJson() {
    final RecordDefinition recordDefinition = getRecordDefinition();
    if (recordDefinition == null) {
      return JsonObject.EMPTY;
    }
    final JsonList jsonFields = JsonList.array();
    final String idFieldName = recordDefinition.getIdFieldName();
    final JsonObject jsonSchema = JsonObject.hash()
      .addValue("typeName", recordDefinition.getPathName())
      .addValue("title", recordDefinition.getTitle())
      .addValue("idFieldName", idFieldName)
      .addValue("geometryFieldName", recordDefinition.getGeometryFieldName())
      .addValue("fields", jsonFields);
    final GeometryFactory geometryFactory = recordDefinition.getGeometryFactory();
    if (geometryFactory != null) {
      final int coordinateSystemId = geometryFactory.getHorizontalCoordinateSystemId();
      if (coordinateSystemId > 0) {
        jsonSchema.addValue("srid", coordinateSystemId);
      }
    }
    for (final FieldDefinition field : recordDefinition.getFields()) {
      final String fieldName = field.getName();
      final DataType dataType = field.getDataType();
      String dataTypeString = dataType.toString();
      if (dataTypeString.startsWith("List")) {
        dataTypeString = dataTypeString.substring(4) + "[]";
      }
      final JsonObject jsonField = JsonObject.hash()
        .addValue("name", fieldName)
        .addNotEmpty("title", field.getTitle().replace(" Ind", "").replace(" Code", ""))
        .addNotEmpty("description", field.getDescription())
        .addValue("dataType", dataTypeString)
        .addValue("required", field.isRequired());
      if (isFieldReadonly(fieldName)) {
        jsonField.addValue("readonly", true);
      }
      final int length = field.getLength();
      if (length > 0) {
        jsonField.addValue("length", length);
      }
      final int scale = field.getScale();
      if (scale > 0) {
        jsonField.addValue("scale", scale);
      }
      jsonField//
        .addNotEmpty("default", field.getDefaultValue())
        .addNotEmpty("allowedValues", field.getAllowedValues())
        .addNotEmpty("min", field.getMinValue())
        .addNotEmpty("max", field.getMaxValue());
      final CodeTable codeTable = field.getCodeTable();
      if (codeTable != null) {
        jsonField.addNotEmpty("codeTable", codeTable.getName());
      }
      jsonFields.add(jsonField);
    }
    return jsonSchema;
  }

  protected void setDefaultSortOrder(final Collection<String> fieldNames) {
    this.defaultSortOrder.clear();
    for (final String fieldName : fieldNames) {
      addDefaultSortOrder(fieldName);
    }

  }

  public void setDefaultSortOrder(final String... fieldNames) {
    this.defaultSortOrder.clear();
    for (final String fieldName : fieldNames) {
      addDefaultSortOrder(fieldName);
    }
  }

  protected void setDefaultSortOrder(final String fieldName, final boolean ascending) {
    this.defaultSortOrder.clear();
    addDefaultSortOrder(fieldName, ascending);
  }

  protected void setFieldsGenerated(final boolean generated, final String... fieldNames) {
    if (getRecordDefinition() != null) {
      for (final String fieldName : fieldNames) {
        final JdbcFieldDefinition field = (JdbcFieldDefinition)getRecordDefinition()
          .getField(fieldName);
        if (field != null) {
          field.setGenerated(generated);
        }
      }
    }
  }

  protected void setRecordDefinition(final RecordDefinition recordDefinition) {
    this.recordDefinition = recordDefinition;
    if (recordDefinition == null) {
      Logs.error(this, "Table doesn't exist\t" + getTypeName());
    } else {
      setRecordDefinitionPost(recordDefinition);
      initSecurityPolicies();
      this.tableAlias = recordDefinition.getTableAlias();
    }
  }

  protected void setRecordDefinitionPost(final RecordDefinition recordDefinition) {
  }

  protected void setRecordStore(final RecordStore recordStore) {
    this.recordStore = recordStore;
    final RecordDefinition recordDefinition = this.recordStore.getRecordDefinition(this.tablePath);
    setRecordDefinition(recordDefinition);
  }

  public AbstractTableRecordStore setSearchFieldNames(final Collection<String> searchFieldNames) {
    this.searchFieldNames.addAll(searchFieldNames);
    return this;
  }

  public AbstractTableRecordStore setSearchFieldNames(final String... searchFieldNames) {
    for (final String searchFieldName : searchFieldNames) {
      this.searchFieldNames.add(searchFieldName);
    }
    return this;
  }

  public Record updateRecord(final TableRecordStoreConnection connection, final Identifier id,
    final Consumer<Record> updateAction) {
    final Query query = newQuery(connection)
      .and(Q.equalId(getRecordDefinition().getIdFieldNames(), id));
    return query.updateRecord(updateAction);
  }

  public Record updateRecord(final TableRecordStoreConnection connection, final Identifier id,
    final JsonObject values) {
    return updateRecord(connection, id, record -> record.setValues(values));
  }

  public Record updateRecord(final TableRecordStoreConnection connection, final Object id,
    final Consumer<Record> updateAction) {
    final Query query = newQuery(connection);
    query.and(getRecordDefinition().getIdFieldName(), id);
    return query.updateRecord(updateAction);
  }

  protected void updateRecordAfter(final TableRecordStoreConnection connection,
    final ChangeTrackRecord record) {
  }

  protected void updateRecordBefore(final TableRecordStoreConnection connection,
    final ChangeTrackRecord record) {
  }

  public Record updateRecordDo(final TableRecordStoreConnection connection,
    final ChangeTrackRecord record) {
    if (record.isModified()) {
      updateRecordBefore(connection, record);
      this.recordStore.updateRecord(record);
      updateRecordAfter(connection, record);
    }
    return record.newRecord();
  }

  protected Record updateRecordDo(final TableRecordStoreConnection connection,
    final RecordStoreChangeTrackRecord record, final Consumer<Record> updateAction) {
    applyUpdates(connection, record, RecordAccessType.UPDATE, updateAction);
    updateRecordDo(connection, record);
    return record.newRecord();
  }

  public int updateRecords(final TableRecordStoreConnection connection, final Query query,
    final Consumer<? super ChangeTrackRecord> updateAction) {
    int i = 0;
    final RecordDefinition recordDefinition = getRecordDefinition();
    final RecordStore recordStore = this.recordStore;
    query.setRecordFactory(ArrayChangeTrackRecord.FACTORY);
    try (
      RecordReader reader = getRecordReader(connection, query);
      RecordWriter writer = recordStore.newRecordWriter(recordDefinition)) {
      for (final Record queryRecord : reader) {
        final ChangeTrackRecord record = (ChangeTrackRecord)queryRecord;
        updateAction.accept(record);
        if (record.isModified()) {
          updateRecordBefore(connection, record);
          writer.write(record);
          updateRecordAfter(connection, record);
          i++;
        }
      }
    }
    return i;
  }

  public void validateRecord(final MapEx record) {
    getRecordDefinition().validateRecord(record);
  }

  protected void withGroupSecurityPolicy(final Consumer<RecordStoreSecurityPolicies> action,
    final String... groupNames) {
    for (final String groupName : groupNames) {
      withGroupSecurityPolicy(groupName, action);
    }
  }

  protected void withGroupSecurityPolicy(final String groupName,
    final Consumer<RecordStoreSecurityPolicies> action) {
    final RecordStoreSecurityPolicies policy = getGroupSecurityPolicy(groupName);
    action.accept(policy);
  }
}<|MERGE_RESOLUTION|>--- conflicted
+++ resolved
@@ -412,30 +412,7 @@
   }
 
   protected Record insertOrUpdateRecord(final TableRecordStoreConnection connection,
-<<<<<<< HEAD
     final TableRecordStoreQuery query, final Consumer<Record> insertAction,
-=======
-    final Query query, final Consumer<Record> insertAction, final Consumer<Record> updateAction) {
-    query.setRecordFactory(ArrayChangeTrackRecord.FACTORY);
-
-    try (
-      Transaction transaction = connection.newTransaction(TransactionOptions.REQUIRED)) {
-      final ChangeTrackRecord changeTrackRecord = query.getRecord();
-      if (changeTrackRecord == null) {
-        final Record newRecord = newRecord();
-        insertAction.accept(newRecord);
-        return insertRecord(connection, newRecord);
-      } else {
-        updateAction.accept(changeTrackRecord);
-        updateRecordDo(connection, changeTrackRecord);
-        return changeTrackRecord.newRecord();
-      }
-    }
-  }
-
-  protected Record insertOrUpdateRecord(final TableRecordStoreConnection connection,
-    final Query query, final Supplier<Record> newRecordSupplier,
->>>>>>> 285496f4
     final Consumer<Record> updateAction) {
     query.setRecordFactory(ArrayChangeTrackRecord.FACTORY);
     try (
