--- conflicted
+++ resolved
@@ -37,10 +37,7 @@
 import com.revolsys.record.query.Cast;
 import com.revolsys.record.query.ColumnReference;
 import com.revolsys.record.query.Condition;
-<<<<<<< HEAD
-=======
 import com.revolsys.record.query.DeleteStatement;
->>>>>>> c636bcb1
 import com.revolsys.record.query.Or;
 import com.revolsys.record.query.Q;
 import com.revolsys.record.query.Query;
@@ -403,7 +400,6 @@
     return hasRecord(connection, query);
   }
 
-<<<<<<< HEAD
   protected Record initNewRecord(final TableRecordStoreConnection connection,
     final Record newRecord) {
     return newRecord;
@@ -457,8 +453,6 @@
     return record.newRecord();
   }
 
-=======
->>>>>>> c636bcb1
   protected Record insertRecord(final TableRecordStoreConnection connection, final Query query,
     final Consumer<Record> insertAction) {
     query.setRecordFactory(ArrayChangeTrackRecord.FACTORY);
@@ -488,15 +482,7 @@
     }
   }
 
-<<<<<<< HEAD
   protected Condition newODataFilter(final RecordDefinition recordDefinition, String filter) {
-=======
-  public InsertUpdateBuilder newInsertUpdate(final TableRecordStoreConnection connection) {
-    return new TableRecordStoreInsertUpdateBuilder(this, connection);
-  }
-
-  public Condition newODataFilter(String filter) {
->>>>>>> c636bcb1
     if (Property.hasValue(filter)) {
       filter = filter.replace("%2B", "+");
       return (Condition)ODataParser.parseFilter(recordDefinition, filter);
