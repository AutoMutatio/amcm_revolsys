package com.revolsys.record.schema;

import java.util.function.Consumer;
import java.util.function.Function;

import org.jeometry.common.data.identifier.Identifier;
import org.jeometry.common.io.PathName;
import org.jeometry.common.io.PathNameProxy;
import org.reactivestreams.Publisher;
import org.springframework.transaction.PlatformTransactionManager;
import org.springframework.transaction.ReactiveTransaction;
import org.springframework.transaction.ReactiveTransactionManager;

import com.revolsys.record.Record;
import com.revolsys.record.io.format.json.JsonObject;
import com.revolsys.record.query.Query;
import com.revolsys.transaction.Transactionable;

import reactor.core.publisher.Flux;
import reactor.core.publisher.Mono;
import reactor.util.context.Context;

public interface TableRecordStoreConnection extends Transactionable, TableRecordStoreFactory {

  @SuppressWarnings("unchecked")
  default <V, C extends TableRecordStoreConnection> V apply(final Function<C, V> f) {
    return f.apply((C)this);
  }

  @Override
<<<<<<< HEAD
  default ReactiveTransactionManager getReactiveTransactionManager() {
    return getRecordStore()//
      .getReactiveTransactionManager();
  }

  default RecordDefinition getRecordDefinition(final CharSequence tableName) {
    final AbstractTableRecordStore recordStore = getTableRecordStore(tableName);
    if (recordStore == null) {
      return null;
    }
    return recordStore.getRecordDefinition();
=======
  default <RD extends RecordDefinition> RD getRecordDefinition(final CharSequence tableName) {
    return getRecordStore().getRecordDefinition(tableName);
>>>>>>> 922961c4
  }

  RecordStore getRecordStore();

  @Override
  default <TRS extends AbstractTableRecordStore> TRS getTableRecordStore(
    final PathNameProxy pathNameProxy) {
    if (pathNameProxy != null) {
      final PathName pathName = pathNameProxy.getPathName();
      return getTableRecordStore(pathName);
    }
    return null;
  }

  @Override
  default PlatformTransactionManager getTransactionManager() {
    return getRecordStore()//
      .getTransactionManager();
  }

  default Context initTransactionContext(final Context context) {
    return context;
  }

  default Record insertRecord(final Record record) {
    return getTableRecordStore(record)//
      .insertRecord(this, record);
  }

  default <R extends Record> Mono<R> insertRecordMono(final R record) {
    return getTableRecordStore(record)//
      .insertRecordMono(this, record);
  }

  default Query newQuery(final CharSequence tablePath) {
    final AbstractTableRecordStore recordStore = getTableRecordStore(tablePath);
    return recordStore.newQuery(this);
  }

  default Record newRecord(final CharSequence tablePath) {
    final AbstractTableRecordStore tableRecordStore = getTableRecordStore(tablePath);
    return tableRecordStore.newRecord();
  }

  default Record newRecord(final CharSequence tablePath, final JsonObject json) {
    final AbstractTableRecordStore tableRecordStore = getTableRecordStore(tablePath);
    return tableRecordStore.newRecord(json);
  }

  default <V> Flux<V> transactionFlux(
    final Function<ReactiveTransaction, ? extends Publisher<V>> action) {
    return getRecordStore()//
      .transactionFlux(action)
      .contextWrite(this::initTransactionContext);
  }

  default <V> Mono<V> transactionMono(final Function<ReactiveTransaction, Mono<V>> action) {
    return getRecordStore()//
      .transactionMono(action)
      .contextWrite(this::initTransactionContext);
  }

  default Record updateRecord(final CharSequence tablePath, final Identifier id,
    final Consumer<Record> updateAction) {
    final AbstractTableRecordStore tableRecordStore = getTableRecordStore(tablePath);
    return tableRecordStore.updateRecord(this, id, updateAction);
  }

  default Record updateRecord(final CharSequence tablePath, final Identifier id,
    final JsonObject values) {
    final AbstractTableRecordStore tableRecordStore = getTableRecordStore(tablePath);
    return tableRecordStore.updateRecord(this, id, values);
  }

  default Record updateRecord(final CharSequence tablePath, final Object id,
    final Consumer<Record> updateAction) {
    final AbstractTableRecordStore tableRecordStore = getTableRecordStore(tablePath);
    return tableRecordStore.updateRecord(this, id, updateAction);
  }

  default Record updateRecord(final Record record, final Consumer<Record> updateAction) {
    final PathName tablePath = record.getPathName();
    final Identifier id = record.getIdentifier();
    return updateRecord(tablePath, id, updateAction);
  }
}<|MERGE_RESOLUTION|>--- conflicted
+++ resolved
@@ -28,22 +28,14 @@
   }
 
   @Override
-<<<<<<< HEAD
   default ReactiveTransactionManager getReactiveTransactionManager() {
     return getRecordStore()//
       .getReactiveTransactionManager();
   }
 
-  default RecordDefinition getRecordDefinition(final CharSequence tableName) {
-    final AbstractTableRecordStore recordStore = getTableRecordStore(tableName);
-    if (recordStore == null) {
-      return null;
-    }
-    return recordStore.getRecordDefinition();
-=======
+  @Override
   default <RD extends RecordDefinition> RD getRecordDefinition(final CharSequence tableName) {
     return getRecordStore().getRecordDefinition(tableName);
->>>>>>> 922961c4
   }
 
   RecordStore getRecordStore();
