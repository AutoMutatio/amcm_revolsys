--- conflicted
+++ resolved
@@ -43,14 +43,8 @@
     return recordStore.getTransactionManager();
   }
 
-<<<<<<< HEAD
   default boolean isInGroup(final String name) {
     return getGroupNames().contains(name);
-=======
-  default Record insertRecord(final Record record) {
-    final AbstractTableRecordStore tableRecordStore = getTableRecordStore(record);
-    return tableRecordStore.insertRecord(this, record);
->>>>>>> c636bcb1
   }
 
   default Query newQuery(final CharSequence tablePath) {
