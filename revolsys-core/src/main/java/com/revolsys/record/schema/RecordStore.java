--- conflicted
+++ resolved
@@ -55,13 +55,13 @@
 import com.revolsys.util.count.LabelCounters;
 
 public interface RecordStore extends GeometryFactoryProxy, RecordDefinitionFactory, Transactionable,
-    BaseCloseable, ObjectWithProperties {
+  BaseCloseable, ObjectWithProperties {
 
   static void appendDefaultSql(final SqlAppendable sql, final Object queryValue) {
     if (queryValue == null) {
       sql.append("NULL");
     } else if (queryValue instanceof Number) {
-      final Number number = (Number) queryValue;
+      final Number number = (Number)queryValue;
       sql.append(DataTypes.toString(number));
     } else {
       final String string = DataTypes.toString(queryValue)
@@ -74,7 +74,7 @@
 
   static boolean isRecordStore(final Path path) {
     for (final RecordStoreFactory recordStoreFactory : IoFactory
-        .factories(RecordStoreFactory.class)) {
+      .factories(RecordStoreFactory.class)) {
       if (recordStoreFactory.canOpenPath(path)) {
         return true;
       }
@@ -87,7 +87,7 @@
   }
 
   static <T extends RecordStore> T newRecordStore(final File directory,
-      final String fileExtension) {
+    final String fileExtension) {
     if (!directory.exists()) {
       throw new IllegalArgumentException("Directory does not exist: " + directory);
     } else if (!directory.isDirectory()) {
@@ -106,12 +106,12 @@
    */
   @SuppressWarnings("unchecked")
   static <T extends RecordStore> T newRecordStore(final MapEx connectionProperties) {
-    final String url = (String) connectionProperties.get("url");
+    final String url = (String)connectionProperties.get("url");
     final RecordStoreFactory factory = recordStoreFactory(url);
     if (factory == null) {
       throw new IllegalArgumentException("Record Store Factory not found for " + url);
     } else {
-      return (T) factory.newRecordStore(connectionProperties);
+      return (T)factory.newRecordStore(connectionProperties);
     }
   }
 
@@ -127,36 +127,36 @@
       throw new IllegalArgumentException("Record Store Factory not found for " + url);
     } else {
       final JsonObject connectionProperties = JsonObject.hash("url", url);
-      return (T) factory.newRecordStore(connectionProperties);
+      return (T)factory.newRecordStore(connectionProperties);
     }
   }
 
   @SuppressWarnings("unchecked")
   static <T extends RecordStore> T newRecordStore(final String url, final String user,
-      final String password) {
+    final String password) {
     final RecordStoreFactory factory = recordStoreFactory(url);
     if (factory == null) {
       throw new IllegalArgumentException("Record Store Factory not found for " + url);
     } else {
       final JsonObject connectionProperties = JsonObject.hash()
-          .addValue("url", url)
-          .addValue("user", user)
-          .addValue("password", password);
-      return (T) factory.newRecordStore(connectionProperties);
+        .addValue("url", url)
+        .addValue("user", user)
+        .addValue("password", password);
+      return (T)factory.newRecordStore(connectionProperties);
     }
   }
 
   @SuppressWarnings("unchecked")
   static <T extends RecordStore> T newRecordStoreInitialized(final MapEx config) {
-    final MapEx connectionProperties = (MapEx) config.get("connection");
+    final MapEx connectionProperties = (MapEx)config.get("connection");
     if (Property.isEmpty(connectionProperties)) {
       throw new IllegalArgumentException(
-          "Record store must include a 'connection' map property: " + config);
+        "Record store must include a 'connection' map property: " + config);
     } else {
       final RecordStore recordStore = RecordStore.newRecordStore(connectionProperties);
       recordStore.setProperties(config);
       recordStore.initialize();
-      return (T) recordStore;
+      return (T)recordStore;
     }
   }
 
@@ -176,8 +176,8 @@
   }
 
   static Class<?> recordStoreInterfaceClass(
-      final Map<String, ? extends Object> connectionProperties) {
-    final String url = (String) connectionProperties.get("url");
+    final Map<String, ? extends Object> connectionProperties) {
+    final String url = (String)connectionProperties.get("url");
     final RecordStoreFactory factory = recordStoreFactory(url);
     if (factory == null) {
       throw new IllegalArgumentException("Data Source Factory not found for " + url);
@@ -187,7 +187,7 @@
   }
 
   static void setConnectionProperties(final RecordStore recordStore,
-      final Map<String, Object> properties) {
+    final Map<String, Object> properties) {
     if (recordStore != null) {
       final DirectFieldAccessor dataSourceBean = new DirectFieldAccessor(recordStore);
       for (final Entry<String, Object> property : properties.entrySet()) {
@@ -228,12 +228,12 @@
   }
 
   default void appendQueryValue(final Query query, final SqlAppendable sql,
-      final QueryValue queryValue) {
+    final QueryValue queryValue) {
     queryValue.appendDefaultSql(query, this, sql);
   }
 
   default void appendSelect(final Query query, final SqlAppendable sql,
-      final QueryValue queryValue) {
+    final QueryValue queryValue) {
     queryValue.appendDefaultSelect(query, this, sql);
   }
 
@@ -284,7 +284,7 @@
   default int deleteRecords(final Query query) {
     int count = 0;
     try (
-        final RecordReader reader = getRecords(query)) {
+      final RecordReader reader = getRecords(query)) {
       for (final Record record : reader) {
         if (deleteRecord(record)) {
           count++;
@@ -337,11 +337,11 @@
   }
 
   default Record getRecord(final PathName typePath, final Condition condition,
-      final LockMode lockMode) {
+    final LockMode lockMode) {
     final RecordDefinition recordDefinition = getRecordDefinition(typePath);
     final Query query = new Query(recordDefinition)//
-        .setWhereCondition(condition)
-        .setLockMode(lockMode);
+      .setWhereCondition(condition)
+      .setLockMode(lockMode);
     return getRecord(query);
   }
 
@@ -363,7 +363,7 @@
   default Record getRecord(final Query query) {
     Record firstRecord = null;
     try (
-        RecordReader records = getRecords(query)) {
+      RecordReader records = getRecords(query)) {
       for (final Record record : records) {
         if (firstRecord == null) {
           firstRecord = record;
@@ -407,13 +407,13 @@
   }
 
   default <RD extends RecordDefinition> RD getRecordDefinition(
-      final RecordDefinition objectRecordDefinition) {
+    final RecordDefinition objectRecordDefinition) {
     final String typePath = objectRecordDefinition.getPath();
     return getRecordDefinition(typePath);
   }
 
   default <RD extends RecordDefinition> RD getRecordDefinition(
-      final RecordDefinitionProxy recordDefinition) {
+    final RecordDefinitionProxy recordDefinition) {
     if (recordDefinition != null) {
       final RecordDefinition rd = recordDefinition.getRecordDefinition();
       return getRecordDefinition(rd);
@@ -433,7 +433,7 @@
   RecordFactory<Record> getRecordFactory();
 
   default Record getRecordLocked(final PathName typePath, final LockMode lockMode,
-      final Identifier id) {
+    final Identifier id) {
     final Query query = newGetRecordQuery(typePath, id);
     if (query == null) {
       return null;
@@ -452,7 +452,7 @@
 
   @SuppressWarnings("unchecked")
   default <R extends RecordStore> R getRecordStore() {
-    return (R) this;
+    return (R)this;
   }
 
   RecordStoreConnection getRecordStoreConnection();
@@ -485,9 +485,9 @@
 
   String getUsername();
 
-  default Object getValueFromResultSet(final RecordDefinition recordDefinition, final String dataType,
-      final ResultSet resultSet,
-      final ColumnIndexes indexes, final boolean internStrings) {
+  default Object getValueFromResultSet(final RecordDefinition recordDefinition,
+    final String dataType, final ResultSet resultSet, final ColumnIndexes indexes,
+    final boolean internStrings) {
     throw new UnsupportedOperationException();
   }
 
@@ -560,7 +560,7 @@
         throw new IllegalArgumentException(typePath + " does not have a primary key");
       } else if (id.getValueCount() != idFieldNames.size()) {
         throw new IllegalArgumentException(
-            id + " not a valid id for " + typePath + " requires " + idFieldNames);
+          id + " not a valid id for " + typePath + " requires " + idFieldNames);
       } else {
         final Query query = new Query(recordDefinition);
         for (int i = 0; i < idFieldNames.size(); i++) {
@@ -575,12 +575,8 @@
   }
 
   default <R extends Record> InsertUpdateBuilder<R> newInsert(final PathName pathName) {
-<<<<<<< HEAD
-    return this.<R>newInsertUpdate(pathName).setUpdate(false);
-=======
     return this.<R> newInsertUpdate(pathName)
       .setUpdate(false);
->>>>>>> 0b9b6d08
   }
 
   default <R extends Record> InsertUpdateBuilder<R> newInsertUpdate(final PathName pathName) {
@@ -612,7 +608,7 @@
   }
 
   default Query newQuery(final String typePath, final String whereClause,
-      final BoundingBox boundingBox) {
+    final BoundingBox boundingBox) {
     throw new UnsupportedOperationException();
   }
 
@@ -646,7 +642,7 @@
   }
 
   default <R extends Record> R newRecord(final PathName typePath,
-      final RecordFactory<R> recordFactory) {
+    final RecordFactory<R> recordFactory) {
     final RecordDefinition recordDefinition = getRecordDefinition(typePath);
     if (recordDefinition == null) {
       return null;
@@ -675,7 +671,7 @@
   }
 
   default Record newRecord(RecordDefinition recordDefinition,
-      final Map<String, ? extends Object> values) {
+    final Map<String, ? extends Object> values) {
     final PathName typePath = recordDefinition.getPathName();
     recordDefinition = getRecordDefinition(recordDefinition);
     if (recordDefinition == null) {
@@ -697,7 +693,7 @@
   }
 
   default <R extends Record> R newRecord(final RecordDefinition objectRecordDefinition,
-      final RecordFactory<R> recordFactory) {
+    final RecordFactory<R> recordFactory) {
     final RecordDefinition recordDefinition = getRecordDefinition(objectRecordDefinition);
     if (recordDefinition == null || recordFactory == null) {
       return null;
@@ -735,12 +731,8 @@
   }
 
   default <R extends Record> InsertUpdateBuilder<R> newUpdate(final PathName pathName) {
-<<<<<<< HEAD
-    return this.<R>newInsertUpdate(pathName).setInsert(false);
-=======
     return this.<R> newInsertUpdate(pathName)
       .setInsert(false);
->>>>>>> 0b9b6d08
   }
 
   default void refreshCodeTable(final PathName pathName) {
@@ -790,14 +782,14 @@
   }
 
   default int updateRecords(final Query query,
-      final Consumer<? super ChangeTrackRecord> updateAction) {
+    final Consumer<? super ChangeTrackRecord> updateAction) {
     int i = 0;
     query.setRecordFactory(ArrayChangeTrackRecord.FACTORY);
     try (
-        RecordReader reader = getRecords(query);
-        RecordWriter writer = newRecordWriter()) {
+      RecordReader reader = getRecords(query);
+      RecordWriter writer = newRecordWriter()) {
       for (final Record queryRecord : reader) {
-        final ChangeTrackRecord record = (ChangeTrackRecord) queryRecord;
+        final ChangeTrackRecord record = (ChangeTrackRecord)queryRecord;
         updateAction.accept(record);
         if (record.isModified()) {
           writer.write(record);
@@ -818,7 +810,7 @@
       // won't get caught on closing the writer and the transaction won't get
       // rolled back.
       try (
-          RecordWriter writer = newRecordWriter(true)) {
+        RecordWriter writer = newRecordWriter(true)) {
         write(writer, record, state);
       }
     });
@@ -844,7 +836,7 @@
       // won't get caught on closing the writer and the transaction won't get
       // rolled back.
       try (
-          final RecordWriter writer = newRecordWriter(true)) {
+        final RecordWriter writer = newRecordWriter(true)) {
         for (final Record record : records) {
           write(writer, record, state);
           count++;
