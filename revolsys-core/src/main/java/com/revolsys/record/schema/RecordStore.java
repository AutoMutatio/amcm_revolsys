package com.revolsys.record.schema;

import java.io.File;
import java.nio.file.Path;
import java.sql.Array;
import java.sql.Connection;
import java.util.ArrayList;
import java.util.Collection;
import java.util.Collections;
import java.util.List;
import java.util.Map;
import java.util.Map.Entry;
import java.util.function.Consumer;

import org.jeometry.common.data.identifier.Identifier;
import org.jeometry.common.data.type.DataTypes;
import org.jeometry.common.io.PathName;
import org.jeometry.common.io.PathNameProxy;
import org.springframework.beans.DirectFieldAccessor;
import org.springframework.transaction.PlatformTransactionManager;

import com.revolsys.collection.ListResultPager;
import com.revolsys.collection.ResultPager;
import com.revolsys.collection.map.MapEx;
import com.revolsys.geometry.model.BoundingBox;
import com.revolsys.geometry.model.GeometryFactoryProxy;
import com.revolsys.io.BaseCloseable;
import com.revolsys.io.FileUtil;
import com.revolsys.io.IoFactory;
import com.revolsys.properties.ObjectWithProperties;
import com.revolsys.record.ArrayChangeTrackRecord;
import com.revolsys.record.ArrayRecord;
import com.revolsys.record.ChangeTrackRecord;
import com.revolsys.record.Record;
import com.revolsys.record.RecordFactory;
import com.revolsys.record.RecordState;
import com.revolsys.record.code.CodeTable;
import com.revolsys.record.io.ListRecordReader;
import com.revolsys.record.io.RecordIterator;
import com.revolsys.record.io.RecordReader;
import com.revolsys.record.io.RecordStoreConnection;
import com.revolsys.record.io.RecordStoreFactory;
import com.revolsys.record.io.RecordStoreQueryReader;
import com.revolsys.record.io.RecordWriter;
import com.revolsys.record.io.format.json.JsonObject;
import com.revolsys.record.query.Condition;
<<<<<<< HEAD
=======
import com.revolsys.record.query.DeleteStatement;
import com.revolsys.record.query.InsertStatement;
>>>>>>> c636bcb1
import com.revolsys.record.query.Q;
import com.revolsys.record.query.Query;
import com.revolsys.record.query.QueryValue;
import com.revolsys.record.query.SqlAppendable;
import com.revolsys.record.query.UpdateStatement;
import com.revolsys.transaction.Propagation;
import com.revolsys.transaction.Transaction;
import com.revolsys.transaction.TransactionOptions;
import com.revolsys.transaction.Transactionable;
import com.revolsys.util.Property;
import com.revolsys.util.count.CategoryLabelCountMap;
import com.revolsys.util.count.LabelCountMap;
import com.revolsys.util.count.LabelCounters;

public interface RecordStore extends GeometryFactoryProxy, RecordDefinitionFactory, Transactionable,
  BaseCloseable, ObjectWithProperties {

  static void appendDefaultSql(final SqlAppendable sql, final Object queryValue) {
    if (queryValue == null) {
      sql.append("NULL");
    } else if (queryValue instanceof Number) {
      final Number number = (Number)queryValue;
      sql.append(DataTypes.toString(number));
    } else {
      final String string = DataTypes.toString(queryValue).replaceAll("'", "''");
      sql.append('\'').append(string).append('\'');
    }
  }

  static boolean isRecordStore(final Path path) {
    for (final RecordStoreFactory recordStoreFactory : IoFactory
      .factories(RecordStoreFactory.class)) {
      if (recordStoreFactory.canOpenPath(path)) {
        return true;
      }
    }
    return false;
  }

  static <T extends RecordStore> T newRecordStore(final File file) {
    return newRecordStore(FileUtil.toUrlString(file));
  }

  static <T extends RecordStore> T newRecordStore(final File directory,
    final String fileExtension) {
    if (!directory.exists()) {
      throw new IllegalArgumentException("Directory does not exist: " + directory);
    } else if (!directory.isDirectory()) {
      throw new IllegalArgumentException("File is not a directory: " + directory);
    } else {
      final String url = FileUtil.toUrlString(directory) + "?format=" + fileExtension;
      return newRecordStore(url);
    }
  }

  /**
   * Construct a new initialized record store.
   * @param connectionProperties
   * @return
   */
  @SuppressWarnings("unchecked")
  static <T extends RecordStore> T newRecordStore(final MapEx connectionProperties) {
    final String url = (String)connectionProperties.get("url");
    final RecordStoreFactory factory = recordStoreFactory(url);
    if (factory == null) {
      throw new IllegalArgumentException("Record Store Factory not found for " + url);
    } else {
      return (T)factory.newRecordStore(connectionProperties);
    }
  }

  static <T extends RecordStore> T newRecordStore(final Path file) {
    return newRecordStore(file.toUri().toString());
  }

  @SuppressWarnings("unchecked")
  static <T extends RecordStore> T newRecordStore(final String url) {
    final RecordStoreFactory factory = recordStoreFactory(url);
    if (factory == null) {
      throw new IllegalArgumentException("Record Store Factory not found for " + url);
    } else {
      final JsonObject connectionProperties = JsonObject.hash("url", url);
      return (T)factory.newRecordStore(connectionProperties);
    }
  }

  @SuppressWarnings("unchecked")
  static <T extends RecordStore> T newRecordStore(final String url, final String user,
    final String password) {
    final RecordStoreFactory factory = recordStoreFactory(url);
    if (factory == null) {
      throw new IllegalArgumentException("Record Store Factory not found for " + url);
    } else {
      final JsonObject connectionProperties = JsonObject.hash()
        .addValue("url", url)
        .addValue("user", user)
        .addValue("password", password);
      return (T)factory.newRecordStore(connectionProperties);
    }
  }

  @SuppressWarnings("unchecked")
  static <T extends RecordStore> T newRecordStoreInitialized(final MapEx config) {
    final MapEx connectionProperties = (MapEx)config.get("connection");
    if (Property.isEmpty(connectionProperties)) {
      throw new IllegalArgumentException(
        "Record store must include a 'connection' map property: " + config);
    } else {
      final RecordStore recordStore = RecordStore.newRecordStore(connectionProperties);
      recordStore.setProperties(config);
      recordStore.initialize();
      return (T)recordStore;
    }
  }

  static RecordStoreFactory recordStoreFactory(final String url) {
    if (url == null) {
      throw new IllegalArgumentException("The url parameter must be specified");
    } else {
      final List<RecordStoreFactory> factories = IoFactory.factories(RecordStoreFactory.class);
      for (final RecordStoreFactory factory : factories) {
        final boolean canOpenUrl = factory.canOpenUrl(url);
        if (canOpenUrl) {
          return factory;
        }
      }
      return null;
    }
  }

  static Class<?> recordStoreInterfaceClass(
    final Map<String, ? extends Object> connectionProperties) {
    final String url = (String)connectionProperties.get("url");
    final RecordStoreFactory factory = recordStoreFactory(url);
    if (factory == null) {
      throw new IllegalArgumentException("Data Source Factory not found for " + url);
    } else {
      return factory.getRecordStoreInterfaceClass(connectionProperties);
    }
  }

  static void setConnectionProperties(final RecordStore recordStore,
    final Map<String, Object> properties) {
    if (recordStore != null) {
      final DirectFieldAccessor dataSourceBean = new DirectFieldAccessor(recordStore);
      for (final Entry<String, Object> property : properties.entrySet()) {
        final String name = property.getKey();
        final Object value = property.getValue();
        try {
          dataSourceBean.setPropertyValue(name, value);
        } catch (final Throwable e) {
        }
      }
    }
  }

  void addCodeTable(CodeTable codeTable);

  void addCodeTable(String fieldName, CodeTable codeTable);

  default void addCodeTables(final Collection<CodeTable> codeTables) {
    for (final CodeTable codeTable : codeTables) {
      addCodeTable(codeTable);
    }
  }

  RecordStore addRecordDefinitionInitializer(PathName tableName, Consumer<RecordDefinition> action);

  default void addStatistic(final String statisticName, final Record object) {
    final CategoryLabelCountMap statistics = getStatistics();
    if (statistics != null) {
      statistics.addCount(statisticName, object);
    }
  }

  default void addStatistic(final String statisticName, final String typePath, final int count) {
    final CategoryLabelCountMap statistics = getStatistics();
    if (statistics != null) {
      statistics.addCount(statisticName, typePath, count);
    }
  }

  default void appendQueryValue(final Query query, final SqlAppendable sql,
    final QueryValue queryValue) {
    queryValue.appendDefaultSql(query, this, sql);
  }

  default void appendSelect(final Query query, final SqlAppendable sql,
    final QueryValue queryValue) {
    queryValue.appendDefaultSelect(query, this, sql);
  }

  default void appendSqlValue(final SqlAppendable sql, final Object queryValue) {
    appendDefaultSql(sql, queryValue);
  }

  @Override
  void close();

  default boolean deleteRecord(final PathName typePath, final Identifier identifier) {
    final RecordDefinition recordDefinition = getRecordDefinition(typePath);
    if (recordDefinition != null) {
      final String idFieldName = recordDefinition.getIdFieldName();
      if (idFieldName != null) {
        final Query query = Query.equal(recordDefinition, idFieldName, identifier);
        if (deleteRecords(query) == 1) {
          return true;
        }
      }
    }
    return false;
  }

  default boolean deleteRecord(final PathName typePath, final Object identifier) {
    final Identifier id = Identifier.newIdentifier(identifier);
    return deleteRecord(typePath, id);
  }

  default boolean deleteRecord(final Record record) {
    throw new UnsupportedOperationException("Delete not supported");
  }

  default int deleteRecords(final DeleteStatement deleteStatement) {
    throw new UnsupportedOperationException("Delete not supported: " + deleteStatement);
  }

  default int deleteRecords(final Iterable<? extends Record> records) {
    int count = 0;
    for (final Record record : records) {
      if (deleteRecord(record)) {
        count++;
      }
    }
    return count;
  }

  default int deleteRecords(final Query query) {
    int count = 0;
    try (
      final RecordReader reader = getRecords(query)) {
      for (final Record record : reader) {
        if (deleteRecord(record)) {
          count++;
        }
      }
    }
    return count;
  }

  default RecordDefinition findRecordDefinition(final PathName typePath) {
    final PathName schemaName = typePath.getParent();
    final RecordStoreSchema schema = getSchema(schemaName);
    if (schema == null) {
      return null;
    } else {
      return schema.findRecordDefinition(typePath);
    }
  }

  default <CT extends CodeTable> CT getCodeTable(final PathName typePath) {
    final RecordDefinition recordDefinition = getRecordDefinition(typePath);
    if (recordDefinition == null) {
      return null;
    } else {
      return recordDefinition.getCodeTable();
    }
  }

  default <V extends CodeTable> V getCodeTable(final String typePath) {
    final PathName pathName = PathName.newPathName(typePath);
    return getCodeTable(pathName);
  }

  CodeTable getCodeTableByFieldName(CharSequence fieldName);

  Map<String, CodeTable> getCodeTableByFieldNameMap();

  MapEx getConnectionProperties();

  String getConnectionTitle();

  String getLabel();

  default Record getRecord(final PathName typePath, final Condition condition) {
    return getRecord(typePath, condition, null);
  }

  default Record getRecord(final PathName typePath, final Condition condition,
    final LockMode lockMode) {
    final RecordDefinition recordDefinition = getRecordDefinition(typePath);
    final Query query = new Query(recordDefinition)//
      .setWhereCondition(condition)
      .setLockMode(lockMode);
    return getRecord(query);
  }

  default Record getRecord(final PathName typePath, final Identifier id) {
    final Query query = newGetRecordQuery(typePath, id);
    if (query == null) {
      return null;
    } else {
      final RecordReader records = getRecords(query);
      return records.getFirst();
    }
  }

  default Record getRecord(final PathName typePath, final Object... id) {
    final Identifier identifier = Identifier.newIdentifier(id);
    return getRecord(typePath, identifier);
  }

  default Record getRecord(final Query query) {
    Record firstRecord = null;
    try (
      RecordReader records = getRecords(query)) {
      for (final Record record : records) {
        if (firstRecord == null) {
          firstRecord = record;
        } else {
          throw new IllegalArgumentException("Query matched multiple objects\n" + query);
        }
      }
    }
    return firstRecord;
  }

  int getRecordCount(Query query);

  default <RD extends RecordDefinition> RD getRecordDefinition(final PathName path) {
    if (path == null) {
      return null;
    } else {
      final PathName schemaPath = path.getParent();
      final RecordStoreSchema schema = getSchema(schemaPath);
      if (schema == null) {
        return null;
      } else {
        return schema.getRecordDefinition(path);
      }
    }
  }

  default RecordDefinition getRecordDefinition(final PathNameProxy path) {
    if (path == null) {
      return null;
    } else {
      final PathName pathName = path.getPathName();
      return getRecordDefinition(pathName);
    }
  }

  default <RD extends RecordDefinition> RD getRecordDefinition(
    final RecordDefinition objectRecordDefinition) {
    final String typePath = objectRecordDefinition.getPath();
    return getRecordDefinition(typePath);
  }

  default <RD extends RecordDefinition> RD getRecordDefinition(
    final RecordDefinitionProxy recordDefinition) {
    if (recordDefinition != null) {
      final RecordDefinition rd = recordDefinition.getRecordDefinition();
      return getRecordDefinition(rd);
    }
    return null;
  }

  @Override
  default <RD extends RecordDefinition> RD getRecordDefinition(final String path) {
    final PathName pathName = PathName.newPathName(path);
    return getRecordDefinition(pathName);
  }

  default List<RecordDefinition> getRecordDefinitions(final PathName path) {
    final RecordStoreSchema schema = getSchema(path);
    if (schema == null) {
      return Collections.emptyList();
    } else {
      return schema.getRecordDefinitions();
    }
  }

  RecordFactory<Record> getRecordFactory();

  default Record getRecordLocked(final PathName typePath, final LockMode lockMode,
    final Identifier id) {
    final Query query = newGetRecordQuery(typePath, id);
    if (query == null) {
      return null;
    } else {
      query.setLockMode(lockMode);
      final RecordReader records = getRecords(query);
      return records.getFirst();
    }
  }

  default RecordReader getRecords(final Collection<Query> queries) {
    final RecordStoreQueryReader reader = newRecordReader();
    for (final Query query : queries) {
      if (query != null) {
        reader.addQuery(query);
      }
    }
    return reader;
  }

  default RecordReader getRecords(final PathName path) {
    final RecordStoreSchemaElement element = getRootSchema().getElement(path);
    if (element instanceof RecordDefinition) {
      final RecordDefinition recordDefinition = (RecordDefinition)element;
      final Query query = new Query(recordDefinition);
      return getRecords(query);
    } else if (element instanceof RecordStoreSchema) {
      final RecordStoreSchema schema = (RecordStoreSchema)element;
      final List<Query> queries = new ArrayList<>();
      for (final RecordDefinition recordDefinition : schema.getRecordDefinitions()) {
        final Query query = new Query(recordDefinition);
        queries.add(query);
      }
      return getRecords(queries);
    } else {
      return new ListRecordReader(null, Collections.emptyList());
    }
  }

  default RecordReader getRecords(final Query query) {
    final RecordStoreQueryReader reader = newRecordReader();
    reader.addQuery(query);
    return reader;
  }

  @SuppressWarnings("unchecked")
  default <R extends RecordStore> R getRecordStore() {
    return (R)this;
  }

  RecordStoreConnection getRecordStoreConnection();

  String getRecordStoreType();

  <RSS extends RecordStoreSchema> RSS getRootSchema();

  default <RSS extends RecordStoreSchema> RSS getSchema(final PathName pathName) {
    final RecordStoreSchema rootSchema = getRootSchema();
    return rootSchema.getSchema(pathName);
  }

  default <RSS extends RecordStoreSchema> RSS getSchema(final String path) {
    return getSchema(PathName.newPathName(path));
  }

  CategoryLabelCountMap getStatistics();

  default LabelCounters getStatistics(final String name) {
    final CategoryLabelCountMap statistics = getStatistics();
    if (statistics == null) {
      return null;
    } else {
      return statistics.getLabelCountMap(name);
    }
  }

  @Override
  default PlatformTransactionManager getTransactionManager() {
    return null;
  }

  String getUrl();

  String getUsername();

  default boolean hasSchema(final PathName schemaName) {
    return getSchema(schemaName) != null;
  }

  void initialize();

  void initializeRecordDefinition(RecordDefinition recordDefinition);

<<<<<<< HEAD
  default Record insertOrUpdateRecord(final Query query, final Consumer<Record> insertAction,
    final Consumer<Record> updateAction) {
    query.setRecordFactory(ArrayChangeTrackRecord.FACTORY);

    try (
      Transaction transaction = newTransaction(TransactionOptions.REQUIRED)) {
      final ChangeTrackRecord changeTrackRecord = query.getRecord();
      if (changeTrackRecord == null) {
        final Record newRecord = query.getRecordDefinition().newRecord();
        insertAction.accept(newRecord);
        insertRecord(newRecord);
        return newRecord;
      } else {
        updateAction.accept(changeTrackRecord);
        if (changeTrackRecord.isModified()) {
          updateRecord(changeTrackRecord);
        }
        return changeTrackRecord.newRecord();
      }
    }
  }

=======
>>>>>>> c636bcb1
  default Record insertRecord(final PathName pathName, final Object... values) {
    final RecordDefinition recordDefinition = getRecordDefinition(pathName);
    final Record record = new ArrayRecord(recordDefinition, values);
    insertRecord(record);
    return record;
  }

<<<<<<< HEAD
  default void insertRecord(final Record record) {
=======
  default Record insertRecord(final Query query, final Supplier<Record> newRecordSupplier) {
    query.setRecordFactory(ArrayChangeTrackRecord.FACTORY);
    final ChangeTrackRecord changeTrackRecord = query.getRecord();
    if (changeTrackRecord == null) {
      final Record newRecord = newRecordSupplier.get();
      if (newRecord == null) {
        return null;
      } else {
        insertRecord(newRecord);
        return newRecord;
      }
    } else {
      return changeTrackRecord.newRecord();
    }
  }

  default Record insertRecord(final Record record) {
>>>>>>> c636bcb1
    throw new UnsupportedOperationException("Insert not supported");
  }

  default int insertRecords(final InsertStatement insertStatement) {
    throw new UnsupportedOperationException("InsertStatement not implemented");
  }

  default void insertRecords(final Iterable<? extends Record> records) {
    for (final Record record : records) {
      insertRecord(record);
    }
  }

  default boolean isClosed() {
    return false;
  }

  default boolean isEditable(final PathName typePath) {
    return false;
  }

  boolean isLoadFullSchema();

  default Array newArray(final Connection connection, final String typeName, final Object array) {
    throw new UnsupportedOperationException();
  }

  default Query newGetRecordQuery(final PathName typePath, final Identifier id) {
    final RecordDefinition recordDefinition = getRecordDefinition(typePath);
    if (recordDefinition == null || id == null) {
      return null;
    } else {
      final List<String> idFieldNames = recordDefinition.getIdFieldNames();
      if (idFieldNames.isEmpty()) {
        throw new IllegalArgumentException(typePath + " does not have a primary key");
      } else if (id.getValueCount() != idFieldNames.size()) {
        throw new IllegalArgumentException(
          id + " not a valid id for " + typePath + " requires " + idFieldNames);
      } else {
        final Query query = new Query(recordDefinition);
        for (int i = 0; i < idFieldNames.size(); i++) {
          final String name = idFieldNames.get(i);
          final Object value = id.getValue(i);
          final FieldDefinition field = recordDefinition.getField(name);
          query.and(Q.equal(field, value));
        }
        return query;
      }
    }
  }

  RecordIterator newIterator(final Query query, Map<String, Object> properties);

  default Identifier newPrimaryIdentifier(final PathName typePath) {
    return null;
  }

  default Query newQuery() {
    return new RecordStoreQuery(this);
  }

  default Query newQuery(final PathName pathName) {
    final RecordDefinition recordDefinition = getRecordDefinition(pathName);
    if (recordDefinition == null) {
      throw new IllegalArgumentException("Cannot find table: " + pathName);
    } else {
      return new Query(recordDefinition);
    }
  }

  default Query newQuery(final String typeName) {
    final PathName typePath = PathName.newPathName(typeName);
    return new Query(typePath);
  }

  default Query newQuery(final String typePath, final String whereClause,
    final BoundingBox boundingBox) {
    throw new UnsupportedOperationException();
  }

  default Record newRecord(final PathName typePath) {
    final RecordDefinition recordDefinition = getRecordDefinition(typePath);
    if (recordDefinition == null) {
      return null;
    } else {
      return newRecord(recordDefinition);
    }
  }

  default Record newRecord(final PathName typePath, final Map<String, ? extends Object> values) {
    final RecordDefinition recordDefinition = getRecordDefinition(typePath);
    if (recordDefinition == null) {
      throw new IllegalArgumentException("Cannot find table " + typePath + " for " + this);
    } else {
      final Record record = newRecord(recordDefinition);
      if (record != null) {
        record.setValues(values);
        final String idFieldName = recordDefinition.getIdFieldName();
        if (Property.hasValue(idFieldName)) {
          if (values.get(idFieldName) == null) {
            final Identifier id = newPrimaryIdentifier(typePath);
            record.setIdentifier(id);
          }
        }
      }
      return record;
    }
  }

  default <R extends Record> R newRecord(final PathName typePath,
    final RecordFactory<R> recordFactory) {
    final RecordDefinition recordDefinition = getRecordDefinition(typePath);
    if (recordDefinition == null) {
      return null;
    } else {
      return newRecord(recordDefinition, recordFactory);
    }
  }

  default Record newRecord(final Record record) {
    final RecordDefinition recordDefinition = record.getRecordDefinition();
    final RecordDefinition recordStoreRecordDefinition = getRecordDefinition(recordDefinition);
    final RecordFactory<Record> recordFactory = getRecordFactory();
    if (recordStoreRecordDefinition == null || recordFactory == null) {
      return null;
    } else {
      final Record copy = recordFactory.newRecord(recordStoreRecordDefinition);
      copy.setValuesClone(record);
      copy.setIdentifier(null);
      return copy;
    }
  }

  default Record newRecord(final RecordDefinition objectRecordDefinition) {
    final RecordFactory<Record> recordFactory = getRecordFactory();
    return newRecord(objectRecordDefinition, recordFactory);
  }

  default Record newRecord(RecordDefinition recordDefinition,
    final Map<String, ? extends Object> values) {
    final PathName typePath = recordDefinition.getPathName();
    recordDefinition = getRecordDefinition(recordDefinition);
    if (recordDefinition == null) {
      throw new IllegalArgumentException("Cannot find table " + typePath + " for " + this);
    } else {
      final Record record = newRecord(recordDefinition);
      if (record != null) {
        record.setValues(values);
        final String idFieldName = recordDefinition.getIdFieldName();
        if (Property.hasValue(idFieldName)) {
          if (values.get(idFieldName) == null) {
            final Identifier id = newPrimaryIdentifier(typePath);
            record.setIdentifier(id);
          }
        }
      }
      return record;
    }
  }

  default <R extends Record> R newRecord(final RecordDefinition objectRecordDefinition,
    final RecordFactory<R> recordFactory) {
    final RecordDefinition recordDefinition = getRecordDefinition(objectRecordDefinition);
    if (recordDefinition == null || recordFactory == null) {
      return null;
    } else {
      return recordFactory.newRecord(recordDefinition);
    }
  }

  default RecordStoreQueryReader newRecordReader() {
    return new RecordStoreQueryReader(this);
  }

  default Record newRecordWithIdentifier(final RecordDefinition recordDefinition) {
    final Record record = newRecord(recordDefinition);
    if (record != null) {
      final String idFieldName = recordDefinition.getIdFieldName();
      if (Property.hasValue(idFieldName)) {
        final PathName typePath = recordDefinition.getPathName();
        final Identifier id = newPrimaryIdentifier(typePath);
        record.setIdentifier(id);
      }
    }
    return record;
  }

  default RecordWriter newRecordWriter() {
    return newRecordWriter(false);
  }

  RecordWriter newRecordWriter(final boolean throwExceptions);

  default RecordWriter newRecordWriter(final PathName pathName) {
    final RecordDefinition recordDefinition = getRecordDefinition(pathName);
    return newRecordWriter(recordDefinition);
  }

  default RecordWriter newRecordWriter(final RecordDefinitionProxy recordDefinition) {
    return newRecordWriter();
  }

  default ResultPager<Record> page(final Query query) {
    final RecordReader results = getRecords(query);
    final List<Record> list = results.toList();
    return new ListResultPager<>(list);
  }

  default void refreshCodeTable(final PathName pathName) {
    final CodeTable codeTable = getCodeTable(pathName);
    if (codeTable != null) {
      codeTable.refresh();
    }
  }

  void setLabel(String label);

  void setLoadFullSchema(boolean loadFullSchema);

  void setRecordFactory(RecordFactory<? extends Record> recordFactory);

  void setRecordStoreConnection(RecordStoreConnection connection);

  default void setStatistics(final String name, final LabelCountMap labelCountMap) {
    final CategoryLabelCountMap categoryLabelCountMap = getStatistics();
    if (categoryLabelCountMap != null) {
      categoryLabelCountMap.setLabelCounters(name, labelCountMap);
    }
  }

  default void updateRecord(final Record record) {
    write(record, null);
  }

  default void updateRecords(final Iterable<? extends Record> records) {
    writeAll(records, null);
  }

  default int updateRecords(final Query query,
    final Consumer<? super ChangeTrackRecord> updateAction) {
    int i = 0;
    query.setRecordFactory(ArrayChangeTrackRecord.FACTORY);
    try (
      RecordReader reader = getRecords(query);
      RecordWriter writer = newRecordWriter()) {
      for (final Record queryRecord : reader) {
        final ChangeTrackRecord record = (ChangeTrackRecord)queryRecord;
        updateAction.accept(record);
        if (record.isModified()) {
          writer.write(record);
          i++;
        }
      }
    }
    return i;
  }

  default int updateRecords(final UpdateStatement updateStatement) {
    throw new UnsupportedOperationException("Update not supported: " + updateStatement);
  }

  default void write(final Record record, final RecordState state) {
    try (
      Transaction transaction = newTransaction(com.revolsys.transaction.Propagation.REQUIRED)) {
      // It's important to have this in an inner try. Otherwise the exceptions
      // won't get caught on closing the writer and the transaction won't get
      // rolled back.
      try (
        RecordWriter writer = newRecordWriter(true)) {
        write(writer, record, state);
      } catch (final RuntimeException e) {
        transaction.setRollbackOnly();
        throw e;
      } catch (final Error e) {
        transaction.setRollbackOnly();
        throw e;
      }
    }
  }

  default Record write(final RecordWriter writer, Record record, final RecordState state) {
    if (state == RecordState.NEW) {
      if (record.getState() != state) {
        record = newRecord(record);
      }
    } else if (state != null) {
      record.setState(state);
    }
    writer.write(record);
    return record;
  }

  default int writeAll(final Iterable<? extends Record> records, final RecordState state) {
    int count = 0;
    try (
      Transaction transaction = newTransaction(Propagation.REQUIRED)) {
      // It's important to have this in an inner try. Otherwise the exceptions
      // won't get caught on closing the writer and the transaction won't get
      // rolled back.
      try (
        final RecordWriter writer = newRecordWriter(true)) {
        for (final Record record : records) {
          write(writer, record, state);
          count++;
        }
      } catch (final RuntimeException e) {
        transaction.setRollbackOnly();
        throw e;
      } catch (final Error e) {
        transaction.setRollbackOnly();
        throw e;
      }
    }
    return count;
  }
}<|MERGE_RESOLUTION|>--- conflicted
+++ resolved
@@ -44,11 +44,8 @@
 import com.revolsys.record.io.RecordWriter;
 import com.revolsys.record.io.format.json.JsonObject;
 import com.revolsys.record.query.Condition;
-<<<<<<< HEAD
-=======
 import com.revolsys.record.query.DeleteStatement;
 import com.revolsys.record.query.InsertStatement;
->>>>>>> c636bcb1
 import com.revolsys.record.query.Q;
 import com.revolsys.record.query.Query;
 import com.revolsys.record.query.QueryValue;
@@ -527,7 +524,6 @@
 
   void initializeRecordDefinition(RecordDefinition recordDefinition);
 
-<<<<<<< HEAD
   default Record insertOrUpdateRecord(final Query query, final Consumer<Record> insertAction,
     final Consumer<Record> updateAction) {
     query.setRecordFactory(ArrayChangeTrackRecord.FACTORY);
@@ -550,8 +546,6 @@
     }
   }
 
-=======
->>>>>>> c636bcb1
   default Record insertRecord(final PathName pathName, final Object... values) {
     final RecordDefinition recordDefinition = getRecordDefinition(pathName);
     final Record record = new ArrayRecord(recordDefinition, values);
@@ -559,27 +553,7 @@
     return record;
   }
 
-<<<<<<< HEAD
   default void insertRecord(final Record record) {
-=======
-  default Record insertRecord(final Query query, final Supplier<Record> newRecordSupplier) {
-    query.setRecordFactory(ArrayChangeTrackRecord.FACTORY);
-    final ChangeTrackRecord changeTrackRecord = query.getRecord();
-    if (changeTrackRecord == null) {
-      final Record newRecord = newRecordSupplier.get();
-      if (newRecord == null) {
-        return null;
-      } else {
-        insertRecord(newRecord);
-        return newRecord;
-      }
-    } else {
-      return changeTrackRecord.newRecord();
-    }
-  }
-
-  default Record insertRecord(final Record record) {
->>>>>>> c636bcb1
     throw new UnsupportedOperationException("Insert not supported");
   }
 
