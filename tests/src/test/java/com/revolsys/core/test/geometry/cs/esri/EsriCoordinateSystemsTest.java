--- conflicted
+++ resolved
@@ -14,11 +14,7 @@
   private void doFileTest(final String type) {
     try (
       RecordReader reader = RecordReader
-<<<<<<< HEAD
-        .newRecordReader("../../revolsys-core/src/main/data/esri/esri" + type + "Cs.tsv");) {
-=======
         .newRecordReader("../revolsys-core/src/main/data/esri/esri" + type + "Cs.tsv");) {
->>>>>>> 81cd6290
       for (final Record record : reader) {
         final int id = record.getInteger("ID");
         final String wkt = record.getString("WKT");
@@ -47,11 +43,7 @@
   public void verticalCoordinateSystems() {
     try (
       RecordReader reader = RecordReader
-<<<<<<< HEAD
-        .newRecordReader("../../revolsys-core/src/main/data/esri/esriVerticalCs.tsv");) {
-=======
         .newRecordReader("../revolsys-core/src/main/data/esri/esriVerticalCs.tsv");) {
->>>>>>> 81cd6290
       for (final Record record : reader) {
         final int id = record.getInteger("ID");
         final String wkt = record.getString("WKT");
