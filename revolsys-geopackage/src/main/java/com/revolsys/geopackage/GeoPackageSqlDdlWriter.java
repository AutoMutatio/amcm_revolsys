--- conflicted
+++ resolved
@@ -167,11 +167,7 @@
     } else if (dataType == DataTypes.DOUBLE) {
       out.print("DOUBLE");
     } else if (dataType == DataTypes.SQL_DATE) {
-<<<<<<< HEAD
-      out.print("date");
-=======
       out.print("DATE");
->>>>>>> 1910afc3
     } else if (dataType == DataTypes.DATE_TIME || dataType == DataTypes.UTIL_DATE) {
       out.print("DATETIME");
     } else if (dataType == DataTypes.BIG_INTEGER) {
