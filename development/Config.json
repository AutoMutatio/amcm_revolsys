{
  "protectedBranches":[
    "main"
  ],
  "repositories":[
<<<<<<< HEAD
   {
=======
    {
>>>>>>> 81cd6290
      "path": "revolsys",
      "remotes": {
        "upstream": "revolsys/com.revolsys.open"
      }
    }
  ]
}<|MERGE_RESOLUTION|>--- conflicted
+++ resolved
@@ -3,11 +3,7 @@
     "main"
   ],
   "repositories":[
-<<<<<<< HEAD
-   {
-=======
     {
->>>>>>> 81cd6290
       "path": "revolsys",
       "remotes": {
         "upstream": "revolsys/com.revolsys.open"
