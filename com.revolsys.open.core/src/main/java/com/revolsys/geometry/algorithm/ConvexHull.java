/*
 * The JTS Topology Suite is a collection of Java classes that
 * implement the fundamental operations required to validate a given
 * geo-spatial data set to a known topological specification.
 *
 * Copyright (C) 2001 Vivid Solutions
 *
 * This library is free software; you can redistribute it and/or
 * modify it under the terms of the GNU Lesser General Public
 * License as published by the Free Software Foundation; either
 * version 2.1 of the License, or (at your option) any later version.
 *
 * This library is distributed in the hope that it will be useful,
 * but WITHOUT ANY WARRANTY; without even the implied warranty of
 * MERCHANTABILITY or FITNESS FOR A PARTICULAR PURPOSE.  See the GNU
 * Lesser General Public License for more details.
 *
 * You should have received a copy of the GNU Lesser General Public
 * License along with this library; if not, write to the Free Software
 * Foundation, Inc., 59 Temple Place, Suite 330, Boston, MA  02111-1307  USA
 *
 * For more information, contact:
 *
 *     Vivid Solutions
 *     Suite #1A
 *     2328 Government Street
 *     Victoria BC  V8T 5G5
 *     Canada
 *
 *     (250)385-6040
 *     www.vividsolutions.com
 */
package com.revolsys.geometry.algorithm;

import java.util.ArrayList;
import java.util.Collection;
import java.util.HashSet;
import java.util.Iterator;
import java.util.List;
import java.util.Set;
import java.util.Stack;
import java.util.TreeSet;

import com.revolsys.collection.list.Lists;
import com.revolsys.geometry.model.Geometry;
import com.revolsys.geometry.model.GeometryFactory;
import com.revolsys.geometry.model.Location;
import com.revolsys.geometry.model.Point;
import com.revolsys.geometry.model.PointList;
import com.revolsys.geometry.model.impl.LineStringDoubleBuilder;
import com.revolsys.geometry.model.impl.PointDoubleXY;
import com.revolsys.geometry.model.vertex.Vertex;

/**
 * Computes the convex hull of a {@link Geometry}.
 * The convex hull is the smallest convex Geometry that contains all the
 * points in the input Geometry.
 * <p>
 * Uses the Graham Scan algorithm.
 *
 *@version 1.7
 */
public class ConvexHull {
  /**
<<<<<<< HEAD
   * Compares {@link Coordinates}s for their angle and distance
   * relative to an origin.
   *
   * @author Martin Davis
   * @version 1.7
   */
  private static class RadialComparator implements Comparator<Point> {
    /**
     * Given two points p and q compare them with respect to their radial
     * ordering about point o.  First checks radial ordering.
     * If points are collinear, the comparison is based
     * on their distance to the origin.
     * <p>
     * p < q iff
     * <ul>
     * <li>ang(o-p) < ang(o-q) (e.g. o-p-q is CCW)
     * <li>or ang(o-p) == ang(o-q) && dist(o,p) < dist(o,q)
     * </ul>
     *
     * @param o the origin
     * @param p a point
     * @param q another point
     * @return -1, 0 or 1 depending on whether p is less than,
     * equal to or greater than q
     */
    private static int polarCompare(final Point o, final Point p, final Point q) {
      final double dxp = p.getX() - o.getX();
      final double dyp = p.getY() - o.getY();
      final double dxq = q.getX() - o.getX();
      final double dyq = q.getY() - o.getY();

      /*
       * // MD - non-robust int result = 0; double alph = Math.atan2(dxp, dyp); double beta =
       * Math.atan2(dxq, dyq); if (alph < beta) { result = -1; } if (alph > beta) { result = 1; } if
       * (result != 0) return result; //
       */

      final int orient = CGAlgorithmsDD.orientationIndex(o, p, q);

      if (orient == CGAlgorithms.COUNTERCLOCKWISE) {
        return 1;
      }
      if (orient == CGAlgorithms.CLOCKWISE) {
        return -1;
      }

      // points are collinear - check distance
      final double op = dxp * dxp + dyp * dyp;
      final double oq = dxq * dxq + dyq * dyq;
      if (op < oq) {
        return -1;
      }
      if (op > oq) {
        return 1;
      }
      return 0;
    }

    private final Point origin;

    public RadialComparator(final Point origin) {
      this.origin = origin;
    }

    @Override
    public int compare(final Point p1, final Point p2) {
      return polarCompare(this.origin, p1, p2);
    }

  }

  /**
   * Tests whether a point lies inside or on a ring. The ring may be oriented in
   * either direction. A point lying exactly on the ring boundary is considered
   * to be inside the ring.
   * <p>
   * This method does <i>not</i> first check the point against the envelope of
   * the ring.
   *
   * @param p
   *          point to check for ring inclusion
   * @param ring
   *          an array of coordinates representing the ring (which must have
   *          first point identical to last point)
   * @return true if p is inside ring
   *
   * @see locatePointInRing
   */
  public static boolean isPointInRing(final Point p, final Point... ring) {
    final Location location = RayCrossingCounter.locatePointInRing(p, ring);
    return location != Location.EXTERIOR;
  }

  private final GeometryFactory geomFactory;

  private final Point[] inputPts;

  /**
   * Construct a new new convex hull construction for the input {@link Geometry}.
   */
  public ConvexHull(final Geometry geometry) {
    this(UniqueCoordinateArrayFilter.getUniquePointsArray(geometry), geometry.getGeometryFactory());
  }

  /**
   * Construct a new new convex hull construction for the input {@link Coordinates} array.
   */
  public ConvexHull(final Point[] pts, final GeometryFactory geomFactory) {
    this.inputPts = UniqueCoordinateArrayFilter.getUniquePointsArray(Arrays.asList(pts));
    // inputPts = pts;
    this.geomFactory = geomFactory;
  }

  /**
=======
>>>>>>> 30c4a9ea
   *@param  vertices  the vertices of a linear ring, which may or may not be
   *      flattened (i.e. vertices collinear)
   *@return           the coordinates with unnecessary (collinear) vertices
   *      removed
   */
  private static LineStringDoubleBuilder cleanRing(final GeometryFactory geometryFactory,
    final List<Point> points) {
    final int count = points.size();
    final LineStringDoubleBuilder cleanedRing = new LineStringDoubleBuilder(geometryFactory, count);
    Point previousDistinctPoint = null;

    for (int i = 0; i <= count - 2; i++) {
      final Point currentPoint = points.get(i);
      final Point nextPoint = points.get(i + 1);
      if (currentPoint.equals(nextPoint)) {
      } else if (previousDistinctPoint != null
        && isBetween(previousDistinctPoint, currentPoint, nextPoint)) {
      } else {
        cleanedRing.appendVertex(currentPoint);
        previousDistinctPoint = currentPoint;
      }
    }
    cleanedRing.appendVertex(points.get(count - 1));
    return cleanedRing;
  }

  private static Point[] computeOctPts(final Collection<Point> points) {
    final Point[] octetPoints = new Point[8];
    final Point firstPoint = points.iterator().next();
    for (int j = 0; j < octetPoints.length; j++) {
      octetPoints[j] = firstPoint;
    }
    for (final Point currentPoint : points) {
      final double currentX = currentPoint.getX();
      final double currentY = currentPoint.getY();
      if (currentX < octetPoints[0].getX()) {
        octetPoints[0] = currentPoint;
      }
      if (currentX - currentY < octetPoints[1].getX() - octetPoints[1].getY()) {
        octetPoints[1] = currentPoint;
      }
      if (currentY > octetPoints[2].getY()) {
        octetPoints[2] = currentPoint;
      }
      if (currentX + currentY > octetPoints[3].getX() + octetPoints[3].getY()) {
        octetPoints[3] = currentPoint;
      }
      if (currentX > octetPoints[4].getX()) {
        octetPoints[4] = currentPoint;
      }
      if (currentX - currentY > octetPoints[5].getX() - octetPoints[5].getY()) {
        octetPoints[5] = currentPoint;
      }
      if (currentY < octetPoints[6].getY()) {
        octetPoints[6] = currentPoint;
      }
      if (currentX + currentY < octetPoints[7].getX() + octetPoints[7].getY()) {
        octetPoints[7] = currentPoint;
      }
    }
    return octetPoints;

  }

  private static List<Point> computeOctRing(final Collection<Point> points) {
    final Point[] octPts = computeOctPts(points);
    final PointList pointList = new PointList();
    pointList.add(octPts, false);

    // points must all lie in a line
    if (pointList.size() < 3) {
      return null;
    }
    pointList.closeRing();
    return pointList;
  }

  public static Geometry convexHull(final Geometry geometry) {
    final Vertex vertices = geometry.vertices();
    final GeometryFactory geometryFactory = geometry.getGeometryFactory();
    return convexHull(geometryFactory, vertices);
  }

  public static Geometry convexHull(final GeometryFactory geometryFactory,
    final Iterable<? extends Point> points) {
    return convexHull(geometryFactory, points, 50);
  }

  public static Geometry convexHull(final GeometryFactory geometryFactory,
    final Iterable<? extends Point> inputPoints, final int maxPoints) {
    Collection<Point> points = ConvexHull.getUniquePoints(inputPoints);

    final int vertexCount = points.size();
    if (vertexCount == 0) {
      return geometryFactory.geometryCollection();
    } else if (vertexCount == 1) {
      return geometryFactory.point(points.iterator().next());
    } else if (vertexCount == 2) {
      return geometryFactory.lineString(points);
    } else {
      // use heuristic to reduce points, if large
      if (vertexCount > maxPoints) {
        points = reduce(points);
      }

      points = preSort(points);

      final Stack<Point> hullPoints = grahamScan(points);

      final LineStringDoubleBuilder cleanedRing = cleanRing(geometryFactory, hullPoints);
      if (cleanedRing.getVertexCount() == 3) {
        return geometryFactory.lineString(cleanedRing.getVertex(0), cleanedRing.getVertex(1));
      } else {
        return cleanedRing.newPolygon();
      }
    }
  }

  private static Set<Point> getUniquePoints(final Iterable<? extends Point> points) {
    final Set<Point> set = new HashSet<>();
    for (final Point point : points) {
      final Point point2d = new PointDoubleXY(point);
      set.add(point2d);
    }
    return set;
  }

  /**
   * Uses the Graham Scan algorithm to compute the convex hull vertices.
   *
   * @param points a list of points, with at least 3 entries
   * @return a Stack containing the ordered points of the convex hull ring
   */
  private static Stack<Point> grahamScan(final Collection<Point> points) {
    final Stack<Point> pointStack = new Stack<>();
    final Iterator<Point> pointIterator = points.iterator();
    final Point firstPoint = pointIterator.next();
    pointStack.push(firstPoint);
    pointStack.push(pointIterator.next());
    pointStack.push(pointIterator.next());
    while (pointIterator.hasNext()) {
      Point p = pointStack.pop();
      final Point currentPoint = pointIterator.next();
      while (!pointStack.empty()
        && CGAlgorithmsDD.orientationIndex(pointStack.peek(), p, currentPoint) > 0) {
        p = pointStack.pop();
      }
      pointStack.push(p);
      pointStack.push(currentPoint);
    }
    pointStack.push(firstPoint);
    return pointStack;
  }

  /**
   *@return    whether the three coordinates are collinear and c2 lies between
   *      c1 and c3 inclusive
   */
  private static boolean isBetween(final Point c1, final Point c2, final Point c3) {
    if (CGAlgorithmsDD.orientationIndex(c1, c2, c3) != 0) {
      return false;
    } else {
      final double x1 = c1.getX();
      final double y1 = c1.getY();
      final double x2 = c2.getX();
      final double y2 = c2.getY();
      final double x3 = c3.getX();
      final double y3 = c3.getY();

      if (x1 != x3) {
        if (x1 <= x2 && x2 <= x3) {
          return true;
        }
        if (x3 <= x2 && x2 <= x1) {
          return true;
        }
      }
      if (y1 != y3) {
        if (y1 <= y2 && y2 <= y3) {
          return true;
        }
        if (y3 <= y2 && y2 <= y1) {
          return true;
        }
      }
      return false;
    }
  }

  /**
   * Tests whether a point lies inside or on a ring. The ring may be oriented in
   * either direction. A point lying exactly on the ring boundary is considered
   * to be inside the ring.
   * <p>
   * This method does <i>not</i> first check the point against the envelope of
   * the ring.
   *
   * @param p
   *          point to check for ring inclusion
   * @param ring
   *          an array of coordinates representing the ring (which must have
   *          first point identical to last point)
   * @return true if p is inside ring
   *
   * @see locatePointInRing
   */
  private static boolean isPointInRing(final Point p, final List<Point> ring) {
    final Location location = RayCrossingCounter.locatePointInRing(p, ring);
    return location != Location.EXTERIOR;
  }

<<<<<<< HEAD
  /*
   * // MD - no longer used, but keep for reference purposes private Point[] computeQuad(Point[]
   * inputPts) { BigQuad bigQuad = bigQuad(inputPts); // Build a linear ring defining a big poly.
   * ArrayList bigPoly = new ArrayList(); bigPoly.add(bigQuad.westmost); if (!
   * bigPoly.contains(bigQuad.northmost)) { bigPoly.add(bigQuad.northmost); } if (!
   * bigPoly.contains(bigQuad.eastmost)) { bigPoly.add(bigQuad.eastmost); } if (!
   * bigPoly.contains(bigQuad.southmost)) { bigPoly.add(bigQuad.southmost); } // points must all lie
   * in a line if (bigPoly.size() < 3) { return null; } // closing point
   * bigPoly.add(bigQuad.westmost); Point[] bigPolyArray =
   * CoordinateArrays.toCoordinateArray(bigPoly); return bigPolyArray; } private BigQuad
   * bigQuad(Point[] pts) { BigQuad bigQuad = new BigQuad(); bigQuad.northmost = pts[0];
   * bigQuad.southmost = pts[0]; bigQuad.westmost = pts[0]; bigQuad.eastmost = pts[0]; for (int i =
   * 1; i < pts.length; i++) { if (pts[i].x < bigQuad.westmost.x) { bigQuad.westmost = pts[i]; } if
   * (pts[i].x > bigQuad.eastmost.x) { bigQuad.eastmost = pts[i]; } if (pts[i].y <
   * bigQuad.southmost.y) { bigQuad.southmost = pts[i]; } if (pts[i].y > bigQuad.northmost.y) {
   * bigQuad.northmost = pts[i]; } } return bigQuad; } private static class BigQuad { public Point
   * northmost; public Point southmost; public Point westmost; public Coordinate eastmost; }
   */

  private Point[] padArray3(final Point[] pts) {
    final Point[] pad = new Point[3];
    for (int i = 0; i < pad.length; i++) {
      if (i < pts.length) {
        pad[i] = pts[i];
      } else {
        pad[i] = pts[0];
      }
=======
  private static List<Point> padArray3(final Collection<Point> points) {
    final List<Point> pad = Lists.toArray(points);
    while (pad.size() < 3) {
      pad.add(pad.get(0));
>>>>>>> 30c4a9ea
    }
    return pad;
  }

  private static List<Point> preSort(final Collection<Point> points) {
    double originX = Double.MAX_VALUE;
    double originY = Double.MAX_VALUE;
    // find the lowest point in the set. If two or more points have
    // the same minimum y coordinate choose the one with the minimum x.
    for (final Point point : points) {
      final double y = point.getY();
      final double x = point.getX();
      if (y < originX) {
        originX = x;
        originY = y;
      }
      if (y == originY) {
        if (y < originX) {
          originX = x;
        }
      }
    }

    // sort the points radially around the focal point.
    final RadialComparator comparator = new RadialComparator(originX, originY);
    final List<Point> newPoints = new ArrayList<>(points);
    newPoints.sort(comparator);
    return newPoints;
  }

  /**
   * Uses a heuristic to reduce the number of points scanned
   * to compute the hull.
   * The heuristic is to find a polygon guaranteed to
   * be in (or on) the hull, and eliminate all points inside it.
   * A quadrilateral defined by the extremal points
   * in the four orthogonal directions
   * can be used, but even more inclusive is
   * to use an octilateral defined by the points in the 8 cardinal directions.
   * <p>
   * Note that even if the method used to determine the polygon vertices
   * is not 100% robust, this does not affect the robustness of the convex hull.
   * <p>
   * To satisfy the requirements of the Graham Scan algorithm,
   * the returned array has at least 3 entries.
   *
   * @param pts the points to reduce
   * @return the reduced list of points (at least 3)
   */
  private static Collection<Point> reduce(final Collection<Point> points) {
    final List<Point> polyPts = computeOctRing(points);

    // unable to compute interior polygon for some reason
    if (polyPts == null) {
      return points;
    } else {

      // LinearRing ring = geomFactory.createLinearRing(polyPts);
      // System.out.println(ring);

      // add points defining polygon
      final Set<Point> reducedSet = new TreeSet<>();
      for (final Point polyPt : polyPts) {
        reducedSet.add(polyPt);
      }
      /**
       * Add all unique points not in the interior poly.
       * CGAlgorithms.isPointInRing is not defined for points actually on the ring,
       * but this doesn't matter since the points of the interior polygon
       * are forced to be in the reduced set.
       */
      for (final Point point : points) {
        if (!isPointInRing(point, polyPts)) {
          reducedSet.add(point);
        }
      }

      // ensure that computed array has at least 3 points (not necessarily unique)
      if (reducedSet.size() < 3) {
        return padArray3(reducedSet);
      } else {
        return Lists.toArray(reducedSet);
      }
    }
  }
}<|MERGE_RESOLUTION|>--- conflicted
+++ resolved
@@ -62,76 +62,193 @@
  */
 public class ConvexHull {
   /**
-<<<<<<< HEAD
-   * Compares {@link Coordinates}s for their angle and distance
-   * relative to an origin.
+   *@param  vertices  the vertices of a linear ring, which may or may not be
+   *      flattened (i.e. vertices collinear)
+   *@return           the coordinates with unnecessary (collinear) vertices
+   *      removed
+   */
+  private static LineStringDoubleBuilder cleanRing(final GeometryFactory geometryFactory,
+    final List<Point> points) {
+    final int count = points.size();
+    final LineStringDoubleBuilder cleanedRing = new LineStringDoubleBuilder(geometryFactory, count);
+    Point previousDistinctPoint = null;
+
+    for (int i = 0; i <= count - 2; i++) {
+      final Point currentPoint = points.get(i);
+      final Point nextPoint = points.get(i + 1);
+      if (currentPoint.equals(nextPoint)) {
+      } else if (previousDistinctPoint != null
+        && isBetween(previousDistinctPoint, currentPoint, nextPoint)) {
+      } else {
+        cleanedRing.appendVertex(currentPoint);
+        previousDistinctPoint = currentPoint;
+      }
+    }
+    cleanedRing.appendVertex(points.get(count - 1));
+    return cleanedRing;
+  }
+
+  private static Point[] computeOctPts(final Collection<Point> points) {
+    final Point[] octetPoints = new Point[8];
+    final Point firstPoint = points.iterator().next();
+    for (int j = 0; j < octetPoints.length; j++) {
+      octetPoints[j] = firstPoint;
+    }
+    for (final Point currentPoint : points) {
+      final double currentX = currentPoint.getX();
+      final double currentY = currentPoint.getY();
+      if (currentX < octetPoints[0].getX()) {
+        octetPoints[0] = currentPoint;
+      }
+      if (currentX - currentY < octetPoints[1].getX() - octetPoints[1].getY()) {
+        octetPoints[1] = currentPoint;
+      }
+      if (currentY > octetPoints[2].getY()) {
+        octetPoints[2] = currentPoint;
+      }
+      if (currentX + currentY > octetPoints[3].getX() + octetPoints[3].getY()) {
+        octetPoints[3] = currentPoint;
+      }
+      if (currentX > octetPoints[4].getX()) {
+        octetPoints[4] = currentPoint;
+      }
+      if (currentX - currentY > octetPoints[5].getX() - octetPoints[5].getY()) {
+        octetPoints[5] = currentPoint;
+      }
+      if (currentY < octetPoints[6].getY()) {
+        octetPoints[6] = currentPoint;
+      }
+      if (currentX + currentY < octetPoints[7].getX() + octetPoints[7].getY()) {
+        octetPoints[7] = currentPoint;
+      }
+    }
+    return octetPoints;
+
+  }
+
+  private static List<Point> computeOctRing(final Collection<Point> points) {
+    final Point[] octPts = computeOctPts(points);
+    final PointList pointList = new PointList();
+    pointList.add(octPts, false);
+
+    // points must all lie in a line
+    if (pointList.size() < 3) {
+      return null;
+    }
+    pointList.closeRing();
+    return pointList;
+  }
+
+  public static Geometry convexHull(final Geometry geometry) {
+    final Vertex vertices = geometry.vertices();
+    final GeometryFactory geometryFactory = geometry.getGeometryFactory();
+    return convexHull(geometryFactory, vertices);
+  }
+
+  public static Geometry convexHull(final GeometryFactory geometryFactory,
+    final Iterable<? extends Point> points) {
+    return convexHull(geometryFactory, points, 50);
+  }
+
+  public static Geometry convexHull(final GeometryFactory geometryFactory,
+    final Iterable<? extends Point> inputPoints, final int maxPoints) {
+    Collection<Point> points = ConvexHull.getUniquePoints(inputPoints);
+
+    final int vertexCount = points.size();
+    if (vertexCount == 0) {
+      return geometryFactory.geometryCollection();
+    } else if (vertexCount == 1) {
+      return geometryFactory.point(points.iterator().next());
+    } else if (vertexCount == 2) {
+      return geometryFactory.lineString(points);
+    } else {
+      // use heuristic to reduce points, if large
+      if (vertexCount > maxPoints) {
+        points = reduce(points);
+      }
+
+      points = preSort(points);
+
+      final Stack<Point> hullPoints = grahamScan(points);
+
+      final LineStringDoubleBuilder cleanedRing = cleanRing(geometryFactory, hullPoints);
+      if (cleanedRing.getVertexCount() == 3) {
+        return geometryFactory.lineString(cleanedRing.getVertex(0), cleanedRing.getVertex(1));
+      } else {
+        return cleanedRing.newPolygon();
+      }
+    }
+  }
+
+  private static Set<Point> getUniquePoints(final Iterable<? extends Point> points) {
+    final Set<Point> set = new HashSet<>();
+    for (final Point point : points) {
+      final Point point2d = new PointDoubleXY(point);
+      set.add(point2d);
+    }
+    return set;
+  }
+
+  /**
+   * Uses the Graham Scan algorithm to compute the convex hull vertices.
    *
-   * @author Martin Davis
-   * @version 1.7
-   */
-  private static class RadialComparator implements Comparator<Point> {
-    /**
-     * Given two points p and q compare them with respect to their radial
-     * ordering about point o.  First checks radial ordering.
-     * If points are collinear, the comparison is based
-     * on their distance to the origin.
-     * <p>
-     * p < q iff
-     * <ul>
-     * <li>ang(o-p) < ang(o-q) (e.g. o-p-q is CCW)
-     * <li>or ang(o-p) == ang(o-q) && dist(o,p) < dist(o,q)
-     * </ul>
-     *
-     * @param o the origin
-     * @param p a point
-     * @param q another point
-     * @return -1, 0 or 1 depending on whether p is less than,
-     * equal to or greater than q
-     */
-    private static int polarCompare(final Point o, final Point p, final Point q) {
-      final double dxp = p.getX() - o.getX();
-      final double dyp = p.getY() - o.getY();
-      final double dxq = q.getX() - o.getX();
-      final double dyq = q.getY() - o.getY();
-
-      /*
-       * // MD - non-robust int result = 0; double alph = Math.atan2(dxp, dyp); double beta =
-       * Math.atan2(dxq, dyq); if (alph < beta) { result = -1; } if (alph > beta) { result = 1; } if
-       * (result != 0) return result; //
-       */
-
-      final int orient = CGAlgorithmsDD.orientationIndex(o, p, q);
-
-      if (orient == CGAlgorithms.COUNTERCLOCKWISE) {
-        return 1;
-      }
-      if (orient == CGAlgorithms.CLOCKWISE) {
-        return -1;
-      }
-
-      // points are collinear - check distance
-      final double op = dxp * dxp + dyp * dyp;
-      final double oq = dxq * dxq + dyq * dyq;
-      if (op < oq) {
-        return -1;
-      }
-      if (op > oq) {
-        return 1;
-      }
-      return 0;
-    }
-
-    private final Point origin;
-
-    public RadialComparator(final Point origin) {
-      this.origin = origin;
-    }
-
-    @Override
-    public int compare(final Point p1, final Point p2) {
-      return polarCompare(this.origin, p1, p2);
-    }
-
+   * @param points a list of points, with at least 3 entries
+   * @return a Stack containing the ordered points of the convex hull ring
+   */
+  private static Stack<Point> grahamScan(final Collection<Point> points) {
+    final Stack<Point> pointStack = new Stack<>();
+    final Iterator<Point> pointIterator = points.iterator();
+    final Point firstPoint = pointIterator.next();
+    pointStack.push(firstPoint);
+    pointStack.push(pointIterator.next());
+    pointStack.push(pointIterator.next());
+    while (pointIterator.hasNext()) {
+      Point p = pointStack.pop();
+      final Point currentPoint = pointIterator.next();
+      while (!pointStack.empty()
+        && CGAlgorithmsDD.orientationIndex(pointStack.peek(), p, currentPoint) > 0) {
+        p = pointStack.pop();
+      }
+      pointStack.push(p);
+      pointStack.push(currentPoint);
+    }
+    pointStack.push(firstPoint);
+    return pointStack;
+  }
+
+  /**
+   *@return    whether the three coordinates are collinear and c2 lies between
+   *      c1 and c3 inclusive
+   */
+  private static boolean isBetween(final Point c1, final Point c2, final Point c3) {
+    if (CGAlgorithmsDD.orientationIndex(c1, c2, c3) != 0) {
+      return false;
+    } else {
+      final double x1 = c1.getX();
+      final double y1 = c1.getY();
+      final double x2 = c2.getX();
+      final double y2 = c2.getY();
+      final double x3 = c3.getX();
+      final double y3 = c3.getY();
+
+      if (x1 != x3) {
+        if (x1 <= x2 && x2 <= x3) {
+          return true;
+        }
+        if (x3 <= x2 && x2 <= x1) {
+          return true;
+        }
+      }
+      if (y1 != y3) {
+        if (y1 <= y2 && y2 <= y3) {
+          return true;
+        }
+        if (y3 <= y2 && y2 <= y1) {
+          return true;
+        }
+      }
+      return false;
+    }
   }
 
   /**
@@ -151,279 +268,15 @@
    *
    * @see locatePointInRing
    */
-  public static boolean isPointInRing(final Point p, final Point... ring) {
-    final Location location = RayCrossingCounter.locatePointInRing(p, ring);
-    return location != Location.EXTERIOR;
-  }
-
-  private final GeometryFactory geomFactory;
-
-  private final Point[] inputPts;
-
-  /**
-   * Construct a new new convex hull construction for the input {@link Geometry}.
-   */
-  public ConvexHull(final Geometry geometry) {
-    this(UniqueCoordinateArrayFilter.getUniquePointsArray(geometry), geometry.getGeometryFactory());
-  }
-
-  /**
-   * Construct a new new convex hull construction for the input {@link Coordinates} array.
-   */
-  public ConvexHull(final Point[] pts, final GeometryFactory geomFactory) {
-    this.inputPts = UniqueCoordinateArrayFilter.getUniquePointsArray(Arrays.asList(pts));
-    // inputPts = pts;
-    this.geomFactory = geomFactory;
-  }
-
-  /**
-=======
->>>>>>> 30c4a9ea
-   *@param  vertices  the vertices of a linear ring, which may or may not be
-   *      flattened (i.e. vertices collinear)
-   *@return           the coordinates with unnecessary (collinear) vertices
-   *      removed
-   */
-  private static LineStringDoubleBuilder cleanRing(final GeometryFactory geometryFactory,
-    final List<Point> points) {
-    final int count = points.size();
-    final LineStringDoubleBuilder cleanedRing = new LineStringDoubleBuilder(geometryFactory, count);
-    Point previousDistinctPoint = null;
-
-    for (int i = 0; i <= count - 2; i++) {
-      final Point currentPoint = points.get(i);
-      final Point nextPoint = points.get(i + 1);
-      if (currentPoint.equals(nextPoint)) {
-      } else if (previousDistinctPoint != null
-        && isBetween(previousDistinctPoint, currentPoint, nextPoint)) {
-      } else {
-        cleanedRing.appendVertex(currentPoint);
-        previousDistinctPoint = currentPoint;
-      }
-    }
-    cleanedRing.appendVertex(points.get(count - 1));
-    return cleanedRing;
-  }
-
-  private static Point[] computeOctPts(final Collection<Point> points) {
-    final Point[] octetPoints = new Point[8];
-    final Point firstPoint = points.iterator().next();
-    for (int j = 0; j < octetPoints.length; j++) {
-      octetPoints[j] = firstPoint;
-    }
-    for (final Point currentPoint : points) {
-      final double currentX = currentPoint.getX();
-      final double currentY = currentPoint.getY();
-      if (currentX < octetPoints[0].getX()) {
-        octetPoints[0] = currentPoint;
-      }
-      if (currentX - currentY < octetPoints[1].getX() - octetPoints[1].getY()) {
-        octetPoints[1] = currentPoint;
-      }
-      if (currentY > octetPoints[2].getY()) {
-        octetPoints[2] = currentPoint;
-      }
-      if (currentX + currentY > octetPoints[3].getX() + octetPoints[3].getY()) {
-        octetPoints[3] = currentPoint;
-      }
-      if (currentX > octetPoints[4].getX()) {
-        octetPoints[4] = currentPoint;
-      }
-      if (currentX - currentY > octetPoints[5].getX() - octetPoints[5].getY()) {
-        octetPoints[5] = currentPoint;
-      }
-      if (currentY < octetPoints[6].getY()) {
-        octetPoints[6] = currentPoint;
-      }
-      if (currentX + currentY < octetPoints[7].getX() + octetPoints[7].getY()) {
-        octetPoints[7] = currentPoint;
-      }
-    }
-    return octetPoints;
-
-  }
-
-  private static List<Point> computeOctRing(final Collection<Point> points) {
-    final Point[] octPts = computeOctPts(points);
-    final PointList pointList = new PointList();
-    pointList.add(octPts, false);
-
-    // points must all lie in a line
-    if (pointList.size() < 3) {
-      return null;
-    }
-    pointList.closeRing();
-    return pointList;
-  }
-
-  public static Geometry convexHull(final Geometry geometry) {
-    final Vertex vertices = geometry.vertices();
-    final GeometryFactory geometryFactory = geometry.getGeometryFactory();
-    return convexHull(geometryFactory, vertices);
-  }
-
-  public static Geometry convexHull(final GeometryFactory geometryFactory,
-    final Iterable<? extends Point> points) {
-    return convexHull(geometryFactory, points, 50);
-  }
-
-  public static Geometry convexHull(final GeometryFactory geometryFactory,
-    final Iterable<? extends Point> inputPoints, final int maxPoints) {
-    Collection<Point> points = ConvexHull.getUniquePoints(inputPoints);
-
-    final int vertexCount = points.size();
-    if (vertexCount == 0) {
-      return geometryFactory.geometryCollection();
-    } else if (vertexCount == 1) {
-      return geometryFactory.point(points.iterator().next());
-    } else if (vertexCount == 2) {
-      return geometryFactory.lineString(points);
-    } else {
-      // use heuristic to reduce points, if large
-      if (vertexCount > maxPoints) {
-        points = reduce(points);
-      }
-
-      points = preSort(points);
-
-      final Stack<Point> hullPoints = grahamScan(points);
-
-      final LineStringDoubleBuilder cleanedRing = cleanRing(geometryFactory, hullPoints);
-      if (cleanedRing.getVertexCount() == 3) {
-        return geometryFactory.lineString(cleanedRing.getVertex(0), cleanedRing.getVertex(1));
-      } else {
-        return cleanedRing.newPolygon();
-      }
-    }
-  }
-
-  private static Set<Point> getUniquePoints(final Iterable<? extends Point> points) {
-    final Set<Point> set = new HashSet<>();
-    for (final Point point : points) {
-      final Point point2d = new PointDoubleXY(point);
-      set.add(point2d);
-    }
-    return set;
-  }
-
-  /**
-   * Uses the Graham Scan algorithm to compute the convex hull vertices.
-   *
-   * @param points a list of points, with at least 3 entries
-   * @return a Stack containing the ordered points of the convex hull ring
-   */
-  private static Stack<Point> grahamScan(final Collection<Point> points) {
-    final Stack<Point> pointStack = new Stack<>();
-    final Iterator<Point> pointIterator = points.iterator();
-    final Point firstPoint = pointIterator.next();
-    pointStack.push(firstPoint);
-    pointStack.push(pointIterator.next());
-    pointStack.push(pointIterator.next());
-    while (pointIterator.hasNext()) {
-      Point p = pointStack.pop();
-      final Point currentPoint = pointIterator.next();
-      while (!pointStack.empty()
-        && CGAlgorithmsDD.orientationIndex(pointStack.peek(), p, currentPoint) > 0) {
-        p = pointStack.pop();
-      }
-      pointStack.push(p);
-      pointStack.push(currentPoint);
-    }
-    pointStack.push(firstPoint);
-    return pointStack;
-  }
-
-  /**
-   *@return    whether the three coordinates are collinear and c2 lies between
-   *      c1 and c3 inclusive
-   */
-  private static boolean isBetween(final Point c1, final Point c2, final Point c3) {
-    if (CGAlgorithmsDD.orientationIndex(c1, c2, c3) != 0) {
-      return false;
-    } else {
-      final double x1 = c1.getX();
-      final double y1 = c1.getY();
-      final double x2 = c2.getX();
-      final double y2 = c2.getY();
-      final double x3 = c3.getX();
-      final double y3 = c3.getY();
-
-      if (x1 != x3) {
-        if (x1 <= x2 && x2 <= x3) {
-          return true;
-        }
-        if (x3 <= x2 && x2 <= x1) {
-          return true;
-        }
-      }
-      if (y1 != y3) {
-        if (y1 <= y2 && y2 <= y3) {
-          return true;
-        }
-        if (y3 <= y2 && y2 <= y1) {
-          return true;
-        }
-      }
-      return false;
-    }
-  }
-
-  /**
-   * Tests whether a point lies inside or on a ring. The ring may be oriented in
-   * either direction. A point lying exactly on the ring boundary is considered
-   * to be inside the ring.
-   * <p>
-   * This method does <i>not</i> first check the point against the envelope of
-   * the ring.
-   *
-   * @param p
-   *          point to check for ring inclusion
-   * @param ring
-   *          an array of coordinates representing the ring (which must have
-   *          first point identical to last point)
-   * @return true if p is inside ring
-   *
-   * @see locatePointInRing
-   */
   private static boolean isPointInRing(final Point p, final List<Point> ring) {
     final Location location = RayCrossingCounter.locatePointInRing(p, ring);
     return location != Location.EXTERIOR;
   }
 
-<<<<<<< HEAD
-  /*
-   * // MD - no longer used, but keep for reference purposes private Point[] computeQuad(Point[]
-   * inputPts) { BigQuad bigQuad = bigQuad(inputPts); // Build a linear ring defining a big poly.
-   * ArrayList bigPoly = new ArrayList(); bigPoly.add(bigQuad.westmost); if (!
-   * bigPoly.contains(bigQuad.northmost)) { bigPoly.add(bigQuad.northmost); } if (!
-   * bigPoly.contains(bigQuad.eastmost)) { bigPoly.add(bigQuad.eastmost); } if (!
-   * bigPoly.contains(bigQuad.southmost)) { bigPoly.add(bigQuad.southmost); } // points must all lie
-   * in a line if (bigPoly.size() < 3) { return null; } // closing point
-   * bigPoly.add(bigQuad.westmost); Point[] bigPolyArray =
-   * CoordinateArrays.toCoordinateArray(bigPoly); return bigPolyArray; } private BigQuad
-   * bigQuad(Point[] pts) { BigQuad bigQuad = new BigQuad(); bigQuad.northmost = pts[0];
-   * bigQuad.southmost = pts[0]; bigQuad.westmost = pts[0]; bigQuad.eastmost = pts[0]; for (int i =
-   * 1; i < pts.length; i++) { if (pts[i].x < bigQuad.westmost.x) { bigQuad.westmost = pts[i]; } if
-   * (pts[i].x > bigQuad.eastmost.x) { bigQuad.eastmost = pts[i]; } if (pts[i].y <
-   * bigQuad.southmost.y) { bigQuad.southmost = pts[i]; } if (pts[i].y > bigQuad.northmost.y) {
-   * bigQuad.northmost = pts[i]; } } return bigQuad; } private static class BigQuad { public Point
-   * northmost; public Point southmost; public Point westmost; public Coordinate eastmost; }
-   */
-
-  private Point[] padArray3(final Point[] pts) {
-    final Point[] pad = new Point[3];
-    for (int i = 0; i < pad.length; i++) {
-      if (i < pts.length) {
-        pad[i] = pts[i];
-      } else {
-        pad[i] = pts[0];
-      }
-=======
   private static List<Point> padArray3(final Collection<Point> points) {
     final List<Point> pad = Lists.toArray(points);
     while (pad.size() < 3) {
       pad.add(pad.get(0));
->>>>>>> 30c4a9ea
     }
     return pad;
   }
