package com.revolsys.geometry.index.quadtree;

import java.util.Arrays;
import java.util.Collection;
import java.util.Collections;
import java.util.Comparator;
import java.util.Iterator;
import java.util.List;
import java.util.function.Consumer;
import java.util.function.Predicate;

import com.revolsys.geometry.model.BoundingBox;
import com.revolsys.geometry.model.BoundingBoxProxy;
import com.revolsys.geometry.model.Geometry;
import com.revolsys.geometry.model.GeometryFactory;
import com.revolsys.record.Record;
import com.revolsys.record.Records;
import com.revolsys.record.filter.RecordEqualsFilter;
import com.revolsys.visitor.CreateListVisitor;

public class RecordQuadTree<R extends Record> extends QuadTree<R> {
  private static final long serialVersionUID = 1L;

  public RecordQuadTree() {
  }

  public RecordQuadTree(final GeometryFactory geometryFactory) {
    super(geometryFactory);
  }

  public RecordQuadTree(final GeometryFactory geometryFactory,
    final Iterable<? extends R> records) {
    super(geometryFactory);
    addRecords(records);
  }

  public RecordQuadTree(final Iterable<? extends R> records) {
    addRecords(records);
  }

  public void addRecord(final R record) {
    if (record != null) {
      final Geometry geometry = record.getGeometry();
      if (geometry != null && !geometry.isEmpty()) {
        final BoundingBox boundingBox = geometry.getBoundingBox();
        insertItem(boundingBox, record);
      }
    }
  }

  public void addRecords(final Iterable<? extends R> records) {
    if (records != null) {
      for (final R record : records) {
        addRecord(record);
      }
    }
  }

  @Override
  public List<R> getItems(final BoundingBoxProxy boundingBox) {
    final List<R> results = super.getItems(boundingBox);
    for (final Iterator<R> iterator = results.iterator(); iterator.hasNext();) {
      final R record = iterator.next();
      final Geometry geometry = record.getGeometry();
      if (geometry == null) {
        iterator.remove();
      } else {
        final BoundingBox recordBoundingBox = geometry.getBoundingBox();
        if (!boundingBox.getBoundingBox().intersects(recordBoundingBox)) {
          iterator.remove();
        }
      }
    }
    return results;
  }

  public List<R> getRecordsDistance(final Geometry geometry, final double distance) {
    if (geometry == null) {
      return Collections.emptyList();
    } else {
      BoundingBox boundingBox = geometry.getBoundingBox();
      boundingBox = boundingBox.expand(distance);
      final Predicate<R> filter = Records.newFilter(geometry, distance);
      return queryList(boundingBox, filter);
    }
  }

  public void query(final Geometry geometry, final Consumer<R> visitor) {
    final BoundingBox boundingBox = geometry.getBoundingBox();
<<<<<<< HEAD
    forEach(visitor, boundingBox);
=======
    forEach(boundingBox, visitor);
>>>>>>> 30c4a9ea
  }

  public List<R> queryEnvelope(final R record) {
    if (record == null) {
      return Collections.emptyList();
    } else {
      final Geometry geometry = record.getGeometry();
      return queryBoundingBox(geometry);
    }
  }

  public R queryFirst(final R record, final Predicate<R> filter) {
    if (record == null) {
      return null;
    } else {
      final Geometry geometry = record.getGeometry();
      return getFirstBoundingBox(geometry, filter);
    }
  }

  public R queryFirstEquals(final R record, final Collection<String> excludedAttributes) {
    if (record == null) {
      return null;
    } else {
      final RecordEqualsFilter<R> filter = new RecordEqualsFilter<>(record, excludedAttributes);
      return queryFirst(record, filter);
    }
  }

  public List<R> queryIntersects(final BoundingBox boundingBox) {
    final GeometryFactory geometryFactory = getGeometryFactory();
    final BoundingBox convertedBoundingBox = boundingBox.convert(geometryFactory);
    if (convertedBoundingBox.isEmpty()) {
      return Arrays.asList();
    } else {
      final Predicate<R> filter = Records.newFilter(convertedBoundingBox);
      return queryList(convertedBoundingBox, filter);
    }
  }

  public List<R> queryIntersects(Geometry geometry) {
    final GeometryFactory geometryFactory = getGeometryFactory();
    if (geometryFactory != null) {
      geometry = geometry.convertGeometry(geometryFactory);
    }
    final Predicate<R> filter = Records.newFilterGeometryIntersects(geometry);
    return queryList(geometry, filter);
  }

  public List<R> queryList(final BoundingBox boundingBox, final Predicate<R> filter) {
    return queryList(boundingBox, filter, null);
  }

  public List<R> queryList(final BoundingBox boundingBox, final Predicate<R> filter,
    final Comparator<R> comparator) {
    final CreateListVisitor<R> listVisitor = new CreateListVisitor<>(filter);
    forEach(boundingBox, listVisitor);
    final List<R> list = listVisitor.getList();
    if (comparator != null) {
      Collections.sort(list, comparator);
    }
    return list;
  }

  public List<R> queryList(final Geometry geometry, final Predicate<R> filter) {
    final BoundingBox boundingBox = geometry.getBoundingBox();
    return queryList(boundingBox, filter);
  }

  public List<R> queryList(final Geometry geometry, final Predicate<R> filter,
    final Comparator<R> comparator) {
    final BoundingBox boundingBox = geometry.getBoundingBox();
    return queryList(boundingBox, filter, comparator);
  }

  public List<R> queryList(final R record, final Predicate<R> filter) {
    final Geometry geometry = record.getGeometry();
    return queryList(geometry, filter);
  }

  public boolean removeRecord(final R record) {
    if (record != null) {
      final Geometry geometry = record.getGeometry();
      if (geometry != null) {
        final BoundingBox boundinBox = geometry.getBoundingBox();
        return super.removeItem(boundinBox, record);
      }
    }
    return false;
  }

  public void removeRecords(final Iterable<? extends R> records) {
    if (records != null) {
      for (final R record : records) {
        removeRecord(record);
      }
    }
  }
}<|MERGE_RESOLUTION|>--- conflicted
+++ resolved
@@ -87,11 +87,7 @@
 
   public void query(final Geometry geometry, final Consumer<R> visitor) {
     final BoundingBox boundingBox = geometry.getBoundingBox();
-<<<<<<< HEAD
-    forEach(visitor, boundingBox);
-=======
     forEach(boundingBox, visitor);
->>>>>>> 30c4a9ea
   }
 
   public List<R> queryEnvelope(final R record) {
