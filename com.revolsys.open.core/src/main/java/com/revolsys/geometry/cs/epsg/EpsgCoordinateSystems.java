package com.revolsys.geometry.cs.epsg;

import java.io.File;
import java.io.IOException;
import java.io.InputStream;
import java.io.PrintWriter;
import java.io.StringWriter;
import java.math.BigDecimal;
import java.net.URL;
import java.nio.channels.Channels;
import java.nio.channels.FileChannel;
import java.nio.channels.ReadableByteChannel;
import java.nio.charset.StandardCharsets;
import java.nio.file.OpenOption;
import java.nio.file.Path;
import java.nio.file.StandardOpenOption;
import java.nio.file.attribute.FileAttribute;
import java.util.ArrayList;
import java.util.Collection;
import java.util.Collections;
import java.util.LinkedHashMap;
import java.util.LinkedHashSet;
import java.util.List;
import java.util.Map;
import java.util.Map.Entry;
import java.util.Set;
import java.util.TreeMap;

import com.revolsys.collection.map.IntHashMap;
import com.revolsys.collection.set.Sets;
import com.revolsys.geometry.cs.AngularUnit;
import com.revolsys.geometry.cs.Area;
import com.revolsys.geometry.cs.Authority;
import com.revolsys.geometry.cs.Axis;
import com.revolsys.geometry.cs.CoordinateSystem;
import com.revolsys.geometry.cs.Datum;
import com.revolsys.geometry.cs.GeographicCoordinateSystem;
import com.revolsys.geometry.cs.LinearUnit;
import com.revolsys.geometry.cs.PrimeMeridian;
import com.revolsys.geometry.cs.ProjectedCoordinateSystem;
import com.revolsys.geometry.cs.Projection;
import com.revolsys.geometry.cs.Spheroid;
import com.revolsys.geometry.model.Geometry;
<<<<<<< HEAD
import com.revolsys.geometry.model.impl.BoundingBoxDoubleXY;
import com.revolsys.io.FileUtil;
=======
import com.revolsys.geometry.model.impl.BoundingBoxDoubleGf;
>>>>>>> ae66980d
import com.revolsys.record.io.format.csv.CsvIterator;
import com.revolsys.record.io.format.json.Json;
import com.revolsys.spring.resource.UrlResource;
import com.revolsys.util.Property;

public final class EpsgCoordinateSystems {
  private static Set<CoordinateSystem> coordinateSystems;

  private static IntHashMap<List<CoordinateSystem>> coordinateSystemsByCoordinateSystem = new IntHashMap<>();

  private static Map<Integer, CoordinateSystem> coordinateSystemsById = new TreeMap<>();

  private static Map<String, CoordinateSystem> coordinateSystemsByName = new TreeMap<>();

  private static boolean initialized = false;

  private static final IntHashMap<LinearUnit> linearUnits = new IntHashMap<>();

  private static Map<String, LinearUnit> linearUnitsByName = new TreeMap<>();

  private static int nextSrid = 2000000;

  private static Map<Integer, Projection> projectionsByCode = new TreeMap<>();

  private static Map<String, Projection> projectionsByName = new TreeMap<>();

  private static final Set<OpenOption> OPEN_OPTIONS_READ_SET = Sets
    .newHash(StandardOpenOption.READ);

  private static final FileAttribute<?>[] FILE_ATTRIBUTES_NONE = new FileAttribute[0];

  private static void addCoordinateSystem(final CoordinateSystem coordinateSystem) {
    final Integer id = coordinateSystem.getCoordinateSystemId();
    final String name = coordinateSystem.getCoordinateSystemName();
    coordinateSystemsById.put(id, coordinateSystem);
    final int hashCode = coordinateSystem.hashCode();
    List<CoordinateSystem> coordinateSystems = coordinateSystemsByCoordinateSystem.get(hashCode);
    if (coordinateSystems == null) {
      coordinateSystems = new ArrayList<>();
      coordinateSystemsByCoordinateSystem.put(hashCode, coordinateSystems);
    }
    coordinateSystems.add(coordinateSystem);
    coordinateSystemsByName.put(name, coordinateSystem);
  }

  public static void clear() {
    coordinateSystems = null;
    coordinateSystemsByCoordinateSystem.clear();
    coordinateSystemsById.clear();
    coordinateSystemsByName.clear();
  }

  public synchronized static CoordinateSystem getCoordinateSystem(
    final CoordinateSystem coordinateSystem) {
    initialize();
    if (coordinateSystem == null) {
      return null;
    } else {
      int srid = coordinateSystem.getCoordinateSystemId();
      CoordinateSystem matchedCoordinateSystem = coordinateSystemsById.get(srid);
      if (matchedCoordinateSystem == null) {
        matchedCoordinateSystem = coordinateSystemsByName
          .get(coordinateSystem.getCoordinateSystemName());
        if (matchedCoordinateSystem == null) {
          final int hashCode = coordinateSystem.hashCode();
          int matchCoordinateSystemId = 0;
          final List<CoordinateSystem> coordinateSystems = coordinateSystemsByCoordinateSystem
            .get(hashCode);
          if (coordinateSystems != null) {
            for (final CoordinateSystem coordinateSystem3 : coordinateSystems) {
              if (coordinateSystem3.equals(coordinateSystem)) {
                final int srid3 = coordinateSystem3.getCoordinateSystemId();
                if (matchedCoordinateSystem == null) {
                  matchedCoordinateSystem = coordinateSystem3;
                  matchCoordinateSystemId = srid3;
                } else if (srid3 < matchCoordinateSystemId) {
                  if (!coordinateSystem3.isDeprecated() || matchedCoordinateSystem.isDeprecated()) {
                    matchedCoordinateSystem = coordinateSystem3;
                    matchCoordinateSystemId = srid3;
                  }
                }
              }
            }
          }

          if (matchedCoordinateSystem == null) {
            if (srid <= 0) {
              srid = nextSrid++;
            }
            final String name = coordinateSystem.getCoordinateSystemName();
            final List<Axis> axis = coordinateSystem.getAxis();
            final Area area = coordinateSystem.getArea();
            final Authority authority = coordinateSystem.getAuthority();
            final boolean deprecated = coordinateSystem.isDeprecated();
            if (coordinateSystem instanceof GeographicCoordinateSystem) {
              final GeographicCoordinateSystem geographicCs = (GeographicCoordinateSystem)coordinateSystem;
              final Datum datum = geographicCs.getDatum();
              final PrimeMeridian primeMeridian = geographicCs.getPrimeMeridian();
              final AngularUnit angularUnit = geographicCs.getAngularUnit();
              final GeographicCoordinateSystem newCs = new GeographicCoordinateSystem(srid, name,
                datum, primeMeridian, angularUnit, axis, area, authority, deprecated);
              addCoordinateSystem(newCs);
              return newCs;
            } else if (coordinateSystem instanceof ProjectedCoordinateSystem) {
              final ProjectedCoordinateSystem projectedCs = (ProjectedCoordinateSystem)coordinateSystem;
              GeographicCoordinateSystem geographicCs = projectedCs.getGeographicCoordinateSystem();
              geographicCs = (GeographicCoordinateSystem)getCoordinateSystem(geographicCs);
              final Projection projection = projectedCs.getProjection();
              final Map<String, Object> parameters = projectedCs.getParameters();
              final LinearUnit linearUnit = projectedCs.getLinearUnit();
              final ProjectedCoordinateSystem newCs = new ProjectedCoordinateSystem(srid, name,
                geographicCs, area, projection, parameters, linearUnit, axis, authority,
                deprecated);
              addCoordinateSystem(newCs);
              return newCs;
            }
            return coordinateSystem;
          }
        }
      }
      return matchedCoordinateSystem;
    }
  }

  @SuppressWarnings("unchecked")
  public static <C extends CoordinateSystem> C getCoordinateSystem(final Geometry geometry) {
    return (C)getCoordinateSystem(geometry.getCoordinateSystemId());
  }

  @SuppressWarnings("unchecked")
  public static <C extends CoordinateSystem> C getCoordinateSystem(final int crsId) {
    initialize();
    final CoordinateSystem coordinateSystem = coordinateSystemsById.get(crsId);
    return (C)coordinateSystem;
  }

  public static CoordinateSystem getCoordinateSystem(final String name) {
    initialize();
    return coordinateSystemsByName.get(name);
  }

  public static Set<CoordinateSystem> getCoordinateSystems() {
    initialize();
    return coordinateSystems;
  }

  /**
   * Get the coordinate systems for the list of coordinate system identifiers.
   * Null identifiers will be ignored. If the coordinate system does not exist
   * then it will be ignored.
   *
   * @param coordinateSystemIds The coordinate system identifiers.
   * @return The list of coordinate systems.
   */
  public static List<CoordinateSystem> getCoordinateSystems(
    final Collection<Integer> coordinateSystemIds) {
    final List<CoordinateSystem> coordinateSystems = new ArrayList<>();
    for (final Integer coordinateSystemId : coordinateSystemIds) {
      if (coordinateSystemId != null) {
        final CoordinateSystem coordinateSystem = getCoordinateSystem(coordinateSystemId);
        if (coordinateSystem != null) {
          coordinateSystems.add(coordinateSystem);
        }
      }
    }
    return coordinateSystems;
  }

  public static Map<Integer, CoordinateSystem> getCoordinateSystemsById() {
    initialize();
    return new TreeMap<>(coordinateSystemsById);
  }

  public static int getCrsId(final CoordinateSystem coordinateSystem) {
    final Authority authority = coordinateSystem.getAuthority();
    if (authority != null) {
      final String name = authority.getName();
      final String code = authority.getCode();
      if (name.equals("EPSG")) {
        return Integer.parseInt(code);
      }
    }
    return 0;
  }

  public static String getCrsName(final CoordinateSystem coordinateSystem) {
    final Authority authority = coordinateSystem.getAuthority();
    final String name = authority.getName();
    final String code = authority.getCode();
    if (name.equals("EPSG")) {
      return name + ":" + code;
    } else {
      return null;
    }
  }

  private static double getDouble(final String value) {
    if (value == null || value.equals("") || value.equals("NaN")) {
      return Double.NaN;
    } else {
      return Double.valueOf(value);
    }
  }

  public static List<GeographicCoordinateSystem> getGeographicCoordinateSystems() {
    final List<GeographicCoordinateSystem> coordinateSystems = new ArrayList<>();
    for (final CoordinateSystem coordinateSystem : coordinateSystemsByName.values()) {
      if (coordinateSystem instanceof GeographicCoordinateSystem) {
        final GeographicCoordinateSystem geographicCoordinateSystem = (GeographicCoordinateSystem)coordinateSystem;
        coordinateSystems.add(geographicCoordinateSystem);
      }
    }
    return coordinateSystems;
  }

  private static Integer getInteger(final String value) {
    if (value == null || value.equals("")) {
      return null;
    } else {
      return Integer.valueOf(value);
    }
  }

  public static LinearUnit getLinearUnit(final int id) {
    initialize();
    return linearUnits.get(id);
  }

  public static LinearUnit getLinearUnit(final String name) {
    initialize();
    return linearUnitsByName.get(name);
  }

  private static Map<String, Object> getParameters(final String parametersString) {
    final Map<String, Object> parameters = new TreeMap<>();
    final Map<String, Object> jsonParams = Json.toObjectMap(parametersString);
    for (final Entry<String, Object> parameter : jsonParams.entrySet()) {
      final String key = parameter.getKey();
      final Object value = parameter.getValue();
      if (value instanceof BigDecimal) {
        final BigDecimal decimal = (BigDecimal)value;
        parameters.put(key, decimal.doubleValue());
      } else {
        parameters.put(key, value);
      }
    }
    return parameters;
  }

  public static List<ProjectedCoordinateSystem> getProjectedCoordinateSystems() {
    final List<ProjectedCoordinateSystem> coordinateSystems = new ArrayList<>();
    for (final CoordinateSystem coordinateSystem : coordinateSystemsByName.values()) {
      if (coordinateSystem instanceof ProjectedCoordinateSystem) {
        final ProjectedCoordinateSystem projectedCoordinateSystem = (ProjectedCoordinateSystem)coordinateSystem;
        coordinateSystems.add(projectedCoordinateSystem);
      }
    }
    return coordinateSystems;
  }

  private static Projection getProjection(final int code, final String name) {
    Projection projection = projectionsByCode.get(code);
    if (projection == null) {
      final EpsgAuthority authority = new EpsgAuthority(code);
      projection = new Projection(name, authority);
      projectionsByCode.put(code, projection);
      projectionsByName.put(name, projection);
    } else {
      if (!projection.getName().equals(name)) {
        final EpsgAuthority authority = new EpsgAuthority(code);
        return new Projection(name, authority);
      }
    }
    return projection;
  }

  public static synchronized Projection getProjection(final String name) {
    initialize();
    Projection projection = projectionsByName.get(name);
    if (projection == null) {
      projection = new Projection(name);
      projectionsByName.put(name, projection);
    }
    return projection;
  }

  private static String getString(final String string) {
    return new String(string);
  }

  public synchronized static void initialize() {
    if (!initialized) {
      try {
        final Map<Integer, List<Axis>> axisMap = loadAxis();
        final Map<Integer, Area> areas = loadAreas();
        final Map<Integer, AngularUnit> angularUnits = loadAngularUnits();
        final Map<Integer, LinearUnit> linearUnits = loadLinearUnits();
        loadGeographicCoordinateSystems(angularUnits, axisMap, areas);
        loadProjectedCoordinateSystems(axisMap, areas, linearUnits);
        final ProjectedCoordinateSystem worldMercator = (ProjectedCoordinateSystem)coordinateSystemsById
          .get(3857);
        coordinateSystemsById.put(900913, worldMercator);
        coordinateSystems = Collections
          .unmodifiableSet(new LinkedHashSet<>(coordinateSystemsById.values()));
        initialized = true;
      } catch (final Throwable t) {
        t.printStackTrace();
      }
    }
  }

  private static Map<Integer, AngularUnit> loadAngularUnits() throws IOException {
    final Map<Integer, AngularUnit> angularUnits = new LinkedHashMap<>();
    try (
      java.io.Reader reader = newReader(EpsgCoordinateSystems.class,
        "/com/revolsys/gis/cs/epsg/angularunit.csv")) {
      if (reader != null) {
        final CsvIterator csv = new CsvIterator(reader);
        if (csv.hasNext()) {
          csv.next();
          while (csv.hasNext()) {
            final List<String> values = csv.next();
            final int id = getInteger(values.get(0));
            final String name = values.get(1);
            final Integer baseId = getInteger(values.get(2));
            final double conversionFactor = getDouble(values.get(3));
            final boolean deprecated = Boolean.parseBoolean(values.get(4));
            final AngularUnit baseUnit = angularUnits.get(baseId);
            final EpsgAuthority authority = new EpsgAuthority(id);
            final AngularUnit unit = new AngularUnit(name, baseUnit, conversionFactor, authority,
              deprecated);
            angularUnits.put(id, unit);
          }
        }
      }
    }
    return angularUnits;
  }

  private static Map<Integer, Area> loadAreas() throws IOException {
    final Map<Integer, Area> areas = new LinkedHashMap<>();

    try (
      java.io.Reader reader = newReader(EpsgCoordinateSystems.class,
        "/com/revolsys/gis/cs/epsg/area.csv")) {
      if (reader != null) {
        final CsvIterator csv = new CsvIterator(reader);
        if (csv.hasNext()) {
          csv.next();
          while (csv.hasNext()) {
            final List<String> values = csv.next();
            final Integer code = getInteger(values.get(0));
            final String name = getString(values.get(1));
            final Double minX = getDouble(values.get(2));
            final Double minY = getDouble(values.get(3));
            final Double maxX = getDouble(values.get(4));
            final Double maxY = getDouble(values.get(5));
            final boolean deprecated = Boolean.parseBoolean(values.get(6));
            final Authority authority = new EpsgAuthority(code);

            final Area area = new Area(name, new BoundingBoxDoubleXY(minX, minY, maxX, maxY),
              authority, deprecated);
            areas.put(code, area);
          }
        }
      }
    }
    return areas;

  }

  private static Map<Integer, List<Axis>> loadAxis() throws IOException {
    final Map<Integer, List<Axis>> axisMap = new LinkedHashMap<>();

    try (
      java.io.Reader reader = newReader(EpsgCoordinateSystems.class,
        "/com/revolsys/gis/cs/epsg/axis.csv")) {
      if (reader != null) {
        final CsvIterator csv = new CsvIterator(reader);
        if (csv.hasNext()) {
          csv.next();
          while (csv.hasNext()) {
            final List<String> values = csv.next();
            final Integer id = getInteger(values.get(0));
            final List<Axis> axisList = new ArrayList<>();
            for (int i = 1; i < values.size(); i += 2) {
              final String name = values.get(i);
              if (Property.hasValue(name)) {
                final String direction = values.get(i + 1);
                final Axis axis = new Axis(name, direction);
                axisList.add(axis);
              }
            }
            axisMap.put(id, axisList);
          }
        }
      }
    }
    return axisMap;

  }

  private static Map<Integer, Datum> loadDatums() throws IOException {
    final Map<Integer, Spheroid> spheroids = loadSpheroids();
    final Map<Integer, PrimeMeridian> primeMeridians = loadPrimeMeridians();
    final Map<Integer, Datum> datums = new LinkedHashMap<>();

    try (
      java.io.Reader reader = newReader(EpsgCoordinateSystems.class,
        "/com/revolsys/gis/cs/epsg/datum.csv")) {
      if (reader != null) {
        final CsvIterator csv = new CsvIterator(reader);
        if (csv.hasNext()) {
          csv.next();
          while (csv.hasNext()) {
            final List<String> values = csv.next();
            final int id = Integer.parseInt(values.get(0));
            final String name = values.get(1);
            final int spheroidId = Integer.parseInt(values.get(2));
            final int primeMeridianId = Integer.parseInt(values.get(3));
            final boolean deprecated = Boolean.parseBoolean(values.get(4));
            final Spheroid spheroid = spheroids.get(spheroidId);
            final PrimeMeridian primeMeridian = primeMeridians.get(primeMeridianId);
            final EpsgAuthority authority = new EpsgAuthority(id);
            final Datum datum = new Datum(name, spheroid, primeMeridian, authority, deprecated);
            datums.put(id, datum);
          }
        }
      }
    }
    return datums;
  }

  private static void loadGeographicCoordinateSystems(final Map<Integer, AngularUnit> angularUnits,
    final Map<Integer, List<Axis>> axisMap, final Map<Integer, Area> areas) throws IOException {
    final Map<Integer, Datum> datums = loadDatums();

    try (
      java.io.Reader reader = newReader(EpsgCoordinateSystems.class,
        "/com/revolsys/gis/cs/epsg/geographic.csv")) {
      if (reader != null) {
        final CsvIterator csv = new CsvIterator(reader);
        if (csv.hasNext()) {
          csv.next();
          while (csv.hasNext()) {
            final List<String> values = csv.next();
            final int id = Integer.parseInt(values.get(0));
            final String name = values.get(1);
            final Integer datumId = getInteger(values.get(2));
            final Integer unitId = getInteger(values.get(3));
            final Integer axisId = getInteger(values.get(4));
            final Integer areaId = getInteger(values.get(5));
            final boolean deprecated = Boolean.parseBoolean(values.get(6));
            final Datum datum = datums.get(datumId);
            final EpsgAuthority authority = new EpsgAuthority(id);
            final AngularUnit angularUnit = angularUnits.get(unitId);
            final List<Axis> axis = axisMap.get(axisId);
            final Area area = areas.get(areaId);
            final GeographicCoordinateSystem coordinateSystem = new GeographicCoordinateSystem(id,
              name, datum, angularUnit, axis, area, authority, deprecated);
            addCoordinateSystem(coordinateSystem);
          }
        }
      }
    }
  }

  private static Map<Integer, LinearUnit> loadLinearUnits() throws IOException {

    try (
      java.io.Reader reader = newReader(EpsgCoordinateSystems.class,
        "/com/revolsys/gis/cs/epsg/linearunit.csv")) {
      if (reader != null) {
        final CsvIterator csv = new CsvIterator(reader);
        if (csv.hasNext()) {
          csv.next();
          while (csv.hasNext()) {
            final List<String> values = csv.next();
            final int id = getInteger(values.get(0));
            final String name = values.get(1);
            final Integer baseId = getInteger(values.get(2));
            final double conversionFactor = getDouble(values.get(3));
            final boolean deprecated = Boolean.parseBoolean(values.get(4));
            final LinearUnit baseUnit = linearUnits.get(baseId);
            final EpsgAuthority authority = new EpsgAuthority(id);
            final LinearUnit unit = new LinearUnit(name, baseUnit, conversionFactor, authority,
              deprecated);
            linearUnits.put(id, unit);
            linearUnitsByName.put(name, unit);
          }
        }
      }
    }
    return linearUnits;
  }

  private static Map<Integer, PrimeMeridian> loadPrimeMeridians() throws IOException {
    final Map<Integer, PrimeMeridian> primeMeridians = new LinkedHashMap<>();

    try (
      java.io.Reader reader = newReader(EpsgCoordinateSystems.class,
        "/com/revolsys/gis/cs/epsg/primemeridian.csv")) {
      if (reader != null) {
        final CsvIterator csv = new CsvIterator(reader);
        if (csv.hasNext()) {
          csv.next();
          while (csv.hasNext()) {
            final List<String> values = csv.next();
            final int id = Integer.parseInt(values.get(0));
            final String name = values.get(1);
            final double longitude = getDouble(values.get(2));
            final boolean deprecated = Boolean.parseBoolean(values.get(3));
            final EpsgAuthority authority = new EpsgAuthority(id);
            final PrimeMeridian primeMeridian = new PrimeMeridian(name, longitude, authority,
              deprecated);
            primeMeridians.put(id, primeMeridian);
          }
        }
      }
    }
    return primeMeridians;
  }

  private static void loadProjectedCoordinateSystems(final Map<Integer, List<Axis>> axisMap,
    final Map<Integer, Area> areas, final Map<Integer, LinearUnit> linearUnits) throws IOException {

    try (
      java.io.Reader reader = newReader(EpsgCoordinateSystems.class,
        "/com/revolsys/gis/cs/epsg/projected.csv")) {
      if (reader != null) {
        final CsvIterator csv = new CsvIterator(reader);
        if (csv.hasNext()) {
          csv.next();
          while (csv.hasNext()) {
            final List<String> values = csv.next();
            final int id = Integer.parseInt(values.get(0));
            final String name = values.get(1);
            final Integer geoCsId = getInteger(values.get(2));
            final Integer unitId = getInteger(values.get(3));
            final Integer methodCode = getInteger(values.get(4));
            final String methodName = values.get(5);
            final String parametersString = values.get(6);
            final Integer axisId = getInteger(values.get(7));
            final Integer areaId = getInteger(values.get(8));
            final boolean deprecated = Boolean.parseBoolean(values.get(9));
            final CoordinateSystem referencedCoordinateSystem = coordinateSystemsById.get(geoCsId);
            if (referencedCoordinateSystem instanceof GeographicCoordinateSystem) {
              final GeographicCoordinateSystem geographicCoordinateSystem = (GeographicCoordinateSystem)referencedCoordinateSystem;
              EpsgAuthority authority = new EpsgAuthority(id);
              final LinearUnit linearUnit = linearUnits.get(unitId);
              final Projection projection = getProjection(methodCode, methodName);
              final Map<String, Object> parameters = getParameters(parametersString);
              final List<Axis> axis = axisMap.get(axisId);
              final Area area = areas.get(areaId);
              final ProjectedCoordinateSystem coordinateSystem = new ProjectedCoordinateSystem(id,
                name, geographicCoordinateSystem, area, projection, parameters, linearUnit, axis,
                authority, deprecated);

              addCoordinateSystem(coordinateSystem);
              if (id == 3857) {
                authority = new EpsgAuthority(102100);
                final ProjectedCoordinateSystem webMercator = new ProjectedCoordinateSystem(102100,
                  name, geographicCoordinateSystem, area, projection, parameters, linearUnit, axis,
                  authority, deprecated);

                addCoordinateSystem(webMercator);
              }
            }
          }
        }
      }
    }
  }

  private static Map<Integer, Spheroid> loadSpheroids() throws IOException {
    final Map<Integer, Spheroid> spheroids = new LinkedHashMap<>();

    try (
      java.io.Reader reader = newReader(EpsgCoordinateSystems.class,
        "/com/revolsys/gis/cs/epsg/spheroid.csv")) {
      final CsvIterator csv = new CsvIterator(reader);
      if (csv.hasNext()) {
        csv.next();
        while (csv.hasNext()) {
          final List<String> values = csv.next();
          final int id = Integer.parseInt(values.get(0));
          final String name = values.get(1);
          final double semiMajorAxis = getDouble(values.get(2));
          final double semiMinorAxis = getDouble(values.get(3));
          final double inverseFlattening = getDouble(values.get(4));
          final boolean deprecated = Boolean.parseBoolean(values.get(5));
          final EpsgAuthority authority = new EpsgAuthority(id);
          final Spheroid spheroid = new Spheroid(name, semiMajorAxis, semiMinorAxis,
            inverseFlattening, authority, deprecated);
          spheroids.put(id, spheroid);
        }
      }
    }
    return spheroids;
  }

<<<<<<< HEAD
  public static String toWkt(final CoordinateSystem coordinateSystem) {
    final StringWriter stringWriter = new StringWriter();
    final PrintWriter out = new PrintWriter(stringWriter);
    EpsgCsWktWriter.write(out, coordinateSystem);
    return stringWriter.toString();
=======
  public static java.io.Reader newReader(final Class<?> clazz, final String fileName)
    throws IOException {
    final URL url = clazz.getResource(fileName);
    if (url == null) {
      return null;
    } else {
      final UrlResource resource = new UrlResource(url);
      ReadableByteChannel channel;
      try {
        final File file = resource.getFile();
        final Path path = file.toPath();
        channel = FileChannel.open(path, OPEN_OPTIONS_READ_SET, FILE_ATTRIBUTES_NONE);
      } catch (final Throwable e) {
        final InputStream in = url.openStream();
        channel = Channels.newChannel(in);
      }
      return Channels.newReader(channel, StandardCharsets.UTF_8.newDecoder(), 8196);
    }
>>>>>>> ae66980d
  }

  public static CoordinateSystem wgs84() {
    return EpsgCoordinateSystems.<CoordinateSystem> getCoordinateSystem(4326);
  }

  private EpsgCoordinateSystems() {
  }
}<|MERGE_RESOLUTION|>--- conflicted
+++ resolved
@@ -41,12 +41,7 @@
 import com.revolsys.geometry.cs.Projection;
 import com.revolsys.geometry.cs.Spheroid;
 import com.revolsys.geometry.model.Geometry;
-<<<<<<< HEAD
 import com.revolsys.geometry.model.impl.BoundingBoxDoubleXY;
-import com.revolsys.io.FileUtil;
-=======
-import com.revolsys.geometry.model.impl.BoundingBoxDoubleGf;
->>>>>>> ae66980d
 import com.revolsys.record.io.format.csv.CsvIterator;
 import com.revolsys.record.io.format.json.Json;
 import com.revolsys.spring.resource.UrlResource;
@@ -648,13 +643,6 @@
     return spheroids;
   }
 
-<<<<<<< HEAD
-  public static String toWkt(final CoordinateSystem coordinateSystem) {
-    final StringWriter stringWriter = new StringWriter();
-    final PrintWriter out = new PrintWriter(stringWriter);
-    EpsgCsWktWriter.write(out, coordinateSystem);
-    return stringWriter.toString();
-=======
   public static java.io.Reader newReader(final Class<?> clazz, final String fileName)
     throws IOException {
     final URL url = clazz.getResource(fileName);
@@ -673,7 +661,13 @@
       }
       return Channels.newReader(channel, StandardCharsets.UTF_8.newDecoder(), 8196);
     }
->>>>>>> ae66980d
+  }
+
+  public static String toWkt(final CoordinateSystem coordinateSystem) {
+    final StringWriter stringWriter = new StringWriter();
+    final PrintWriter out = new PrintWriter(stringWriter);
+    EpsgCsWktWriter.write(out, coordinateSystem);
+    return stringWriter.toString();
   }
 
   public static CoordinateSystem wgs84() {
