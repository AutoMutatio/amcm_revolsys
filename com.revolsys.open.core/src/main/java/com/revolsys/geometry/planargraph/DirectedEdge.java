--- conflicted
+++ resolved
@@ -97,16 +97,9 @@
     this.from = from;
     this.to = to;
     this.edgeDirection = edgeDirection;
-<<<<<<< HEAD
     this.directionPoint = directionPoint;
     final double dx = this.directionPoint.getX() - from.getX();
     final double dy = this.directionPoint.getY() - from.getY();
-=======
-    this.p0 = from;
-    this.p1 = directionPt;
-    final double dx = this.p1.getX() - this.p0.getX();
-    final double dy = this.p1.getY() - this.p0.getY();
->>>>>>> e184da92
     this.quadrant = Quadrant.quadrant(dx, dy);
     this.angle = Math.atan2(dy, dx);
     // Assert.isTrue(! (dx == 0 && dy == 0),
@@ -198,8 +191,8 @@
   }
 
   /**
-<<<<<<< HEAD
-=======
+  <<<<<<< HEAD
+  =======
    * Returns the coordinate of the from-node.
    */
   public Point getCoordinate() {
@@ -207,7 +200,7 @@
   }
 
   /**
->>>>>>> e184da92
+  >>>>>>> refs/remotes/origin/gba-2.0.patch
    * Returns a point to which an imaginary line is drawn from the from-node to
    * specify this DirectedEdge's orientation.
    */
