--- conflicted
+++ resolved
@@ -523,8 +523,6 @@
       }
     }
     return false;
-<<<<<<< HEAD
-=======
   }
 
   public boolean hasNode(final Point point) {
@@ -534,7 +532,6 @@
     } else {
       return hasNode(node);
     }
->>>>>>> 30c4a9ea
   }
 
   public boolean isRemoved() {
