--- conflicted
+++ resolved
@@ -64,8 +64,6 @@
     return baseResource.newChildResource(childPath);
   }
 
-<<<<<<< HEAD
-=======
   static File getFileOrCreateTempFile(final Resource resource) {
     try {
       if (resource instanceof FileSystemResource) {
@@ -97,7 +95,6 @@
     }
   }
 
->>>>>>> 30c4a9ea
   static Resource getResource(final Object source) {
     if (source == null) {
       return null;
@@ -437,8 +434,6 @@
     final OutputStream stream = newOutputStream();
     return new OutputStreamWriter(stream, charset);
   }
-<<<<<<< HEAD
-=======
 
   default Path toPath() {
     if (isFile()) {
@@ -456,5 +451,4 @@
       return null;
     }
   }
->>>>>>> 30c4a9ea
 }