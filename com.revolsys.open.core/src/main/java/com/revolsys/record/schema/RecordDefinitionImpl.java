--- conflicted
+++ resolved
@@ -843,13 +843,8 @@
     setIdFieldNames(Arrays.asList(names));
   }
 
-<<<<<<< HEAD
-  public void setPolygonRingDirection(final ClockDirection polygonOrientation) {
-    this.polygonOrientation = polygonOrientation;
-=======
   public void setPolygonRingDirection(final ClockDirection polygonRingDirection) {
     this.polygonRingDirection = polygonRingDirection;
->>>>>>> b088481f
   }
 
   @Override
@@ -895,12 +890,8 @@
     addTypeToMap(map, "recordDefinition");
     final String path = getPath();
     map.put("path", path);
-    final ClockDirection polygonOrientation = getPolygonRingDirection();
-<<<<<<< HEAD
-    addToMap(map, "polygonOrientation", polygonOrientation, ClockDirection.NONE);
-=======
-    addToMap(map, "polygonRingDirection", polygonOrientation, null);
->>>>>>> b088481f
+    final ClockDirection polygonRingDirection = getPolygonRingDirection();
+    addToMap(map, "polygonRingDirection", polygonRingDirection, null);
     final GeometryFactory geometryFactory = getGeometryFactory();
     addToMap(map, "geometryFactory", geometryFactory, null);
     final List<FieldDefinition> fields = getFields();
