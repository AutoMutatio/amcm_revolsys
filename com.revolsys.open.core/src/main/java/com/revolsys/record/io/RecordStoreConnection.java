--- conflicted
+++ resolved
@@ -64,11 +64,7 @@
     synchronized (this) {
       if (this.recordStore == null || this.recordStore.isClosed()) {
         this.recordStore = null;
-<<<<<<< HEAD
-        final Function2<RecordStoreConnection, Throwable, Boolean> invalidRecordStoreFunction = RecordStoreConnectionManager
-=======
         final BiFunction<RecordStoreConnection, Throwable, Boolean> invalidRecordStoreFunction = RecordStoreConnectionManager
->>>>>>> 30c4a9ea
           .getInvalidRecordStoreFunction();
         Throwable savedException = null;
         do {
