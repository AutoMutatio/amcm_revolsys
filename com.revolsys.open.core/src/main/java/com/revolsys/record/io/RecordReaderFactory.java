--- conflicted
+++ resolved
@@ -23,39 +23,23 @@
 
 public interface RecordReaderFactory extends GeometryReaderFactory, MapReaderFactory {
   @SuppressWarnings("unchecked")
-<<<<<<< HEAD
-  public static void mapObjectFactoryInit() {
-    MapObjectFactoryRegistry.newFactory("recordReaderFactoryFile",
-      "Factory to create a RecordReader from a file", (properties) -> {
-        final String fileName = (String)properties.get("fileName");
-        final String fileUrl = (String)properties.get("fileUrl");
-        String defaultFileExtension;
-        Object source;
-        if (Property.hasValue(fileName)) {
-          source = Paths.get(fileName);
-          defaultFileExtension = FileUtil.getFileNameExtension(fileName);
-        } else if (Property.hasValue(fileUrl)) {
-          source = new UrlResource(fileUrl);
-          defaultFileExtension = FileUtil.getFileNameExtension(fileUrl);
-=======
   static Supplier<RecordReader> newRecordReaderSupplier(
     final Map<String, ? extends Object> properties) {
     final String fileName = (String)properties.get("fileName");
     final String fileUrl = (String)properties.get("fileUrl");
-    String fileExtension;
+    String defaultFileExtension;
     Object source;
     if (Property.hasValue(fileName)) {
       source = Paths.get(fileName);
-      fileExtension = Maps.getString(properties, "fileExtension",
-        FileUtil.getFileNameExtension(fileName));
+      defaultFileExtension = FileUtil.getFileNameExtension(fileName);
 
     } else if (Property.hasValue(fileUrl)) {
       source = new UrlResource(fileUrl);
-      fileExtension = Maps.getString(properties, "fileExtension",
-        FileUtil.getFileNameExtension(fileUrl));
+      defaultFileExtension = FileUtil.getFileNameExtension(fileName);
     } else {
       throw new IllegalArgumentException("Config must have fileName or fileUrl:" + properties);
     }
+    final String fileExtension = Maps.getString(properties, "fileExtension", defaultFileExtension);
     final Supplier<RecordReader> factory = () -> {
       final RecordReader reader;
       if ("zip".equals(fileExtension)) {
@@ -63,46 +47,20 @@
         final String baseName = (String)properties.get("baseName");
         if (Property.hasValue(baseName)) {
           reader = RecordReader.newZipRecordReader(source, baseName, baseFileExtension);
->>>>>>> 5edf688f
         } else {
           reader = RecordReader.newZipRecordReader(source, baseFileExtension);
         }
-<<<<<<< HEAD
-        final String fileExtension = Maps.getString(properties, "fileExtension",
-          defaultFileExtension);
-        final Supplier<RecordReader> factory = () -> {
-          final RecordReader reader;
-          if ("zip".equals(fileExtension)) {
-            final String baseFileExtension = (String)properties.get("baseFileExtension");
-            final String baseName = (String)properties.get("baseName");
-            if (Property.hasValue(baseName)) {
-              reader = RecordReader.newZipRecordReader(source, baseName, baseFileExtension);
-            } else {
-              reader = RecordReader.newZipRecordReader(source, baseFileExtension);
-            }
-          } else {
-            reader = RecordReader.newRecordReader(source);
-          }
-          if (reader != null) {
-            final Map<String, Object> readerProperties = (Map<String, Object>)properties
-              .get("readerProperties");
-            reader.setProperties(readerProperties);
-          }
-          return reader;
-        };
-        return new SupplierWithProperties<>(factory, properties);
-      });
-=======
       } else {
         reader = RecordReader.newRecordReader(source);
       }
-      final Map<String, Object> readerProperties = (Map<String, Object>)properties
-        .get("readerProperties");
-      reader.setProperties(readerProperties);
+      if (reader != null) {
+        final Map<String, Object> readerProperties = (Map<String, Object>)properties
+          .get("readerProperties");
+        reader.setProperties(readerProperties);
+      }
       return reader;
     };
-    return factory;
->>>>>>> 5edf688f
+    return new SupplierWithProperties<>(factory, properties);
   }
 
   /**
