--- conflicted
+++ resolved
@@ -36,13 +36,9 @@
 import java.util.List;
 
 import com.revolsys.geometry.index.quadtree.QuadTree;
-<<<<<<< HEAD
 import com.revolsys.geometry.model.BoundingBox;
 import com.revolsys.geometry.model.GeometryFactory;
 import com.revolsys.geometry.model.impl.BoundingBoxDoubleXY;
-=======
-import com.revolsys.geometry.model.impl.BoundingBoxDoubleGf;
->>>>>>> d4c06170
 import com.revolsys.geometry.util.Stopwatch;
 
 /**
@@ -55,11 +51,13 @@
   static final double MIN_EXTENT = -1000.0;
 
   /*
-   * public static void testBinaryPower() { printBinaryPower(1004573397.0); printBinaryPower(100.0);
-   * printBinaryPower(0.234); printBinaryPower(0.000003455); } public static void
-   * printBinaryPower(double num) { BinaryPower pow2 = new BinaryPower(); int exp =
-   * BinaryPower.exponent(num); double p2 = pow2.power(exp); System.out.println(num + " : pow2 = " +
-   * Math.pow(2.0, exp) + "   exp = " + exp + "   2^exp = " + p2); }
+   * public static void testBinaryPower() { printBinaryPower(1004573397.0);
+   * printBinaryPower(100.0); printBinaryPower(0.234);
+   * printBinaryPower(0.000003455); } public static void printBinaryPower(double
+   * num) { BinaryPower pow2 = new BinaryPower(); int exp =
+   * BinaryPower.exponent(num); double p2 = pow2.power(exp);
+   * System.out.println(num + " : pow2 = " + Math.pow(2.0, exp) + "   exp = " +
+   * exp + "   2^exp = " + p2); }
    */
   static final int NUM_ITEMS = 2000;
 
@@ -130,11 +128,7 @@
     // System.out.println("Time = " + sw.getTimeString());
   }
 
-<<<<<<< HEAD
   void queryTest(final BoundingBox env) {
-=======
-  void queryTest(final BoundingBoxDoubleGf env) {
->>>>>>> d4c06170
     final List candidateList = this.index.getItems(env);
     final List finalList = getOverlapping(candidateList, env);
 
