--- conflicted
+++ resolved
@@ -17,10 +17,7 @@
     <ignoreVersion type="regex">.*-M.*</ignoreVersion>
    </ignoreVersions>
 	<rules>
-<<<<<<< HEAD
-=======
     <!-- Revolsys Specific -->
->>>>>>> 81cd6290
     <rule groupId="org.apache.maven.plugins" comparisonMethod="maven">
       <ignoreVersions>
         <ignoreVersion type="regex">.*-M.*</ignoreVersion>
