package com.revolsys.swing.field;

import java.awt.BorderLayout;
import java.awt.Color;
import java.awt.Dimension;
import java.awt.Font;
import java.awt.event.ItemEvent;
import java.awt.event.ItemListener;
import java.awt.event.MouseEvent;
import java.awt.event.MouseListener;
import java.beans.PropertyChangeEvent;
import java.beans.PropertyChangeListener;
import java.util.Arrays;
import java.util.Date;
import java.util.List;
import java.util.regex.Matcher;
import java.util.regex.Pattern;

import javax.swing.JButton;
import javax.swing.JComponent;
import javax.swing.JDialog;
import javax.swing.JLabel;
import javax.swing.JOptionPane;
import javax.swing.JPanel;
import javax.swing.JScrollPane;
import javax.swing.JSplitPane;
import javax.swing.JTextArea;
import javax.swing.SwingUtilities;
import javax.swing.event.CaretEvent;
import javax.swing.event.CaretListener;
import javax.swing.event.DocumentEvent;
import javax.swing.event.DocumentListener;
import javax.swing.text.BadLocationException;
import javax.swing.text.Document;
import javax.swing.text.JTextComponent;

import org.jdesktop.swingx.VerticalLayout;

import com.revolsys.awt.WebColors;
import com.revolsys.data.identifier.Identifier;
import com.revolsys.data.type.DataType;
import com.revolsys.data.type.DataTypes;
import com.revolsys.exception.Exceptions;
<<<<<<< HEAD
import com.revolsys.exception.WrappedException;
=======
import com.revolsys.exception.WrappedRuntimeException;
>>>>>>> 81cd6290
import com.revolsys.logging.Logs;
import com.revolsys.record.code.CodeTable;
import com.revolsys.record.query.Condition;
import com.revolsys.record.query.parser.JSqlParser;
import com.revolsys.record.query.parser.SqlParser;
import com.revolsys.record.schema.FieldDefinition;
import com.revolsys.record.schema.RecordDefinition;
import com.revolsys.swing.Borders;
import com.revolsys.swing.Dialogs;
import com.revolsys.swing.action.enablecheck.EnableCheck;
import com.revolsys.swing.action.enablecheck.ObjectPropertyEnableCheck;
import com.revolsys.swing.component.BasePanel;
import com.revolsys.swing.component.ValueField;
import com.revolsys.swing.layout.GroupLayouts;
import com.revolsys.swing.map.layer.record.AbstractRecordLayer;
import com.revolsys.swing.toolbar.ToolBar;
import com.revolsys.util.Property;
import com.revolsys.util.Strings;

public class QueryWhereConditionField extends ValueField
  implements MouseListener, CaretListener, ItemListener, PropertyChangeListener, DocumentListener {

  private static final long serialVersionUID = 1L;

  private JComponent searchField;

  private final JPanel searchFieldPanel;

  private CodeTable codeTable;

  private final ComboBox<FieldDefinition> fieldNamesList;

  private final AbstractRecordLayer layer;

  private final PropertyChangeListener listener;

  private final Condition originalFilter;

  private final RecordDefinition recordDefinition;

  private final Color selectionColor;

  private final JTextArea statusLabel;

  private boolean valid;

  private boolean validating;

  private final TextPane whereTextField;

  private boolean hasSearchText;

  private boolean fieldComparable;

  private boolean likeEnabled;

  private SqlParser sqlParser;

  public QueryWhereConditionField(final AbstractRecordLayer layer,
    final PropertyChangeListener listener, final Condition filter) {
    this(layer, listener, filter, null);
  }

  public QueryWhereConditionField(final AbstractRecordLayer layer,
    final PropertyChangeListener listener, final Condition filter, final String query) {
    super(new BorderLayout());
    setTitle("Advanced Search");
    this.layer = layer;
    this.originalFilter = filter;
    this.listener = listener;
    this.recordDefinition = layer.getRecordDefinition();
    // this.sqlParser = new AkibanSqlParser(this.recordDefinition);
    this.sqlParser = new JSqlParser(this.recordDefinition);

    final List<FieldDefinition> fieldDefinitions = this.recordDefinition.getFields();

    this.fieldNamesList = ComboBox.newComboBox("fieldNames", fieldDefinitions,
      (final Object field) -> {
        return ((FieldDefinition)field).getTitle();
      });
    this.fieldNamesList.setShowErrorIcon(false);
    this.fieldNamesList.addItemListener(this);
    this.fieldNamesList.addMouseListener(this);

    this.searchFieldPanel = new JPanel();
    this.searchFieldPanel.setOpaque(false);

    final ObjectPropertyEnableCheck hasSearchText = new ObjectPropertyEnableCheck(this,
      "hasSearchText", true);
    final EnableCheck fieldCompareEnabled = hasSearchText
      .and(new ObjectPropertyEnableCheck(this, "fieldComparable"));

    final ToolBar operatorToolBar = new ToolBar();
    operatorToolBar.setOpaque(false);
    operatorToolBar.setBorderPainted(true);
    for (final String binaryOperator : Arrays.asList("=", "<>")) {
      final Runnable runnable = () -> actionAddBinaryCondition(binaryOperator);
      operatorToolBar.addButton("binary", binaryOperator, hasSearchText, runnable)
        .setBorderPainted(true);
    }
    for (final String binaryOperator : Arrays.asList("<", "<=", ">", ">=")) {
      final Runnable runnable = () -> actionAddBinaryCondition(binaryOperator);
      operatorToolBar.addButton("binary", binaryOperator, fieldCompareEnabled, runnable)
        .setBorderPainted(true);
    }
    operatorToolBar
      .addButton("like", "LIKE", hasSearchText.and(this, "likeEnabled"),
        this::actionAddLikeCondition)
      .setBorderPainted(true);

    for (final String rightUnaryOperator : Arrays.asList("IS NULL", "IS NOT NULL")) {
      final Runnable runnable = () -> actionAddRightUnaryCondition(rightUnaryOperator);
      operatorToolBar.addButton("rightUnary", rightUnaryOperator, runnable).setBorderPainted(true);
    }
    operatorToolBar.addButton("in", "IN", hasSearchText, this::actionAddInCondition)
      .setBorderPainted(true);

    final ToolBar buttonsToolBar = new ToolBar();
    buttonsToolBar.setOpaque(false);
    buttonsToolBar.setBorderPainted(true);
    buttonsToolBar.addButton("relational", "AND", () -> insertText("AND")).setBorderPainted(true);
    buttonsToolBar.addButton("relational", "OR", () -> insertText("OR")).setBorderPainted(true);
    buttonsToolBar.addButton("relational", "NOT", () -> insertText("NOT")).setBorderPainted(true);
    buttonsToolBar.addButton("grouping", "( )", () -> insertText("( )")).setBorderPainted(true);
    buttonsToolBar.addButton("math", "+", () -> insertText("+")).setBorderPainted(true);
    buttonsToolBar.addButton("math", "-", () -> insertText("-")).setBorderPainted(true);
    buttonsToolBar.addButton("math", "*", () -> insertText("*")).setBorderPainted(true);
    buttonsToolBar.addButton("math", "/", () -> insertText("/")).setBorderPainted(true);

    final BasePanel widgetPanel = new BasePanel(new VerticalLayout(5), //
      GroupLayouts.panelColumns(this.fieldNamesList), //
      operatorToolBar, //
      this.searchFieldPanel, //
      buttonsToolBar);

    this.whereTextField = new TextPane(5, 20);
    this.whereTextField.setFont(new Font("Monospaced", Font.PLAIN, 11));
    this.selectionColor = this.whereTextField.getSelectionColor();
    this.whereTextField.addCaretListener(this);

    final JScrollPane whereScroll = new JScrollPane(this.whereTextField);
    // whereTextField.setContentType("text/sql"); // Requires the above scroll
    // pane

    final JPanel filterTextPanel = new JPanel(new BorderLayout());
    filterTextPanel.setOpaque(false);
    filterTextPanel.add(new JLabel(this.sqlParser.getSqlPrefix()), BorderLayout.NORTH);
    filterTextPanel.add(whereScroll, BorderLayout.CENTER);

    final ToolBar statusToolBar = new ToolBar();
    statusToolBar.setOpaque(false);
    final JButton verifyButton = statusToolBar.addButton("default", "Verify",
      this::verifyCondition);
    verifyButton.setBorderPainted(true);

    final JPanel queryPanel = new JPanel(new BorderLayout());
    Borders.titled(queryPanel, "Query");
    queryPanel.setOpaque(false);
    queryPanel.add(widgetPanel, BorderLayout.NORTH);
    queryPanel.add(filterTextPanel, BorderLayout.CENTER);
    queryPanel.add(statusToolBar, BorderLayout.SOUTH);
    queryPanel.setPreferredSize(new Dimension(500, 400));

    this.statusLabel = new TextArea();
    this.statusLabel.setEditable(false);
    final JScrollPane statusPane = new JScrollPane(this.statusLabel);
    statusPane.setPreferredSize(new Dimension(500, 100));

    final JPanel statusPanel = new JPanel(new BorderLayout());
    Borders.titled(statusPanel, "Messages");
    statusPanel.setOpaque(false);
    statusPanel.add(statusPane, BorderLayout.CENTER);

    final JSplitPane topBottom = new JSplitPane(JSplitPane.VERTICAL_SPLIT, queryPanel, statusPanel);
    topBottom.setResizeWeight(0.7);

    add(topBottom, BorderLayout.CENTER);

    setPreferredSize(new Dimension(800, 500));

    setFieldValue(filter);
    if (filter != null) {
      this.whereTextField.setText(filter.toFormattedString());
    }
    if (Property.hasValue(query)) {
      this.whereTextField.setText(query);
    }
    final String searchField = layer.getProperty("searchField");
    FieldDefinition searchFieldDefinition = this.recordDefinition.getField(searchField);
    if (searchFieldDefinition == null) {
      searchFieldDefinition = fieldDefinitions.get(0);
    }
    this.fieldNamesList.setSelectedItem(searchFieldDefinition);
    setSearchField(searchFieldDefinition);
  }

  public QueryWhereConditionField(final AbstractRecordLayer layer,
    final PropertyChangeListener listener, final String query) {
    this(layer, listener, null, query);
  }

  private void actionAddBinaryCondition(final String operator) {
    final FieldDefinition fieldDefinition = this.fieldNamesList.getSelectedItem();
    if (fieldDefinition != null) {
      Object fieldValue = ((Field)this.searchField).getFieldValue();
      if (fieldValue != null) {
        final int position = this.whereTextField.getCaretPosition();
        DataType fieldType = fieldDefinition.getDataType();
        if (this.codeTable == null) {
          try {
            fieldValue = fieldDefinition.toFieldValue(fieldValue);
          } catch (final Throwable e) {
            setInvalidMessage("'" + fieldValue + "' is not a valid "
              + fieldDefinition.getDataType().getValidationName());
            return;
          }
        } else {
          final List<Object> values = this.codeTable
            .getValues(Identifier.newIdentifier(fieldValue));
          if (values.size() == 1) {
            fieldValue = values.get(0);
          } else {
            fieldValue = Strings.toString(":", values);
          }
          if (fieldValue != null) {
            fieldType = DataTypes.STRING;
          }
        }
        if (fieldValue != null) {

          final Document document = this.whereTextField.getDocument();
          final StringBuilder text = new StringBuilder();
          if (position > 0) {
            text.append(" ");
          }
          text.append(fieldDefinition.getName());
          text.append(" ");
          text.append(operator);
          text.append(" ");
          appendValue(text, fieldType, fieldValue);
          text.append(" ");
          try {
            document.insertString(position, text.toString(), null);
          } catch (final BadLocationException e) {
            Logs.error(this, "Error inserting text: " + text, e);
          }
        }
      }
    }
  }

  private void actionAddInCondition() {
    final FieldDefinition fieldDefinition = this.fieldNamesList.getSelectedItem();
    if (fieldDefinition != null) {
      Object fieldValue = ((Field)this.searchField).getFieldValue();
      if (Property.hasValue(fieldValue)) {
        int position = this.whereTextField.getCaretPosition();
        DataType fieldType = fieldDefinition.getDataType();
        if (fieldValue != null) {
          if (this.codeTable == null) {
            try {
              fieldValue = fieldDefinition.toFieldValue(fieldValue);
            } catch (final Throwable e) {
              setInvalidMessage(
                "'" + fieldValue + "' is not a valid " + fieldType.getValidationName());
              return;
            }
          } else {
            fieldValue = this.codeTable.getValue(fieldValue);
            if (fieldValue != null) {
              fieldType = DataTypes.STRING;
            }
          }
          if (fieldValue != null) {
            final StringBuilder text = new StringBuilder();
            try {
              final Document document = this.whereTextField.getDocument();
              final String currentText = document.getText(0, position);
              final Matcher matcher = Pattern.compile("(?:.+ )?" + fieldDefinition.getName()
                + " IN \\((?:.+,\\s*)*'?((?:[^']|'')*)'?\\) $").matcher(currentText);
              if (matcher.matches()) {
                final String previousValue = matcher.group(1).replace("''", "'");

                if (!DataType.equal(fieldValue, previousValue)) {
                  position -= 2;
                  text.append(", ");
                  appendValue(text, fieldType, fieldValue);
                }
              } else {
                if (position > 0) {
                  text.append(" ");
                }
                text.append(fieldDefinition.getName());
                text.append(" IN (");
                appendValue(text, fieldType, fieldValue);
                text.append(") ");
              }
              document.insertString(position, text.toString(), null);
            } catch (final BadLocationException e) {
              Logs.error(this, "Error inserting text: " + text, e);
            }
          }
        }
      }
    }
  }

  private void actionAddLikeCondition() {
    final FieldDefinition fieldDefinition = this.fieldNamesList.getSelectedItem();
    if (fieldDefinition != null) {
      final Object fieldValue = ((Field)this.searchField).getFieldValue();
      if (fieldValue != null) {
        if (this.codeTable == null) {
          final int position = this.whereTextField.getCaretPosition();
          if (fieldValue != null) {
            final String valueString = fieldDefinition.toString(fieldValue);

            final Document document = this.whereTextField.getDocument();
            final StringBuilder text = new StringBuilder();
            if (position > 0) {
              text.append(" ");
            }
            text.append(fieldDefinition.getName());
            text.append(" LIKE '%");
            text.append(valueString.replaceAll("'", "''"));
            text.append("%' ");
            try {
              document.insertString(position, text.toString(), null);
            } catch (final BadLocationException e) {
              Logs.error(this, "Error inserting text: " + text, e);
            }
          }
        }
      }
    }
  }

  private void actionAddRightUnaryCondition(final String operator) {
    final FieldDefinition fieldDefinition = this.fieldNamesList.getSelectedItem();
    if (fieldDefinition != null) {
      final int position = this.whereTextField.getCaretPosition();

      final Document document = this.whereTextField.getDocument();
      final StringBuilder text = new StringBuilder();
      if (position > 0) {
        text.append(" ");
      }
      text.append(fieldDefinition.getName());
      text.append(" ");
      text.append(operator);
      text.append(" ");

      try {
        document.insertString(position, text.toString(), null);
      } catch (final BadLocationException e) {
        Logs.error(this, "Error inserting text: " + text, e);
      }
    }
  }

  public void appendValue(final StringBuilder text, final DataType type, final Object value) {
    final String valueString = type.toString(value);
    if (DataTypes.SQL_DATE == type) {
      text.append("{d '" + valueString + "'}");
    } else if (DataTypes.TIME == type) {
      text.append("{t '" + valueString + "'}");
    } else if (DataTypes.TIMESTAMP == type || DataTypes.UTIL_DATE == type) {
      text.append("{ts '" + valueString + "'}");
    } else if (DataTypes.DATE_TIME == type) {
      text.append("{ts '" + valueString + "'}");
    } else if (Number.class.isAssignableFrom(type.getJavaClass())) {
      text.append(valueString);
    } else {
      text.append("'");
      text.append(valueString.replaceAll("'", "''"));
      text.append("'");
    }
  }

  @Override
  public void caretUpdate(final CaretEvent e) {
    if (!this.validating) {
      this.whereTextField.setSelectionColor(this.selectionColor);
      repaint();
    }
  }

  @Override
  public void changedUpdate(final DocumentEvent e) {
    updateHasSearchText();
  }

  public void insertText(final String operator) {
    if (Property.hasValue(operator)) {
      int position = this.whereTextField.getCaretPosition();
      String previousText;
      try {
        previousText = this.whereTextField.getText(0, position);
      } catch (final BadLocationException e) {
        previousText = "";
      }
      if (!Property.hasValue(previousText)
        || !previousText.matches(".*" + operator.replaceAll("\\(", "\\\\(")
          .replaceAll("\\)", "\\\\)")
          .replaceAll("\\*", "\\\\*")
          .replaceAll("\\+", "\\\\+") + "\\s*$")) {
        final Document document = this.whereTextField.getDocument();
        try {
          if (Property.hasValue(previousText)
            && !previousText.substring(previousText.length() - 1).matches("\\s$")) {
            document.insertString(position++, " ", null);
          }
          document.insertString(position, operator + " ", null);
        } catch (final BadLocationException e) {
        }
      }
    }
    this.whereTextField.requestFocusInWindow();
  }

  @Override
  public void insertUpdate(final DocumentEvent e) {
    updateHasSearchText();
  }

  public boolean isFieldComparable() {
    return this.fieldComparable;
  }

  public boolean isHasSearchText() {
    return this.hasSearchText;
  }

  public boolean isLikeEnabled() {
    return this.likeEnabled;
  }

  @Override
  public void itemStateChanged(final ItemEvent event) {
    if (event.getSource() == this.fieldNamesList) {
      if (event.getStateChange() == ItemEvent.SELECTED) {
        final FieldDefinition fieldDefinition = (FieldDefinition)event.getItem();
        setSearchField(fieldDefinition);
      }
    }
  }

  @Override
  public void mouseClicked(final MouseEvent event) {
    if (event.getSource() == this.fieldNamesList) {
      if (SwingUtilities.isLeftMouseButton(event) && event.getClickCount() == 2) {
        final FieldDefinition fieldDefinition = this.fieldNamesList.getSelectedItem();
        if (Property.hasValue(fieldDefinition)) {
          final String fieldName = fieldDefinition.getName();
          int position = this.whereTextField.getCaretPosition();
          String previousText;
          try {
            previousText = this.whereTextField.getText(0, position);
          } catch (final BadLocationException e) {
            previousText = "";
          }
          if (!Property.hasValue(previousText)
            || !previousText.matches(".*\"?" + fieldName + "\"?\\s*$")) {
            final Document document = this.whereTextField.getDocument();
            try {
              if (Property.hasValue(previousText)
                && !previousText.substring(previousText.length() - 1).matches("\\s$")) {
                document.insertString(position++, " ", null);
              }

              if (fieldName.matches("[A-Z][_A-Z1-9]*")) {
                document.insertString(position, fieldName + " ", null);
              } else {
                document.insertString(position, "\"" + fieldName + "\" ", null);
              }

            } catch (final BadLocationException e) {
            }
          }
        }
      }
      this.whereTextField.requestFocusInWindow();
    }
  }

  @Override
  public void mouseEntered(final MouseEvent e) {
  }

  @Override
  public void mouseExited(final MouseEvent e) {
  }

  @Override
  public void mousePressed(final MouseEvent e) {
  }

  @Override
  public void mouseReleased(final MouseEvent e) {
  }

  @Override
  public void propertyChange(final PropertyChangeEvent event) {
    final Object source = event.getSource();
    if (source == this.searchField) {
      updateHasSearchText();
    }
  }

  @Override
  public void removeUpdate(final DocumentEvent e) {
    updateHasSearchText();
  }

  @Override
  public void save() {
    super.save();
    final Condition condition = getFieldValue();
    this.listener
      .propertyChange(new PropertyChangeEvent(this, "filter", this.originalFilter, condition));
  }

  @Override
  public void save(final JDialog dialog) {
    verifyCondition();
    if (this.valid) {
      super.save(dialog);
    } else {
      Dialogs.showMessageDialog(
        "<html><p>Cannot save the advanced query as the SQL is valid.<p></p>Fix the SQL or use the cancel button on the Advanced Search window to cancel the changes.<p></html>",
        "SQL Invalid", JOptionPane.ERROR_MESSAGE);
    }
  }

  @Override
  public boolean setFieldValue(final Object value) {
    if (value instanceof Condition) {
      return super.setFieldValue(value);
    } else if (Property.hasValue(value)) {
      return false;
    } else {
      return super.setFieldValue(value);
    }
  }

  public void setHasSearchText(final boolean hasSearchText) {
    final boolean oldValue = this.hasSearchText;
    this.hasSearchText = hasSearchText;
    firePropertyChange("hasSearchText", oldValue, hasSearchText);
  }

  protected void setInvalidMessage(final int offset, final String message) {
    if (offset >= 0) {
      this.whereTextField.setSelectionColor(WebColors.Pink);
      this.whereTextField.setSelectionStart(offset);
      final Document document = this.whereTextField.getDocument();
      this.whereTextField.setSelectionEnd(document.getLength());
      this.whereTextField.requestFocusInWindow();
    }
    setInvalidMessage(message);
  }

  protected void setInvalidMessage(final String message) {
    this.statusLabel.setForeground(WebColors.Red);
    this.statusLabel.append(message + "\n");
    this.valid = false;
    this.statusLabel.setCaretPosition(0);
  }

  private void setSearchField(final FieldDefinition fieldDefinition) {
    if (this.searchField != null) {
      Property.removeListener(this.searchField, this);
      if (this.searchField instanceof JTextComponent) {
        final JTextComponent textField = (JTextComponent)this.searchField;
        textField.getDocument().removeDocumentListener(this);
      }
    }
    this.searchFieldPanel.removeAll();
    final String fieldName = fieldDefinition.getName();
    this.codeTable = this.recordDefinition.getCodeTableByFieldName(fieldName);
    this.searchField = this.layer.newSearchField(fieldDefinition, this.codeTable);

    final boolean oldFieldComparable = this.fieldComparable;
    this.fieldComparable = false;
    final boolean oldLikeEnabled = this.likeEnabled;
    this.likeEnabled = false;
    if (this.codeTable == null) {
      final Class<?> fieldClass = fieldDefinition.getTypeClass();
      if (Number.class.isAssignableFrom(fieldClass) || Date.class.isAssignableFrom(fieldClass)) {
        this.fieldComparable = true;
      } else if (String.class.isAssignableFrom(fieldClass)) {
        this.likeEnabled = true;
      }
    }
    firePropertyChange("fieldComparable", oldFieldComparable, this.fieldComparable);
    firePropertyChange("likeEnabled", oldLikeEnabled, this.likeEnabled);

    this.searchFieldPanel.add(this.searchField);
    setHasSearchText(((Field)this.searchField).isHasValidValue());
    Property.addListener(this.searchField, this);
    if (this.searchField instanceof JTextComponent) {
      final JTextComponent textField = (JTextComponent)this.searchField;
      textField.getDocument().addDocumentListener(this);
    }
    GroupLayouts.makeColumns(this.searchFieldPanel, false);
  }

  protected void updateHasSearchText() {
    final boolean fieldValid = ((Field)this.searchField).isHasValidValue();
    setHasSearchText(fieldValid);
  }

  public void verifyCondition() {
    this.validating = true;
    this.valid = true;
    this.statusLabel.setText("");
    try {
      final String whereClause = this.whereTextField.getText();
      if (Property.hasValue(whereClause)) {
        boolean valid = true;
        Condition condition;
        try {
          condition = this.sqlParser.whereToCondition(whereClause);
        } catch (final WrappedRuntimeException e) {
          Throwable cause = Exceptions.unwrap(e);
          String message;
          do {
            message = cause.getMessage();
            cause = cause.getCause();
          } while (message == null && cause != null);
          if (message == null) {
            message = "SQL invalid";
          } else {
            message = "SQL invalid\n" + message;
          }
          setInvalidMessage(message);
          valid = false;
          condition = Condition.ALL;
        }
        this.valid = valid;
        if (valid) {
          this.statusLabel.setForeground(WebColors.DarkGreen);
          this.statusLabel.setText("Valid");
        }
        setFieldValue(condition);
      } else {
        setFieldValue(Condition.ALL);
        this.statusLabel.setForeground(WebColors.DarkGreen);
        this.statusLabel.setText("Valid");
      }
    } finally {
      if (!this.valid) {
        setFieldValue(null);
      }
      this.validating = false;
    }
  }
}<|MERGE_RESOLUTION|>--- conflicted
+++ resolved
@@ -41,11 +41,7 @@
 import com.revolsys.data.type.DataType;
 import com.revolsys.data.type.DataTypes;
 import com.revolsys.exception.Exceptions;
-<<<<<<< HEAD
-import com.revolsys.exception.WrappedException;
-=======
 import com.revolsys.exception.WrappedRuntimeException;
->>>>>>> 81cd6290
 import com.revolsys.logging.Logs;
 import com.revolsys.record.code.CodeTable;
 import com.revolsys.record.query.Condition;
@@ -123,9 +119,7 @@
     final List<FieldDefinition> fieldDefinitions = this.recordDefinition.getFields();
 
     this.fieldNamesList = ComboBox.newComboBox("fieldNames", fieldDefinitions,
-      (final Object field) -> {
-        return ((FieldDefinition)field).getTitle();
-      });
+      (final Object field) -> ((FieldDefinition)field).getTitle());
     this.fieldNamesList.setShowErrorIcon(false);
     this.fieldNamesList.addItemListener(this);
     this.fieldNamesList.addMouseListener(this);
