package com.revolsys.swing.map.layer.record;

import java.util.ArrayList;
import java.util.Collection;
import java.util.Collections;
import java.util.Comparator;
import java.util.HashMap;
import java.util.Iterator;
import java.util.List;
import java.util.Map;
import java.util.concurrent.CancellationException;
import java.util.function.Consumer;
import java.util.function.Predicate;

import javax.swing.SwingWorker;

<<<<<<< HEAD
import com.revolsys.collection.iterator.Iterators;
import com.revolsys.collection.json.JsonObject;
import com.revolsys.collection.map.MapEx;
import com.revolsys.collection.value.Single;
=======
import com.revolsys.collection.iterator.Iterables;
import com.revolsys.collection.json.JsonObject;
import com.revolsys.collection.map.MapEx;
>>>>>>> 81cd6290
import com.revolsys.data.identifier.Identifier;
import com.revolsys.geometry.model.BoundingBox;
import com.revolsys.geometry.model.Geometry;
import com.revolsys.io.PathName;
import com.revolsys.io.Writer;
import com.revolsys.logging.Logs;
import com.revolsys.predicate.Predicates;
import com.revolsys.record.Record;
import com.revolsys.record.RecordFactory;
import com.revolsys.record.RecordState;
import com.revolsys.record.Records;
import com.revolsys.record.code.CodeTable;
import com.revolsys.record.io.RecordReader;
import com.revolsys.record.io.RecordStoreConnectionManager;
import com.revolsys.record.query.Condition;
import com.revolsys.record.query.In;
import com.revolsys.record.query.OrderBy;
import com.revolsys.record.query.Q;
import com.revolsys.record.query.Query;
import com.revolsys.record.query.functions.F;
import com.revolsys.record.query.functions.WithinDistance;
import com.revolsys.record.schema.FieldDefinition;
import com.revolsys.record.schema.RecordDefinition;
import com.revolsys.record.schema.RecordStore;
import com.revolsys.swing.SwingUtil;
import com.revolsys.swing.component.BasePanel;
import com.revolsys.swing.component.ValueField;
import com.revolsys.swing.layout.GroupLayouts;
import com.revolsys.swing.map.ViewportCacheBoundingBox;
import com.revolsys.swing.map.layer.record.table.model.RecordLayerErrors;
import com.revolsys.swing.parallel.Invoke;
<<<<<<< HEAD
=======
import com.revolsys.transaction.Propagation;
import com.revolsys.transaction.Transaction;
>>>>>>> 81cd6290
import com.revolsys.util.BaseCloseable;
import com.revolsys.util.Property;
import com.revolsys.util.count.LabelCountMap;

public class RecordStoreLayer extends AbstractRecordLayer {

  private final Object loadingSync = new Object();

  private SwingWorker<List<LayerRecord>, Void> loadingWorker;

  private BoundingBox loadedBoundingBox = BoundingBox.empty();

  protected final RecordStoreLayerRecordReferences recordReferences = new RecordStoreLayerRecordReferences();

  private RecordStore recordStore;

  private PathName typePath;

  private boolean hasIdField;

  private List<RecordCacheRecordStoreLayer> recordStoreLayerCaches;

  public RecordStoreLayer() {
    this("recordStoreLayer");
  }

  public RecordStoreLayer(final Map<String, ? extends Object> properties) {
    this();
    setProperties(properties);
  }

  public RecordStoreLayer(final RecordStore recordStore, final PathName typePath,
    final boolean exists) {
    this();
    this.recordStore = recordStore;
    setExists(exists);

    setTypePath(typePath);
  }

  protected RecordStoreLayer(final String type) {
    super(type);
  }

  protected void addCachedRecord(final Identifier identifier, final LayerRecord record) {
    this.recordReferences.addRecord(identifier, (RecordStoreLayerRecord)record);
  }

  protected void cancelLoading(final LoadingWorker loadingWorker) {
    synchronized (this.loadingSync) {
      if (loadingWorker == this.loadingWorker) {
        firePropertyChange("loaded", false, true);
        this.loadingWorker = null;
      }
    }
  }

  @Override
  public void delete() {
    super.delete();
    if (this.recordStore != null) {
      final Map<String, String> connectionProperties = getProperty("connection");
      if (connectionProperties != null) {
        final Map<String, Object> config = new HashMap<>();
        config.put("connection", connectionProperties);
        RecordStoreConnectionManager.releaseRecordStore(config);
      }
      this.recordStore = null;
    }
    final SwingWorker<List<LayerRecord>, Void> loadingWorker = this.loadingWorker;
    this.loadingWorker = null;
    this.recordReferences.clear();
    if (loadingWorker != null) {
      loadingWorker.cancel(true);
    }
  }

  protected RecordStoreLayerRecord findCachedRecord(final LayerRecord record) {
    final Identifier identifier = record.getIdentifier();
    if (identifier == null) {
      return null;
    } else {
      return this.recordReferences.getRecord(identifier);
    }
  }

  @Override
  protected void forEachRecordInternal(final Query query,
    final Consumer<? super LayerRecord> consumer) {
    if (isExists()) {
      try {
        final RecordStore recordStore = getRecordStore();
        if (recordStore != null && query != null) {
          final Predicate<MapEx> filter = query.getWhereCondition();
          final List<OrderBy> orderBy = query.getOrderBy();

          final List<LayerRecord> changedRecords = new ArrayList<>();
          changedRecords.addAll(getRecordsNew());
          changedRecords.addAll(getRecordsModified());
          Records.filterAndSort(changedRecords, filter, orderBy);
          final Iterator<LayerRecord> changedIterator = changedRecords.iterator();
<<<<<<< HEAD
=======
          LayerRecord currentChangedRecord = Iterables.next(changedIterator);
>>>>>>> 81cd6290

          final RecordDefinition internalRecordDefinition = getInternalRecordDefinition();
          final Query query2 = query.newQuery(internalRecordDefinition);
          final Comparator<Record> comparator = Records.newComparatorOrderBy(orderBy);
          transactionNewRun(() -> {
            LayerRecord currentChangedRecord = Iterators.next(changedIterator);
            try (
              final BaseCloseable booleanValueCloseable = eventsDisabled();
              final RecordReader reader = newRecordStoreRecordReader(query2);) {
              com.revolsys.transaction.Transaction.rollback();
              for (LayerRecord record : reader.<LayerRecord> i()) {
                boolean write = true;
                final Identifier identifier = record.getIdentifier();
                if (identifier == null) {
                  record = newProxyLayerRecordNoId(record);
                } else {
                  final LayerRecord cachedRecord = findCachedRecord(record);
                  if (cachedRecord != null) {
                    record = cachedRecord;
                    if (record.isChanged() || isDeleted(record) || isModified(record)) {
                      write = false;
                    }
                  }
                }
<<<<<<< HEAD
                if (!isDeleted(record) && write) {
                  while (currentChangedRecord != null
                    && comparator.compare(currentChangedRecord, record) < 0) {
                    consumer.accept(currentChangedRecord);
                    currentChangedRecord = Iterators.next(changedIterator);
                  }
                  consumer.accept(record);
=======
              }
              if (!isDeleted(record) && write) {
                while (currentChangedRecord != null
                  && comparator.compare(currentChangedRecord, record) < 0) {
                  consumer.accept(currentChangedRecord);
                  currentChangedRecord = Iterables.next(changedIterator);
>>>>>>> 81cd6290
                }
              }
              while (currentChangedRecord != null) {
                consumer.accept(currentChangedRecord);
                currentChangedRecord = Iterators.next(changedIterator);
              }
            }
<<<<<<< HEAD
          });
=======
            while (currentChangedRecord != null) {
              consumer.accept(currentChangedRecord);
              currentChangedRecord = Iterables.next(changedIterator);
            }
          }
>>>>>>> 81cd6290
        }
      } catch (final CancellationException e) {
      } catch (final RuntimeException e) {
        if (!query.isCancelled()) {
          Logs.error(this, "Error executing query: " + query, e);
          throw e;
        }
      }
    }
  }

  @SuppressWarnings("unchecked")
  public <R extends Record> void forEachRecordsPersisted(final Query query,
    final Consumer<? super R> consumer) {
    if (query != null && isExists()) {
      final RecordStore recordStore = getRecordStore();
      if (recordStore != null) {
        transactionNewRun(() -> {
          try (
            final BaseCloseable booleanValueCloseable = eventsDisabled();
            final RecordReader reader = newRecordStoreRecordReader(query);) {
            com.revolsys.transaction.Transaction.rollback();
            final LabelCountMap labelCountMap = query.getProperty("statistics");
            for (final LayerRecord record : reader.<LayerRecord> i()) {
              final Identifier identifier = record.getIdentifier();
              R proxyRecord = null;
              if (identifier == null) {
                proxyRecord = (R)newProxyLayerRecordNoId(record);
              } else {
                synchronized (getSync()) {
                  final LayerRecord cachedRecord = getCachedRecord(identifier, record, true);
                  if (!cachedRecord.isDeleted()) {
                    proxyRecord = (R)cachedRecord.getRecordProxy();
                  }
                }
              }
              if (proxyRecord != null) {
                consumer.accept(proxyRecord);
                if (labelCountMap != null) {
                  labelCountMap.addCount(record);
                }
              }
            }
          }
        });
      }
    }
  }

  @Override
  public BoundingBox getBoundingBox() {
    if (hasGeometryField()) {
      final BoundingBox boundingBox = super.getBoundingBox();
      if (boundingBox.isEmpty()) {
        return getAreaBoundingBox();
      } else {
        return boundingBox;
      }
    }
    return BoundingBox.empty();
  }

  @SuppressWarnings("unchecked")
  @Override
  protected <R extends LayerRecord> R getCachedRecord(final Identifier identifier) {
    final RecordDefinition recordDefinition = getInternalRecordDefinition();
    synchronized (this.recordReferences) {
      final LayerRecord record = this.recordReferences.getRecord(identifier);
      if (record == null) {
        final List<String> idFieldNames = recordDefinition.getIdFieldNames();
        if (idFieldNames.isEmpty()) {
          return null;
        } else {
          final Condition where = getCachedRecordQuery(idFieldNames, identifier);
          final Query query = new Query(recordDefinition, where);
          final RecordStore recordStore = this.recordStore;
          if (recordStore != null) {
<<<<<<< HEAD
            return transactionCall(() -> {
              try (
                RecordReader reader = newRecordStoreRecordReader(query)) {
                com.revolsys.transaction.Transaction.rollback();
                // final R savedRecord = (R)
                final Single<Record> first = reader.first();
                if (first.isPresent()) {
                  final R savedRecord = (R)first.get();
                  addCachedRecord(identifier, savedRecord);
                  return savedRecord;
                } else {
                  return null;
                }
=======
            try (
              Transaction transaction = recordStore.newTransaction(Propagation.REQUIRED);
              RecordReader reader = newRecordStoreRecordReader(query)) {
              transaction.setRollbackOnly();
              record = (R)reader.getFirst();
              if (record != null) {
                addCachedRecord(identifier, record);
>>>>>>> 81cd6290
              }
            });
          }
        }
      }
      return (R)record;
    }
  }

  /**
   * Get the record from the cache if it exists, otherwise add this record to the
   * cache
   *
   * @param identifier
   * @param record
   */
  protected LayerRecord getCachedRecord(final Identifier identifier, final LayerRecord record,
    final boolean updateRecord) {
    synchronized (getRecordCacheSync()) {
      final RecordStoreLayerRecord cachedRecord = findCachedRecord(record);
      if (cachedRecord == null) {
        addCachedRecord(identifier, record);
        return record;
      } else {
        if (updateRecord) {
          cachedRecord.refreshFromRecordStore(record);
        }
        return cachedRecord;
      }
    }
  }

  protected Condition getCachedRecordQuery(final List<String> idFieldNames,
    final Identifier identifier) {
    return Q.equalId(idFieldNames, identifier);
  }

  @Override
  public FieldDefinition getGeometryField() {
    final RecordDefinition recordDefinition = getRecordDefinition();
    if (recordDefinition == null) {
      return null;
    } else {
      return recordDefinition.getGeometryField();
    }
  }

  protected Identifier getId(final Record record) {
    if (isLayerRecord(record)) {
      return record.getIdentifier();
    } else {
      return null;
    }
  }

  protected RecordDefinition getInternalRecordDefinition() {
    return getRecordDefinition();
  }

  @Override
  public PathName getPathName() {
    return this.typePath;
  }

  @Override
  public LayerRecord getRecordById(final Identifier identifier) {
    final LayerRecord record = getCachedRecord(identifier);
    if (record == null) {
      return record;
    } else {
      return record.getRecordProxy();
    }
  }

  @Override
  public int getRecordCount(final Query query) {
    int count = 0;
    count += Predicates.count(getRecordsNew(), query.getWhereCondition());
    count += getRecordCountChangeModified(query);
    count += getRecordCountPersisted(query);
    count -= Predicates.count(getRecordsDeleted(), query.getWhereCondition());
    return count;
  }

  /**
   * Get the count of the modified records where the original record did not match
   * the filter but the modified record does.
   *
   * @param query
   * @return
   */
  protected int getRecordCountChangeModified(final Query query) {
    final Condition filter = query.getWhereCondition();
    if (filter.isEmpty()) {
      return 0;
    } else {
      int count = 0;
      for (final LayerRecord record : getRecordsModified()) {
        final Record originalRecord = record.getOriginalRecord();
        final boolean modifiedMatches = filter.test(record);
        final boolean originalMatches = filter.test(originalRecord);
        if (modifiedMatches) {
          if (!originalMatches) {
            count++;
          }
        } else {
          if (originalMatches) {
            count--;
          }
        }
      }
      return count;
    }
  }

  @Override
  public int getRecordCountPersisted() {
    if (isExists()) {
      final RecordDefinition recordDefinition = getRecordDefinition();
      final Query query = new Query(recordDefinition);
      return getRecordCountPersisted(query);
    }
    return 0;
  }

  @Override
  public int getRecordCountPersisted(final Query query) {
    if (isExists()) {
      final RecordStore recordStore = getRecordStore();
      if (recordStore != null) {
        return transactionCall(() -> recordStore.getRecordCount(query));
      }
    }
    return 0;
  }

  protected RecordDefinition getRecordDefinition(final PathName typePath) {
    if (typePath != null) {
      final RecordStore recordStore = getRecordStore();
      if (recordStore != null) {
        return recordStore.getRecordDefinition(typePath);
      }
    }
    return null;
  }

  @SuppressWarnings({
    "unchecked", "rawtypes"
  })
  @Override
  public <R extends Record> List<R> getRecords(BoundingBox boundingBox) {
    if (hasGeometryField()) {
      boundingBox = convertBoundingBox(boundingBox);
      if (Property.hasValue(boundingBox)) {
        try (
          final BaseCloseable booleanValueCloseable = eventsDisabled()) {
          final BoundingBox queryBoundingBox = convertBoundingBox(boundingBox);
          final boolean covers = this.loadedBoundingBox.bboxCovers(queryBoundingBox);
          if (covers) {
            return getRecordsIndex(queryBoundingBox);
          } else {
            final List<R> records = (List)getRecordsPersisted(queryBoundingBox);
            return records;
          }
        }
      }
    }
    return Collections.emptyList();
  }

  @Override
  public <R extends Record> List<R> getRecords(final Geometry geometry, final double distance) {
    if (Property.isEmpty(geometry) || !hasGeometryField()) {
      return Collections.emptyList();
    } else {
      final RecordDefinition recordDefinition = getRecordDefinition();
      final FieldDefinition geometryField = getGeometryField();
      final WithinDistance where = F.dWithin(geometryField, geometry, distance);
      final Query query = new Query(recordDefinition, where);
      return getRecords(query);
    }
  }

  @Override
  public List<LayerRecord> getRecordsBackground(final ViewportCacheBoundingBox cache,
    BoundingBox boundingBox) {
    if (hasGeometryField()) {
      boundingBox = convertBoundingBox(boundingBox);
      if (Property.hasValue(boundingBox)) {
        initViewBoundingBoxCache(cache);
        final List<LayerRecord> records = getRecordsIndex(boundingBox);
        return records;
      }
    }
    return Collections.emptyList();
  }

  protected List<LayerRecord> getRecordsPersisted(final BoundingBox boundingBox) {
    final RecordDefinition recordDefinition = getInternalRecordDefinition();
    final Query query = Query.intersects(recordDefinition, boundingBox);
    return getRecords(query);
  }

  @Override
  public <R extends LayerRecord> List<R> getRecordsPersisted(final Query query) {
    final List<R> records = new ArrayList<>();
    final Consumer<R> consumer = records::add;
    forEachRecordsPersisted(query, consumer);
    return records;
  }

  @SuppressWarnings("unchecked")
  @Override
  public <RS extends RecordStore> RS getRecordStore() {
    return (RS)this.recordStore;
  }

  @Override
  protected List<LayerRecord> getRecordsVisibleDo(BoundingBox boundingBox) {
    if (hasGeometryField()) {
      boundingBox = convertBoundingBox(boundingBox);
      if (Property.hasValue(boundingBox)) {
        try (
          final BaseCloseable booleanValueCloseable = eventsDisabled()) {
          return getRecordsIndex(boundingBox);
        }
      }
    }
    return Collections.emptyList();
  }

  @Override
  public boolean hasIdField() {
    return this.hasIdField;
  }

  @Override
  protected boolean initializeDo() {
    RecordStore recordStore = this.recordStore;
    if (recordStore == null) {
      final Map<String, String> connectionProperties = getProperty("connection");
      if (connectionProperties == null) {
        Logs.error(this,
          "A record store layer requires a connection entry with a name or url, username, and password: "
            + getPath());
        return false;
      } else {
        final JsonObject config = JsonObject.hash("connection", connectionProperties);
        recordStore = RecordStoreConnectionManager.getRecordStore(config);

        if (recordStore == null) {
          Logs.error(this, "Unable to create record store for layer: " + getPath());
          return false;
        } else {
          try {
            recordStore.initialize();
          } catch (final Throwable e) {
            throw new RuntimeException("Unable to iniaitlize record store for layer " + getPath(),
              e);
          }

          setRecordStore(recordStore);
        }
      }
    }
    final PathName typePath = getPathName();
    RecordDefinition recordDefinition = getRecordDefinition();
    if (recordDefinition == null) {
      recordDefinition = getRecordDefinition(typePath);
      if (recordDefinition == null) {
        Logs.error(this, "Cannot find table " + typePath + " for layer " + getPath());
        return false;
      } else {
        final MapEx recordDefinitionProperties = getProperty("recordDefinitionProperties",
          JsonObject.EMPTY);
        recordDefinition.setProperties(recordDefinitionProperties);
        setRecordDefinition(recordDefinition);
      }
    }
    return super.initializeDo();
  }

  private void initViewBoundingBoxCache(final ViewportCacheBoundingBox cache) {
    if (hasGeometryField() && !cache.isBboxEmpty()) {
      synchronized (this.loadingSync) {
        final Boolean loaded = cache.getCachedItem(this, "viewportCacheBoundingBoxLoad");
        if (Boolean.TRUE != loaded) {
          cache.setCachedItem(this, "viewportCacheBoundingBoxLoad", Boolean.TRUE);
          if (this.loadingWorker != null) {
            this.loadingWorker.cancel(true);
          }
          this.loadingWorker = newLoadingWorker(cache);
          Invoke.worker(this.loadingWorker);
        }
      }
    }

  }

  public boolean isIdentifierCached(final Identifier identifier) {
    for (final RecordCache recordCache : this.recordCaches) {
      if (recordCache.isCached(identifier)) {
        return true;
      }
    }
    return false;
  }

  @Override
  public boolean isReadOnly() {
    return !hasIdField() || super.isReadOnly();
  }

  protected Query newBoundingBoxQuery(BoundingBox boundingBox) {
    final RecordDefinition recordDefinition = getInternalRecordDefinition();
    final FieldDefinition geometryField = recordDefinition.getGeometryField();
    boundingBox = convertBoundingBox(boundingBox);
    if (geometryField == null || Property.isEmpty(boundingBox)) {
      return null;
    } else {
      Query query = getQuery();
      query = query.newQuery(recordDefinition);
      F.envelopeIntersects(query, boundingBox);
      return query;
    }
  }

  protected LayerRecord newLayerRecord() {
    if (this.hasIdField) {
      return new RecordStoreLayerRecordWithId(this);
    } else {
      return new RecordStoreLayerRecordNoId(this);
    }
  }

  @Override
  public LayerRecord newLayerRecord(final Map<String, ? extends Object> values) {
    if (!isReadOnly() && isEditable() && isCanAddRecords()) {

      final RecordDefinition recordDefinition = getRecordDefinition();
      final LayerRecord newRecord = newLayerRecord();
      if (values != null) {
        newRecord.setState(RecordState.INITIALIZING);
        for (final FieldDefinition fieldDefinition : recordDefinition.getFields()) {
          if (!isIdField(fieldDefinition)) {
            final String fieldName = fieldDefinition.getName();
            if (values.containsKey(fieldName)) {
              final Object value = values.get(fieldName);
              fieldDefinition.setValue(newRecord, value);
            }
          }
        }
        newRecord.setState(RecordState.NEW);
      }

      this.recordCacheNew.addRecord(newRecord);
      final LayerRecord proxyRecord;
      if (newRecord instanceof AbstractProxyLayerRecord) {
        proxyRecord = newRecord;
      } else {
        proxyRecord = new NewProxyLayerRecord(this, newRecord);
      }
      fireRecordInserted(proxyRecord);
      return proxyRecord;
    } else {
      return null;
    }
  }

  @Override
  protected LayerRecord newLayerRecord(final RecordDefinition recordDefinition) {
    final PathName layerTypePath = getPathName();
    if (recordDefinition.getPathName().equals(layerTypePath)) {
      return newLayerRecord();
    } else {
      throw new IllegalArgumentException("Cannot create records for " + recordDefinition);
    }
  }

  protected LoadingWorker newLoadingWorker(final ViewportCacheBoundingBox cache) {
    return new LoadingWorker(this, cache);
  }

  @Override
  protected ValueField newPropertiesTabGeneralPanelSource(final BasePanel parent) {
    final ValueField panel = super.newPropertiesTabGeneralPanelSource(parent);
    final Map<String, String> connectionProperties = getProperty("connection");
    String connectionName = null;
    String url = null;
    String user = null;
    if (isExists()) {
      final RecordStore recordStore = getRecordStore();
      url = recordStore.getUrl();
      user = recordStore.getUsername();
    }
    if (connectionProperties != null) {
      connectionName = connectionProperties.get("name");
      if (!isExists()) {
        url = connectionProperties.get("url");
        user = connectionProperties.get("user");
      }
    }
    if (connectionName != null) {
      SwingUtil.addLabelledReadOnlyTextField(panel, "Record Store Name", connectionName);
    }
    if (url != null) {
      SwingUtil.addLabelledReadOnlyTextField(panel, "Record Store URL", url);
    }
    if (user != null) {
      SwingUtil.addLabelledReadOnlyTextField(panel, "Record Store Username", user);
    }
    SwingUtil.addLabelledReadOnlyTextField(panel, "Type Path", this.typePath);

    GroupLayouts.makeColumns(panel, 2, true);
    return panel;
  }

  protected LayerRecord newProxyLayerRecordNoId(final LayerRecord record) {
    final AbstractProxyLayerRecord proxyRecord = new NoIdProxyLayerRecord(this, record);
    final Identifier identifier = proxyRecord.getIdentifier();
    this.recordReferences.addRecord(identifier, (RecordStoreLayerRecord)record);
    return proxyRecord;
  }

  @Override
  protected Collection<LayerRecord> newRecordCacheCollection() {
    return new ArrayList<>();
  }

  @Override
  protected RecordCache newRecordCacheDo(final String cacheId) {
    return newRecordCacheRecordStoreLayer(cacheId);
  }

  protected final RecordCacheRecordStoreLayer newRecordCacheRecordStoreLayer(final String cacheId) {
    if (this.recordStoreLayerCaches == null) {
      this.recordStoreLayerCaches = new ArrayList<>();
    }
    final RecordCacheCollection parentCache = newRecordCacheCollection(cacheId);
    final RecordCacheRecordStoreLayer recordCache = new RecordCacheRecordStoreLayer(cacheId, this,
      parentCache);
    this.recordStoreLayerCaches.add(recordCache);
    return recordCache;
  }

  protected RecordReader newRecordStoreRecordReader(final Query query) {
    final RecordStore recordStore = getRecordStore();
    if (recordStore == null) {
      return RecordReader.empty();
    } else {
      final RecordFactory<LayerRecord> recordFactory = getRecordFactory();
      query.setRecordFactory(recordFactory);
      return recordStore.getRecords(query);
    }
  }

  @Override
  protected boolean postSaveDeletedRecord(final LayerRecord record) {
    final boolean deleted = super.postSaveDeletedRecord(record);
    if (deleted) {
      this.recordCacheDeletedInternal.removeContainsRecord(record);
    }
    return deleted;
  }

  protected void preDeleteRecord(final LayerRecord record) {
  }

  public void rebuildReferenceCounts() {
    this.recordReferences.rebuildReferenceCounts(this.recordStoreLayerCaches);
  }

  @Override
  protected void refreshDo() {
    synchronized (this.loadingSync) {
      final SwingWorker<List<LayerRecord>, Void> loadingWorker = this.loadingWorker;
      if (loadingWorker != null) {
        this.loadingWorker = null;
        loadingWorker.cancel(true);
      }
      this.loadedBoundingBox = BoundingBox.empty();
      super.refreshDo();
    }
    final RecordStore recordStore = getRecordStore();
    final PathName pathName = getPathName();
    final CodeTable codeTable = recordStore.getCodeTable(pathName);
    if (codeTable != null) {
      codeTable.refresh();
    }
    if (hasIdField()) {
      final List<Identifier> identifiers = this.recordReferences.getIdentifiers();
      if (!identifiers.isEmpty()) {
        identifiers.sort(Identifier.comparator());
        final RecordDefinition recordDefinition = recordStore.getRecordDefinition(pathName);
        final List<FieldDefinition> idFields = recordDefinition.getIdFields();
        final int idFieldCount = idFields.size();
        if (idFieldCount == 1) {
          final FieldDefinition idField = idFields.get(0);
          final int pageSize = 999;
          final int identifierCount = identifiers.size();
          for (int i = 0; i < identifiers.size(); i += pageSize) {
            final List<Identifier> queryIdentifiers = identifiers.subList(i,
              Math.min(identifierCount, i + pageSize));
            final In in = Q.in(idField, queryIdentifiers);
            final Query query = new Query(recordDefinition, in);
            updateCachedRecords(recordStore, query);
          }
        } else if (!idFields.isEmpty()) {
          for (final Identifier identifier : identifiers) {
            final Query query = new Query(recordDefinition, Q.equalId(idFields, identifier));
            updateCachedRecords(recordStore, query);
          }
        }
      }
    }
  }

  @Override
  protected boolean removeRecordFromCache(final Record record) {
    final boolean removed = super.removeRecordFromCache(record);
    if (removed) {
      final Identifier identifier = record.getIdentifier();
      this.recordReferences.removeIdentifier(identifier);
    }
    return removed;
  }

  @Override
  public void revertChanges(final LayerRecord record) {
    this.recordCacheDeletedInternal.removeRecord(record);
    super.revertChanges(record);
  }

  @Override
  protected boolean saveChangesDo(final RecordLayerErrors errors, final LayerRecord record) {

    if (isExists()) {
      final RecordStore recordStore = getRecordStore();
      if (recordStore == null) {
        return true;
      } else {
        return recordStore.transactionNewCall(() -> {
          boolean deleted = super.isDeleted(record);
          Identifier identifier = record.getIdentifier();
          try (
            final Writer<Record> writer = recordStore.newRecordWriter()) {
            if (this.recordCacheDeleted.containsRecord(record) || super.isDeleted(record)) {
              preDeleteRecord(record);
              record.setState(RecordState.DELETED);
              writeDelete(writer, record);
              deleted = true;
            } else {
              final RecordDefinition recordDefinition = getRecordDefinition();
              if (super.isNew(record)) {
                final List<String> idFieldNames = recordDefinition.getIdFieldNames();
                if (identifier == null && !idFieldNames.isEmpty()) {
                  identifier = recordStore.newPrimaryIdentifier(this.typePath);
                  if (identifier != null) {
                    identifier.setIdentifier(record, idFieldNames);
                  }
                }
              }
              final int fieldCount = recordDefinition.getFieldCount();
              for (int fieldIndex = 0; fieldIndex < fieldCount; fieldIndex++) {
                record.validateField(fieldIndex);
              }
              if (super.isModified(record)) {
                writeUpdate(writer, record);
              } else if (super.isNew(record)) {
                writer.write(record);
              }
            }
          }
          if (!deleted) {
            record.setState(RecordState.PERSISTED);
          }
          final Identifier identifier1 = identifier;
          this.recordReferences.removeIdentifier(identifier1);
          return true;
        });
      }
    } else {
      return true;
    }
  }

  protected void setIndexRecords(final LoadingWorker loadingWorker,
    final List<LayerRecord> records) {
    synchronized (this.loadingSync) {
      if (this.loadingWorker == loadingWorker) {
        this.loadingWorker = null;
        setIndexRecords(records);
        this.loadedBoundingBox = loadingWorker.getBoundingBox();
        firePropertyChange("loaded", false, true);
      }
    }
    firePropertyChange("repaint", false, true);
  }

  @Override
  public void setProperty(final String name, final Object value) {
    if ("typePath".equals(name)) {
      super.setProperty(name, PathName.newPathName(value));
    } else {
      super.setProperty(name, value);
    }
  }

  @Override
  protected void setRecordDefinition(final RecordDefinition recordDefinition) {
    super.setRecordDefinition(recordDefinition);
    if (recordDefinition != null) {
      this.hasIdField = recordDefinition.hasIdField();
    }
  }

  public void setRecordsToCache(final RecordCache recordCache,
    final Iterable<? extends Record> records) {
    synchronized (getSync()) {
      recordCache.setRecords(records);
    }
  }

  protected void setRecordStore(final RecordStore recordStore) {
    this.recordStore = recordStore;
  }

  public void setTypePath(final PathName typePath) {
    this.typePath = typePath;
    if (this.typePath != null) {
      if (!Property.hasValue(getName())) {
        setName(this.typePath.getName());
      }
    }
    if (isExists()) {
      final RecordDefinition recordDefinition = getRecordDefinition(typePath);
      setRecordDefinition(recordDefinition);
    }
  }

  @Override
  public void showForm(final Record record, final String fieldName) {
    if (record != null) {
      final Identifier identifier = getId(record);
      if (identifier != null) {
        this.recordCacheForm.addRecord(record);
      }
      final LayerRecord proxyRecord = ((LayerRecord)record).getRecordProxy();
      super.showForm(proxyRecord, fieldName);
    }
  }

  @Override
  public JsonObject toMap() {
    final JsonObject map = super.toMap();
    addToMap(map, "typePath", this.typePath);
    return map;
  }

  private void updateCachedRecords(final RecordStore recordStore, final Query query) {
    recordStore.transactionRun(() -> {
      try (
        final RecordReader reader = recordStore.getRecords(query)) {
        for (final Record record : reader) {
          final Identifier identifier = record.getIdentifier();
          final RecordStoreLayerRecord cachedRecord = this.recordReferences.getRecord(identifier);
          if (cachedRecord != null) {
            cachedRecord.refreshFromRecordStore(record);
          }
        }
      }
    });
  }

  protected void writeDelete(final Writer<Record> writer, final LayerRecord record) {
    writer.write(record);
  }

  protected void writeUpdate(final Writer<Record> writer, final LayerRecord record) {
    writer.write(record);
  }

}<|MERGE_RESOLUTION|>--- conflicted
+++ resolved
@@ -14,16 +14,10 @@
 
 import javax.swing.SwingWorker;
 
-<<<<<<< HEAD
-import com.revolsys.collection.iterator.Iterators;
+import com.revolsys.collection.iterator.Iterables;
 import com.revolsys.collection.json.JsonObject;
 import com.revolsys.collection.map.MapEx;
 import com.revolsys.collection.value.Single;
-=======
-import com.revolsys.collection.iterator.Iterables;
-import com.revolsys.collection.json.JsonObject;
-import com.revolsys.collection.map.MapEx;
->>>>>>> 81cd6290
 import com.revolsys.data.identifier.Identifier;
 import com.revolsys.geometry.model.BoundingBox;
 import com.revolsys.geometry.model.Geometry;
@@ -55,11 +49,6 @@
 import com.revolsys.swing.map.ViewportCacheBoundingBox;
 import com.revolsys.swing.map.layer.record.table.model.RecordLayerErrors;
 import com.revolsys.swing.parallel.Invoke;
-<<<<<<< HEAD
-=======
-import com.revolsys.transaction.Propagation;
-import com.revolsys.transaction.Transaction;
->>>>>>> 81cd6290
 import com.revolsys.util.BaseCloseable;
 import com.revolsys.util.Property;
 import com.revolsys.util.count.LabelCountMap;
@@ -161,16 +150,12 @@
           changedRecords.addAll(getRecordsModified());
           Records.filterAndSort(changedRecords, filter, orderBy);
           final Iterator<LayerRecord> changedIterator = changedRecords.iterator();
-<<<<<<< HEAD
-=======
-          LayerRecord currentChangedRecord = Iterables.next(changedIterator);
->>>>>>> 81cd6290
 
           final RecordDefinition internalRecordDefinition = getInternalRecordDefinition();
           final Query query2 = query.newQuery(internalRecordDefinition);
           final Comparator<Record> comparator = Records.newComparatorOrderBy(orderBy);
           transactionNewRun(() -> {
-            LayerRecord currentChangedRecord = Iterators.next(changedIterator);
+            LayerRecord currentChangedRecord = Iterables.next(changedIterator);
             try (
               final BaseCloseable booleanValueCloseable = eventsDisabled();
               final RecordReader reader = newRecordStoreRecordReader(query2);) {
@@ -189,38 +174,21 @@
                     }
                   }
                 }
-<<<<<<< HEAD
                 if (!isDeleted(record) && write) {
                   while (currentChangedRecord != null
                     && comparator.compare(currentChangedRecord, record) < 0) {
                     consumer.accept(currentChangedRecord);
-                    currentChangedRecord = Iterators.next(changedIterator);
+                    currentChangedRecord = Iterables.next(changedIterator);
                   }
                   consumer.accept(record);
-=======
-              }
-              if (!isDeleted(record) && write) {
-                while (currentChangedRecord != null
-                  && comparator.compare(currentChangedRecord, record) < 0) {
-                  consumer.accept(currentChangedRecord);
-                  currentChangedRecord = Iterables.next(changedIterator);
->>>>>>> 81cd6290
                 }
               }
               while (currentChangedRecord != null) {
                 consumer.accept(currentChangedRecord);
-                currentChangedRecord = Iterators.next(changedIterator);
+                currentChangedRecord = Iterables.next(changedIterator);
               }
             }
-<<<<<<< HEAD
           });
-=======
-            while (currentChangedRecord != null) {
-              consumer.accept(currentChangedRecord);
-              currentChangedRecord = Iterables.next(changedIterator);
-            }
-          }
->>>>>>> 81cd6290
         }
       } catch (final CancellationException e) {
       } catch (final RuntimeException e) {
@@ -298,7 +266,6 @@
           final Query query = new Query(recordDefinition, where);
           final RecordStore recordStore = this.recordStore;
           if (recordStore != null) {
-<<<<<<< HEAD
             return transactionCall(() -> {
               try (
                 RecordReader reader = newRecordStoreRecordReader(query)) {
@@ -312,15 +279,6 @@
                 } else {
                   return null;
                 }
-=======
-            try (
-              Transaction transaction = recordStore.newTransaction(Propagation.REQUIRED);
-              RecordReader reader = newRecordStoreRecordReader(query)) {
-              transaction.setRollbackOnly();
-              record = (R)reader.getFirst();
-              if (record != null) {
-                addCachedRecord(identifier, record);
->>>>>>> 81cd6290
               }
             });
           }
